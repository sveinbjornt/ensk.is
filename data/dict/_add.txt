aardvark n. jarðsvín (riðvaxið afrískt spendýr með langan rana)
database n. gagnagrunnur, gagnasafn
classroom n. kennslustofa, skólastofa
coedit s. meðritstýra, ritstýra ásamt öðrum; [he ~ed the dictionary] hann var meðritstjóri orðabókarinnar
dune n. sandhóll (sem myndast úr foksandi), sandskafl
microwave n. örbylgja; örbylgjuofn; s. hita í örbylgjuofni
microwave oven n. örbylgjuofn
helicopter n. þyrla; [~ pilot] þyrluflugmaður
computer n. tölva, reiknivél; e-r sem reiknar, reiknari
computer science n. tölvunarfræði
computer scientist n. tölvunarfræðingur
computing n. tölvun, tölvuvinnsla
algorithm n. algrím, reiknirit
algorithmic l. reiknirits-, algríms-, algrímskur
heliocentrism n. sólmiðjukenning
geoheliocentrism n. jarðsólmiðjukenning stjarnfræðingsins Tycho Brahe ([the Tychonic system])
geoheliocentric l. jarðsólmiðjukenningar- (sjá %[geoheliocentrism]%)
pseudoscience n. gervivísindi
pseudoscientific l. gervivísindalegur
pseudoscientist n. gervivísindamaður
zombie n. uppvakningur
dinosaur n. risaeðla
neurodegeneration n. taugahrörnun
neurodegenerative l. taugahrörnunar-; [~ disorder] taugahrörnunarsjúkdómur
bathroom n. baðherbergi
calcium n. kalk
biotechnology n. líftækni
biotech n. líftækni (stytt. á %[biotechnology]%)
complicated l. flókinn
camera n. myndavél, ljósmyndavél; kvikmyndaupptökuvél
blowjob n. munnmök
bookmark n. bókamerki
broadband n. breiðband (hröð nettenging)
subcommittee n. undirnefnd
sustainability n. sjálfbærni
sustainable l. sjálfbær
unsustainability n. ósjálfbærni
unsustainable l. ósjálfbær, ekki hægt að halda uppi, óviðhaldanlegur
unemployment n. atvinnuleysi
username n. notandanafn
video n. myndband, myndbandsupptaka
wishlist n. óskalisti
carbon tax n. kolefnisskattur
hippie n. hippi
hippy n. hippi
briefcase n. skjalataska
television n. sjónvarp; sjónvarpstæki
garage n. bílskúr
speedometer n. hraðamælir
astrophysics n. stjarneðlisfræði
astrophysicist n. stjarneðlisfræðingur
geophysics n. jarðeðlisfræði
geophysicist n. jarðeðlisfræðingur
geophysical l. jarðeðlisfræðilegur
theoretical physics n. fræðileg eðlisfræði
astronaut n. geimfari
cosmonaut n. geimfari
jazz n. djass, djasstónlist
faeces n. ft. saur, hægðir
hillbilly n. sveitavargur, afdalamaður
sniper n. leyniskytta
straitjacket n. spennitreyja
quantum physics n. skammtafræði
spacecraft n. geimskip, geimfar
space shuttle n. geimferja, geimskutla
aircraft n. flugvél, loftfar
laptop n. fartölva
cryptography n. dulkóðun, dulkóðunarfræði, dulmál
cryptographer n. dulkóðunarfræðingur, dulritunarfræðingur, dulmálsfræðingur
cryptographic l. dulkóðunar-, dulmáls-, dulritunar-
mansplain s. hrútskýra (þegar karlmaður útskýrir e-ð á yfirlætisfullan hátt)
mansplaining n. hrútskýring (sjá %[mansplain]%)
podcast n. hlaðvarp (stafrænn útvarpsþáttur)
email n. tölvupóstur (stytt. á [electronic mail])
e-mail n. tölvupóstur (stytt. á [electronic mail])
smartphone n. snjallsími
telecommunication n. fjarskipti, fjarskiptatækni
nazi n. nasisti; l. nasista-
nazism n. nasismi
neo-nazi n. nýnasisti
neo-nazism n. nýnasismi
fascism n. fasismi
fascist n. fasisti
fascistic l. fasískur, fasistalegur
telephony n. símtækni
keyboard n. lyklaborð
touch screen n. snertiskjár
lemur n. lemúr (dýr af prímataættum frá eyjunni Madagaskar)
baseball n. hafnabolti (bandarísk íþrótt)
jet n. þota (þrýstiloftsflugvél)
automobile n. bifreið, bíll, sjálfrennireið
kleptocracy n. þjófræði (stjórnarfyrirkomulag þar sem æðstu ráðamenn stela frá almenningi)
kleptocrat n. þjófóttur ráðamaður (sjá %[kleptocracy]%)
kleptocratic l. þjófræðis-, þjófóttur (sjá %[kleptocracy]%)
website n. vefsíða, vefsetur (á veraldarvefnum)
web page n. vefsíða (á veraldarvefnum)
homepage n. heimasíða (á veraldarvefnum)
screenshot n. skjáskot
neoliberalism n. nýfrjálshyggja
neoliberal l. nýfrjálshyggju-; n. nýfrjálshyggjumaður, nýfrjálshyggjusinni
creativity n. sköpun, sköpunargáfa
ecology n. vistfræði
ecological l. vistfræðilegur, vistfræði-; [we are facing ~ collapse]
ecologically ao. vistfræðilega
ecologist n. vistfræðingur
encryption n. dulkóðun
encrypt s. dulkóða
girlfriend n. kærasta, unnusta; vinkona
ex-girlfriend n. fyrrverandi kærasta eða unnusta; fyrrverandi vinkona
guestbook n. gestabók
holocaust n. helför; [the Holocaust] helförin, þ.e. kerfisbundin tortíming Gyðinga á síðustu árum seinni heimsstyrjaldar
microphone n. hljóðnemi
mic n. hljóðnemi (stytt. á %[microphone]%)
mike n. hljóðnemi (stytt. á %[microphone]%)
newsletter n. fréttabréf
phone n. sími, símtæki; s. hringja úr símtæki (stytt. á %[telephone]%)
pizza n. pítsa, flatbaka (ítalskur réttur)
masturbate s. fróa sér, runka sér
masturbator n. e-r sem fróar eða runkar sér (sjá %[masturbate]%)
masturbatory l. sjálfsfróandi, sjálfsrunkandi
programmer n. forritari
recycling n. endurvinnsla, endurnýting
recycle s. endurvinna, endurnýta
recycled l. endurunninn, endurnýttur
ringtone n. hringitónn
sunglasses n. ft. sólgleraugu, skyggð gleraugu
titanium n. títan, títaníum (málmur, frumefnið [Ti])
tsunami n. flóðbylgja
vibrator n. titrari (kynlífsleikfang)
workplace n. vinnustaður
milkshake n. mjólkurhristingur
spacesuit n. geimbúningur, búningur geimfara
televise s. sjónvarpa, senda út í sjónvarpi (sjá %[television]%)
motorway n. hraðbraut
katana n. katana (e.k. japanskt sverð)
animalistic l. dýrslegur
cyanide n. blásýra
hydrocyanic acid n. blásýra
prussic acid n. blásýra
microchip n. örflaga
microprocessor n. örgjörvi
credit card n. kreditkort, krítarkort (rafrænt greiðslukort)
jeans n. ft. gallabuxur
entomological l. skordýrafræðilegur
teleology n. markhyggja (sú kenning að endanleg útskýring á orsökum fyrirbæris, atburðar eða athafnar verði að hafa skírskotun til tilgangs eða ætlunar)
teleological l. markhyggjulegur, markhyggju- (sjá %[teleology]%)
biosphere n. lífhvolf, lífríki
fjord n. fjörður (sjá einnig %[fiord]%)
global warming n. hnattræn hlýnun, hlýnun jarðar, jarðhlýnun
fighter jet n. orustuþota, herþota
jeep n. jeppi, torfærubifreið
megacorporation n. stórfyrirtæki, risafyrirtæki, gríðarstórt fyrirtæki
megacorp n. sjá %[megacorporation]%
clickable l. smellanlegur, smellvænn
mediascape n. fjölmiðlaumhverfi, fjölmiðlaheimur (heimurinn eins og hann birtist í fjölmiðlum)
snowboard n. snjóbretti; s. fara á snjóbretti
newswoman n. fréttakona
cookbook n. matreiðslubók, eldamennskubók
cunt n. píka (óforml.)
effectiveness n. skilvirkni, virkni
feedback n. endurgjöf
functionality n. virkni
furniture n. húsgögn; [he got rid of all his ~] hann losaði sig við öll húsgögnin
gasoline n. bensín
halloween n. hrekkjavaka
headphone n. heyrnartól (yfirleitt í ft. %[headphones]%)
headphones n. ft. heyrnartól
homework n. heimavinna
investor n. fjárfestir
mega- fsk. (í samsetningum) ofur-; risa-; mjög stór; sjá t.d. %[megabyte]%, %[megafauna]%
methodology n. aðferðafræði; [his ~ was flawed] hann beitti gölluðum aðferðum
methodological l. aðferðafræðilegur
methodologically ao. aðferðafræðilega
movie n. kvikmynd, bíómynd (óforml.); [I'm going to the ~s] ég er farinn í bíó
necessarily ao. nauðsynlega
pediatrician n. barnalæknir
pediatrist n. barnalæknir
pediatric l. barnalæknisfræðilegur, barnalækninga-
printable l. prentanlegur
reload s. endurhlaða
handbag n. handtaska
barcode n. strikamerki
secularism n. veraldarhyggja (lögmálið að ríkisvald eigi að vera aðskilið frá trúfélögum)
secularist n. veraldarhyggjusinni, veraldarhyggjumaður; sjá %[secularism]%
press release n. fréttatilkynning; [he sent out a ~] hann sendi frá sér fréttatilkynningu
hangar n. flugskýli, flugvélaskýli; skáli eða byrgi fyrir loftför
buzzword n. tískuorð
thesaurus n. samheitaorðabók
semester n. önn; hluti skólaárs
antibody n. mótefni
brochure n. bæklingur
respected l. virtur, sem nýtur virðingar
python n. pýtonslanga (ættkvísl óeitraðra slangna sem finnst í Afríku og í Asíu); [Python] forritunarmál
publicly ao. opinberlega
groundwater n. grunnvatn
earring n. eyrnalokkur
anarchism n. stjórnleysisstefna, anarkismi (hugmyndafræði sem einkennist af andstöðu við yfirvald og höfnun á réttmæti þess)
anarchistic l. stjórnleysis-, anarkískur (sjá %[anarchism]%)
hepatitis n. lifrarbólga (sjúkdómur)
spectrography n. litrófsfræði
spectroscopy n. litrófsgreining, litrófsmæling
espresso n. espressó (sterkur og bragðmikill kaffidrykkur)
expresso n. sjá %[espresso]%
marxism n. marxismi (hugmyndafræði kennd við þýska fræðimanninn Karl Marx)
marxist n. marxisti (fylgismaður kenninga Karls Marx, sjá %[marxism]%)
postmodern l. póstmódernískur (sjá %[postmodernism]%)
postmodernistic l. póstmódernískur (sjá %[postmodernism]%)
postmodernism n. póstmódernismi (heimspeki- og menningarstefna sem tók við af módernisma)
postmodernist n. póstmódernisti (fylgismaður póstmódernisma, sjá %[postmodernism]%)
structuralism n. formgerðarstefna, strúktúralismi (rannsóknaraðferð til að útskýra kerfi tungumála með athugun á formum og reglum)
multitasking n. fjölverkavinnsla (þegar mörg verk eru leyst samtímis)
multitask s. vinna mörg verk samtímis
ozone n. óson (fjölgervingsform súrefnis, O3)
PTSD n. sjá %[post-traumatic stress disorder]%
post-traumatic stress disorder n. áfallastreituröskun ([PTSD])
download s. hala niður; n. niðurhal
metabolism n. efnaskipti
nuke s. sprengja með kjarnorkuvopnum; n. kjarnorkuvopn (óforml.); sjá %[nuclear weapon]%
hormone n. hormón, hormóni, vaki, kirtlavaki (boðefni sem fjölfruma lífvera framleiðir í kirtli og orka á ýmisleg lífsferli)
lesbian n. lesbía, samkynhneigð kona; l. lesbískur
homosexual l. samkynhneigður; n. samkynhneigður einstaklingur
homosexuality n. samkynhneigð
nylon n. nælon (gerviefni)
refinance s. endurfjármagna
expertise n. sérfræðiþekking, sérþekking, sérfræðikunnátta; [area of ~] sérsvið
internet n. internet, alnet, víðnet (oft skrifað með stórum staf, [the Internet])
surfboard n. brimbretti
rollerskate n. hjólaskauti; s. ferðast á hjólaskautum
geyser n. goshver
penis n. typpi, getnaðarlimur, göndull
cunnilingus n. munnmök, að fara niður á konu, að sleikja píku
bestseller n. metsölubók; vara sem selst í miklu magni
bestselling l. söluhæstur; metsölu-
roommate n. herbergisfélagi, kammerat
simultaneously ao. samtímis, samtíða, á sama tíma
technician n. tæknimaður
typically ao. dæmigert; yfirleitt
viagra n. víagra (stinningarlyf)
ninja n. ninja (e.k. japanskur launmorðingi)
quantum mechanics n. ft. skammtafræði
quantum mechanical l. skammtafræðilegur
quantum computer n. skammtatölva
quantum computing n. skammtareikningur, skammtatölvun; skammtatölvunarfræði
pantyhose n. sokkabuxur
polyester n. pólýester (gerviefni)
protein n. prótín, prótein (lífrænt efnasamband)
recreational l. afþreyingar-
bandwidth n. bandvídd (flutningsgeta samskiptarásar)
marathon n. maraþon (staðlað langhlaup)
intranet n. innra net, staðbundið net
dick n. typpi, getnaðarlimur (óforml.)
nuclear l. kjarnorku-
nuclear missile n. kjarnorkueldflaug
nuclear weapon n. kjarnorkuvopn
nuclear bomb n. kjarnorkusprengja
nuclear warhead n. kjarnaoddur
nuclear explosion n. kjarnorkusprenging
nuclear submarine n. kjarnorkukafbátur
nuclear reactor n. kjarnaofn
nuclear plant n. kjarnorkuver
nuclear fission n. kjarnaklofnun
nuclear fusion n. kjarnasamruni
starship n. geimskip (stjörnuskip)
modem n. mótald (búnaður sem mótar og afmótar merki)
radar n. ratsjá, radar
sociobiology n. félagslíffræði
sociobiological l. félagslíffræðilegur
sociobiologist n. félagslíffræðingur
samurai n. samúræi (japanskur stríðsmaður)
Anzac n. ástralskur eða nýsjálenskur hermaður (í fyrri heimsstyrjöld)
zoophilia n. dýragirnd
teenager n. táningur, unglingur
teenage l. tánings-, unglings-; á táningsaldri, á unglingsaldri
stadium n. leikvangur, völlur
startup n. [~ (company, firm)] sprotafyrirtæki
wobbly l. valtur
workflow n. verkferli, verkskipulag, verkflæði
workforce n. vinnuafl, starfslið; vinnumarkaður
widespread l. víðtækur; útbreiddur
watt n. vatt (mælieining)
megawatt n. megavatt (milljón vött)
gigawatt n. gígavatt (milljarður vatta)
kilowatt n. kílóvatt (þúsund vött)
workstation n. vinnustöð; skrifborðstölva
cougar n. fjallaljón; kynferðislega virk eldri kona (óforml.)
calisthenics n. ft. leikfimiæfingar
calisthenic l. leikfimi-, leikfimiæfinga-
automation n. sjálfvirkni; sjálfvirknivæðing
automate s. sjálfvirknivæða, gera sjálfvirkt
automatable l. sjálfvirknivæðanlegur (sjá %[automate]%)
bot n. (stytt. á %[robot]%) vélmenni, þjarkur, vélþræll
tweeze s. snyrta með flísatöng
aerodrome n. flugvöllur, flugstöð
airport n. flugvöllur, flugstöð, flughöfn
accelerator n. hraðall; bensíngjöf (á bifreið eða farartæki)
mobile device n. fartæki
airliner n. farþegaflugvél
dashboard n. mælaborð
fuselage n. bolur eða skrokkur á flugvél
anchorman n. fréttaþulur
anchorwoman n. kvenkyns fréttaþulur
news anchor n. fréttaþulur
Paleolithic n. fornsteinöld, ársteinöld; l. fornsteinaldar-
Palaeolithic n. fornsteinöld, ársteinöld; l. fornsteinaldar-
Neolithic l. nýsteinaldar-
Mesolithic n. miðsteinöld; l. miðsteinaldar-
superstate n. stórveldi, ofurveldi; öflugt ríki myndað úr mörgum smærri ríkjum
Stalinist n. stalínisti (fylgismaður stefnu Jósefs Stalín í Sovétríkjunum); l. stalínskur
Stalinism n. stalínismi (stefna Jósefs Stalín í Sovétríkjunum)
Leninist n. lenínisti (fylgismaður hugmyndafræði Vladimírs Lenín); l. lenínskur
Leninism n. lenínismi (hugmyndafræði Vladimírs Lenín)
conglomeration n. samsteypa
conglomerated l. samsteyptur, samsettur
cinema n. kvikmyndahús, bíó; kvikmyndalistin, kvikmyndabransinn
entertainment industry n. skemmtanabransinn, afþreyingarbransinn
stereotypical l. dæmigerður, sem fylgir staðalmynd, staðalmyndar-
sociological l. (sam)félagsfræðilegur, félagsvísindalegur
sociologist n. (sam)félagsfræðingur
social science n. félagsvísindi
social scientist n. félagsvísindamaður, félagsvísindakona
societal l. samfélagslegur, félagslegur, þjóðfélagslegur
sophisticated l. fágaður; háþróaður; margbrotinn
zombify s. breyta í uppvakning (sjá %[zombie]%)
gaoler n. fangavörður
interface n. viðmót; tenging; snertipunktur tveggja fyrirbæra, þar sem tvö fyrirbæri mætast
bromance n. brómans (óforml.), náið vinasamband tveggja karlmanna (samsett úr %[brother]% og %[romance]%)
selfie n. sjálfa, sjálfsmynd, ljósmynd sem e-r tekur af sjálfum sér
paywall n. greiðslugátt, greiðsluveggur, greiðslumúr
crowdsource s. lýðvirkja
blockchain n. bálkakeðja
roleplay n. hlutverkaleikur, spuni, spunaspil
teflon n. teflon (gerviefni)
hovercraft n. svifnökkvi
transistor n. smári (hálfleiðaratæki sem er grunneining í rökrásum tölva)
pacemaker n. gangráður, hjartagangráður
polio n. mænusótt
escalator n. rúllustigi
wyvern n. dreki, ormur, naðra
laser n. leysir, leysigeisli
valium n. valíum (kvíðastillandi lyf)
vinyl n. vínill; vínilplata, hljómplata úr vínil
kevlar n. kevlar (sterkt trefjaefni notað í skotheldum vestum); skothelt vesti
cell phone n. farsími, GSM-sími, gemsi
CD n. geisladiskur (stytt. á %[compact disc]%)
compact disc n. geisladiskur
sonar n. hljómsjá, ómsjá, sónar
camcorder n. lítil kvikmyndatökuvél (samsett úr %[camera]% og %[recorder]%)
anarcho-capitalism n. anarkó-kapítalismi (sú stjórnmálastefna að afnema ríkið og færa allar þjónustur í hendur einkaaðila)
anarcho-capitalist n. anarkó-kapítalisti (fylgismaður anarkó-kapítalisma, sjá %[anarcho-capitalism]%)
biodome n. lífhvelfing (lokað vistkerfi í hvelfingu)
paedophile n. barnaníðingur; e-r sem haldinn er barnagirnd
pedophile n. sjá %[paedophile]%
paedophilia n. barnagirnd, barnaníð
pedophilia n. sjá %[paedophilia]%
cyberspace n. netheimar
mockumentary n. grín- eða háðmynd í sniði heimildarmyndar, heimildarháðmynd
emoticon n. lyndistákn, tjákn
hyperlink n. tengill (á veraldarvefnum)
smiley l. glaðlyndur; brosandi; n. broskarl (tákn)
spam n. ruslpóstur; unnin kjötvara í niðursuðudósum; s. senda ruslpóst
spammer n. sendandi ruslpósts
nerd n. nörd, njörður, sérvitringur, lúði
nerdy l. nördalegur, sérvitur, lúðalegur
crossword n. krossgáta
diesel n. dísill, dísilolía
internship n. starfsnám, starfsþjálfun
Islam n. íslam (eingyðistrú sem á upptök sín á Arabíuskaga)
Islamic l. íslamskur (sjá %[Islam]%)
passphrase n. aðgangsorð, lykilorð, aðgangsfrasi
marijuana n. maríjúana (kannabislyf)
metadata n. lýsigögn, gögn sem lýsa öðrum gögnum
Muslim n. múslími (sá sem aðhyllist íslamska trú, sjá %[Islam]%); l. múslímskur
nutritional l. næringar-
outsource s. útvista
outsourcing n. útvistun
paperback n. pappírskilja
pixel n. díll, punktur, myndeining (í stafrænni mynd)
playboy n. glaumgosi
playlist n. spilunarlisti; lagalisti
plaza n. torg
processor n. örgjörvi; úrvinnsluforrit eða úrvinnsluaðili (sjá %[process]%)
word processor n. ritvinnsluforrit
semiconductor n. hálfleiðari (í rafmagnsverkfræði)
latency n. biðtími (í samskiptum yfir net eða í eðlisfræðilegum ferlum)
euphoria n. sæluvíma, alsæla
euphoric l. í sæluvímu, alsæll
restructuring n. endurskipulagning
restructure s. endurskipuleggja
tugboat n. dráttarbátur
Celt n. Kelti
xenolith n. xenólít (grjóttegund)
decanter n. karafla, borðflaska
genetics n. ft. erfðafræði
genetic l. erfðafræðilegur, erfðafræði-, erfða-; sem lýtur að tilurð e-s
genetic engineering n. erfðatækni
crowdfund s. lýðfjármagna, hópfjármagna
crowdfunding n. lýðfjármögnun, hópfjármögnun
crowdfunded l. lýðfjármagnað, hópfjármagnað
polypropylene n. fjölprópýlen, pólýprópýlen
audio n. hljóð
audio quality n. hljómgæði, hljóðgæði
audio channel n. hljóðrás
audio spectrum n. hljóðróf
cassette n. (hljóð)snælda, kassetta
audio cassette n. (hljóð)snælda, (hljóð)spóla, kassetta
hard disk n. harður diskur (í tölvum)
hard drive n. harður diskur (í tölvum)
walkman n. vasadiskó (lítið tæki sem spilar hljóðsnældur)
libertarianism n. frjálshyggja (stjórnmálastefna sem segir að setja beri ríkisvaldi þröng takmörk)
libertarian l. frjálshyggju-; n. frjálshyggjumaður, frjálshyggjusinni
module n. (sjálfstæð) eining í kerfi
modular l. samansett úr (sjálfstæðum) einingum
oil tanker n. olíuskip, olíuflutningaskip
tanker n. skip sem flytur mikið magn af vökva (t.d. olíu)
neoconservative n. nýíhaldsmaður; l. nýíhalds-, nýíhaldssamur
rollerblades n. ft. línuskautar
plexiglass n. plexígler
thermophile n. hitakær lífvera
thermophilic l. hitakær (notað um lífverur sem dafna við háan hita)
consultancy n. ráðgjöf; ráðgjafarstofa, ráðgjafarfyrirtæki
demographic l. lýðfræðilegur
demography n. lýðfræði
demographics n. ft. lýðfræðiupplýsingar, lýðfræðileg tölfræði
demographer n. lýðfræðingur
demographically ao. lýðfræðilega
downtown n. miðbær, miðborg; l. miðbæjar-, í miðbænum; ao. miðbæjar-, í miðbænum
evaluation n. mat ([a comprehensive ~ of his performance])
evaluate s. meta, yfirvega
firmware n. fastbúnaður (í tölvum)
gangbang n. hópkynlíf
informative l. upplýsandi, fróðlegur, lærdómsríkur, fræðandi
insulin n. insúlín, eyjavaki (hormón sem myndast í briskirtli)
keyword n. lykilorð; leitarorð
literacy n. læsi, lestrarkunnátta
mailman n. bréfberi, póstmaður
makeup n. (andlits)förðun, (andlits)farði, meik
marina n. smábátahöfn
nudist n. strípalingur, striplingur
pipeline n. leiðsla; n. ft. [~s] leiðslukerfi
radio n. útvarp, útvarpstæki; s. útvarpa ([he ~ed for help])
realtor n. fasteignasali, fasteignamiðlari
riverside n. árbakki; l. við árbakka, árbakka-
renewable l. endurnýjanlegur; n. endurnýjanlegur hlutur
renewables n. ft. endurnýjanlegar orkulindir; endurnýjanlegir hlutir
prostate n. blöðruhálskirtill
primarily ao. aðallega; fyrst og fremst; einkum
playback n. spilun, afspilun
plasma n. rafgas; blóðvökvi
parameter n. færibreyta
hardcover l. harðspjalda; n. harðspjalda bók
genome n. erfðamengi, genamengi
forbidden l. bannaður, forboðinn
forgotten l. gleymdur
freelance l. sjálfstætt starfandi ([he's a ~ journalist])
freelancer n. e-r sem er sjálfstætt starfandi
newswire n. fréttaveita, fréttastöð
neurochemical l. taugaefnafræðilegur
vector n. vigur, vektor
cannabis n. kannabis (jurt sem er vímugjafi)
revenant n. afturganga, uppvakningur; e-r sem snýr aftur
bullshit n. bull, kjaftæði, þvæla; nautaskítur; s. bulla, halda fram kjaftæði eða þvælu; blekkja, afvegaleiða; ljúga ([he was ~ting all along])
shades n. ft. skyggð gleraugu, sólgleraugu
econometric l. hagmælinga-, hagtölfræði-
econometrics n. ft. hagmælingar; hagtölfræði
cromulent l. ásættanlegur (grínorð úr teiknimyndaþáttunum [The Simpsons])
cretin n. kretíni, kretíndvergur, kyrkivaxinn maður (vanþroska maður með óstarfhæfan skjaldkirtil); bjáni, asni, fífl, hálfviti, fáviti
cretinism n. kyrkivöxtur, kretínismi (meðfæddur galli sem heftir starfsemi skjaldkirtils)
cretinous l. kyrkivaxtar-, kretína-, kretíndverga; fávitalegur, bjánalegur
doppelganger n. tvífari
citizen n. borgari; ríkisborgari
citizenship n. ríkisborgararéttur; ríkisfang
donate s. gefa
majordomo n. ráðsmaður, bryti, yfirmaður; bústjóri
operating system n. stýrikerfi
user interface n. notendaviðmót, notendaskil
pull request n. togbeiðni, dráttarbeiðni
customize s. sérsníða, sérstilla
customise s. sjá %[customize]%
customization n. sérsnið, sérstilling
customisation n. sjá %[customization]%
trampoline n. trampólín
stuntman n. áhættuleikari
compiler n. e-r sem dregur saman (úr ritum); þýðandi (hugbúnaður)
bling n. glingur, skartgripir (óforml.)
telepath n. e-r sem er fjarskyggn
telepathic l. fjarskyggn, fjarskynjandi
box-office n. miðasala
biodiversity n. líffræðileg fjölbreytni, fjölbreytni lífríkis, líffjölbreytni
bioengineering n. líftækni, lífverkfræði
bioengineer n. líftæknifræðingur
confidentiality n. trúnaður
lyrebird n. lýrufugl (e.k. spörfugl)
porn n. klám (óforml. stytt. á %[pornography]%)
porno n. klám (óforml. stytt. á %[pornography]%)
pornographic l. klæminn, klám-; [~ literature] klámrit
natural language processing n. máltækni, málvinnsla, málgreining
language technology n. máltækni
guerrilla n. skæruliði
guerrilla warfare n. skæruhernaður
neoclassical l. nýklassískur; [~ architecture] nýklassísk byggingarlist
neoclassicism n. nýklassík, nýklassísk stefna
basic l. grundvallar-, undirstöðu- ([~ principles]); basískur (efnafr.); n. ft. [the ~s] grundvallaratriðin
basically ao. í grundvallaratriðum; í grófum dráttum
hyponym n. undirheiti ([crow is a ~ of bird])
hypernym n. yfirheiti ([bird is a ~ of crow])
antonym n. andheiti ([dead is the ~ of alive])
software n. hugbúnaður
software engineer n. hugbúnaðarverkfræðingur
software development n. hugbúnaðarþróun
software developer n. hugbúnaðarsmiður
update s. uppfæra; n. uppfærsla; [software ~] hugbúnaðaruppfærsla
updated l. uppfærður
upgrade s. uppfæra; n. uppfærsla
upgraded l. uppfærður
insurgency n. uppreisn
dynastic l. ættar-, konungsættar-, aðalsættar-
hypertension n. háþrýstingur; óvenjulega hár blóðþrýstingur
hyperventilate s. anda of hratt, ofanda
hyperventilation n. oföndun
hyperactive l. ofvirkur
hyperactivity n. ofvirkni
upholstery n. bólstrun
hagiography n. helgisaga, dýrlingasaga; helgisagnaritun
hagiographer n. helgisagnaritari, dýrlingasöguritari
hagiographic l. helgisagna-, dýrlingasögu-
hagiographical l. helgisagna-, dýrlingasögu-
volcanology n. eldfjallafræði
volcanological l. eldfjallafræðilegur, eldfjallafræði-
volcanologist n. eldfjallafræðingur
electron n. rafeind
electronic l. rafrænn, raftæknilegur, raftækni-; rafeinda-
electronics n. ft. raftækni, rafeindatækni; rafeindabúnaður
electronic microscope n. rafeindasmásjá
electronic warfare n. raftæknihernaður, rafrænn hernaður
proton n. róteind
meson n. miðeind
neutrino n. fiseind
photon n. ljóseind
elementary particle n. öreind
neonate n. nýburi
boulevard n. breiðstræti
reconstruction n. endurbygging, enduruppbygging
vocational l. starfs-, fag-, iðn- ([~ training]); köllunar-
entrepreneur n. athafnamaður, frumkvöðull
entrepreneurial l. athafnamennsku-, frumkvöðla-, framtaks-
entrepreneurship n. athafnamennska, frumkvæði, framtakssemi, brautryðjandastarf
screensaver n. skjávari
paradigmatic l. beygingardæmis-; fyrirmyndar-, fullkomið dæmi um e-ð
dysfunction n. bilun, truflun; vanhæfni
dysfunctional l. bilaður, virkar ekki sem skyldi
dyslexia n. lesblinda, lestrarörðugleiki
dyslexic l. lesblindur
dystrophy n. vanþroski, veiklun
sonic l. hljóð-, hljóðbylgju-; hljóðhraða-
hypersonic l. sem ferðast á fimmföldum hljóðhraða eða hraðar
hypersensitivity n. ofurnæmni, ofurviðkvæmni
hypersensitive l. ofurnæmur, ofurviðkvæmur
hallowed l. heilagur, vígður
fundamentalism n. bókstafstrú ([Christian ~ is a force in US politics])
fundamentalist n. bókstafstrúarmaður
awareness n. vitund; meðvitund
worried l. áhyggjufullur, kvíðafullur
physically ao. líkamlega
meaningful l. merkingarbær; þýðingarmikill, innihaldsríkur; verulegur
homeland n. heimaland
hometown n. heimabær
motivation n. hvati, hvatning, hvöt
motivational l. hvata-, hvatningar-; [~ speaker] hvatningarræðumaður
disturbed l. truflaður, ónáðaður; raskaður
immunology n. ónæmisfræði
aluminium n. ál
aluminum n. ál (BNA)
hardwood n. harðviður; gegnheill viður; l. harðviðar-
vanilla n. vanilla; l. vanillu-
orgasm n. fullnæging
bacterial l. gerla-, bakteríu-, örveru-
hallucinatory l. ofskynjunar-
hallucinogen n. ofskynjunarlyf, ofskynjunarefni
hallucinogenic l. ofskynjunarvaldandi; n. ofskynjunarvaldur
accessibility n. aðgengi, aðgengileiki
digital l. stafrænn
eugenic l. kynbóta-, mannkynbóta-
eugenics n. ft. arfbætur, kynbótastefna, mannkynbætur
eugenicist n. kynbótastefnumaður
sexy l. kynþokkafullur, kynæsandi
overview n. yfirlit, yfirsýn
preview n. forskoðun, forsýn; s. forskoða, forsýna
collagen n. kollagen
secretariat n. stjórnardeild, stjórnarskrifstofa, stjórnsýsla
columnist n. dálkahöfundur, pistlahöfundur
toolbox n. verkfærakista
fructose n. ávaxtasykur, frúktósi
conviction n. sannfæring, vissa; sakfelling, sakaráfelling
harassment n. áreitni
residential l. íbúða-; [~ area, district] íbúðahverfi; sjá %[residence]%
fundraising n. fjáröflun
fennel n. fennika (jurt)
Madagascar n. Madagaskar
publishing n. útgáfustarfsemi ([they're the biggest name in ~])
CV n. ferilskrá (stytt. á latneska [curriculum vitae])
press conference n. blaðamannafundur, fréttamannafundur
AIDS n. alnæmi, eyðni (stytt. á [acquired immunodeficiency syndrome])
limousine n. limúsína, limmósína, eðalvagn, glæsivagn
enquiry n. spurning; fyrirspurn; rannsókn
lightweight l. léttur; léttvægur, veigalítill; n. keppandi í léttvigt í íþróttum (t.d. hnefaleikum, [~ champion])
logistic l. sem lýtur að skipulagi (á t.d. flutningi á vistum og búnaði)
logistical l. sem lýtur að skipulagi (á t.d. flutningi á vistum og búnaði)
logistics n. ft. (hernaðar)fræði sem fást við skipulag og flutning á búnaði, vistum, mannafli, o.þ.h.
long-term l. langtíma-; [in the long term] til langs tíma
hinterland n. upplönd, afdalasvæði; sveitir í kringum þéttbýli
con artist n. svikahrappur, svindlari, blekkingamaður, blekkingameistari
optimize s. besta, hagræða, fínstilla, gera eitthvað betra eða skilvirkara
optimized l. bestaður, hagræddur, fínstilltur, gerður skilvirkari
optimization n. bestun, hagræðing, fínstilling, betrumbót; auka skilvirkni e-s
optimum l. bestur, hagstæðastur; n. kjörstaða
optimal l. eins gott og getur orðið
seeress n. spákona, völva, seiðkona
oral sex n. munnmök
Afghanistan n. Afganistan
Afghan l. afganskur, frá Afganistan; n. Afgani
afghani n. afgani (afganskur gjaldmiðill)
Albania n. Albanía
Albanian l. albanskur, frá Albaníu; n. Albani, Albaníumaður; albanska
Algeria n. Alsír
Algerian l. alsírskur, frá Alsír; n. Alsíringur, Alsírbúi
American Samoa n. Bandaríska Samóa
Andorra n. Andorra
Angola n. Angóla
Angolan l. angólskur; n. Angólamaður, Angólabúi
Antarctica n. Suðurskautslandið (heimsálfa)
Argentina n. Argentína
Argentinian l. argentínskur, frá Argentínu; n. Argentínumaður
Armenia n. Armenía
Armenian l. armenskur, frá Armeníu; n. Armeni; armenska
Aruba n. Arúba (eyja í Karíbahafi)
Australia n. Ástralía
Australian l. ástralskur, frá Ástralíu; n. Ástrali, Ástralíumaður
Azerbaijan n. Aserbaídsjan
Bahamas n. Bahamaeyjar
Bahrain n. Barein
Bangladesh n. Bangladess
Barbados n. Barbados
Belarus n. Hvíta-Rússland, Belarús
Belarussian l. hvítrússneskur; n. Hvítrússi; hvítrússneska (tungumál)
Belorussian l. sjá %[Belarussian]%
Belize n. Belís
Benin n. Benín
Bermuda n. Bermúdaeyjar
Bhutan n. Bútan
Bolivia n. Bólivía
Bosnia n. Bosnía
Herzegovina n. Hersegóvína
Botswana n. Botsvana
Brunei n. Brúnei
Bulgaria n. Búlgaría
Bulgarian l. búlgarskur, frá Búlgaríu; n. Búlgari, Búlgaríumaður; búlgarska
Burkina Faso n. Búrkína Fasó
Burundi n. Búrúndí
Cambodia n. Kambódía
Cambodian l. kambódískur; n. Kambódíumaður; kambódíska, kmeríska (tungumál)
Cameroon n. Kamerún
Canada n. Kanada
Canadian l. kanadískur, frá Kanada; n. Kanadamaður
Cape Verde n. Grænhöfðaeyjar
Cayman Islands n. Caymaneyjar
Central African Republic n. Mið-Afríkulýðveldið
Chad n. Tsjad
Chile n. Chile, Síle
Chilean l. chileskur, síleskur; n. Chile-maður eða Sílemaður
Christmas Island n. Jólaey
Colombia n. Kólumbía
Colombian l. kólumbískur; n. Kólumbíumaður, Kólumbíubúi
Comoros n. Kómoreyjar
Congo n. Kongó
Costa Rica n. Kosta Ríka
Costa Rican l. kostarískur; Kosta Ríka-maður
Croatia n. Króatía
Croatian l. króatískur; n. Króati; króatíska
Cuba n. Kúba
Cuban l. kúbverskur; n. Kúbverji, Kúbumaður
Cyprus n. Kýpur
Cypriot l. kýpverskur; n. Kýpverji
Czech Republic n. Tékkland
Czechia n. Tékkland
Czech l. tékkneskur; n. Tékki; tékkneska (tungumál)
Djibouti n. Djíbútí
Dominica n. Dóminíka
Dominican Republic n. Dóminíska lýðveldið
Ecuador n. Ekvador
Egypt n. Egyptaland
Equatorial Guinea n. Miðbaugs-Gínea
Eritrea n. Erítrea
Estonia n. Eistland
Estonian l. eistneskur, frá Eistlandi; n. Eisti, Eistlendingur; eistneska (tungumál)
Eswatini n. Svasíland
Ethiopia n. Eþíópía
Falkland Islands n. Falklandseyjar
Falklands n. Falklandseyjar
Faroe Islands n. Færeyjar
Faroese l. færeyskur, úr Færeyjum; n. Færeyingur; færeyska (tungumál)
Fiji n. Fídjíeyjar
Finland n. Finnland
Finn n. Finni
France n. Frakkland
French Guiana n. Franska Gvæjana
French Polynesia n. Franska Pólýnesía
Gabon n. Gabon
Gabonese l. gabonskur; n. Gaboni
Gambia n. Gambía
Gambian l. gambískur; n. Gambi, Gambíumaður
Georgia n. Georgía
Georgian l. georgískur (frá landinu Georgíu); georgískur (arkítektúr í Bretlandi á 18. öld og fyrri hluta 19. aldar, kennt við konunga þess tíma); n. Georgíumaður; georgíska
Germany n. Þýskaland
Ghana n. Gana
Gibraltar n. Gíbraltar
Greenland n. Grænland
Guadeloupe n. Gvadelúpeyjar
Guam n. Gvam
Guatemala n. Gvatemala
Guinea n. Gínea
Guinea-Bissau n. Gínea-Bissaú
Guyana n. Gvæjana
Haiti n. Haítí
Honduras n. Hondúras
Indonesia n. Indónesía
Indonesian l. indónesískur; n. Indónesi
Iran n. Íran
Iraq n. Írak
Iraqi l. írakskur, frá Írak; n. Íraki
Isle of Man n. Mön (eyja milli Bretlands og Írlands)
Israel n. Ísrael
Israeli l. ísraelskur; n. Ísraeli, Ísraelsmaður
Italy n. Ítalía
Jamaica n. Jamaíka
Jamaican l. jamaískur; n. Jamaíki
Jersey n. Jersey
Jordan n. Jórdanía
Jordanian l. jórdanskur; n. Jórdani
Kazakhstan n. Kasakstan
Kazakh l. kasakskur; n. Kasaki
Kenya n. Kenía
Kenyan l. kenískur; n. Keníumaður
Kiribati n. Kíribatí
Kuwait n. Kúveit
Kyrgyzstan n. Kirgistan
Laos n. Laos
Latvia n. Lettland
Latvian l. lettneskur; n. Letti; lettneska
Lebanon n. Líbanon
Lebanese l. líbanskur; n. Líbani
Lesotho n. Lesótó
Liberia n. Líbería
Liberian l. líberískur; n. Líberíumaður
Libya n. Líbía
Libyan l. líbískur; n. Líbíumaður
Liechtenstein n. Liechtenstein
Lithuania n. Litáen
Lithuanian l. litáískur; n. Litái; litáíska
Luxembourg n. Lúxemborg
Macedonia n. Makedónía
Macedonian l. makedónískur; n. Makedóni; makedóníska
Malawi n. Malaví
Malaysia n. Malasía
Malaysian l. malasískur; n. Malasi
Malay l. malasískur; n. Malasi; malasíska
Maldives n. Maldíveyjar
Mali n. Malí
Malta n. Malta
Maltese l. maltneskur, maltverskur; n. Maltverji, Möltumaður; maltneska
Marshall Islands n. Marshalleyjar
Martinique n. Martiník
Mauritania n. Máritanía
Mauritanian l. máritanskur; n. Máritani
Mauritius n. Máritíus
Mauritian l. máritanskur; n. Máritani
Mexico n. Mexíkó
Mexican l. mexíkóskur, mexíkanskur; n. Mexíkói, Mexíkani
Micronesia n. Míkrónesía
Micronesian l. míkrónesískur; n. Míkrónesíumaður, Míkrónesi
Moldova n. Moldóva
Moldovan l. moldóvskur; n. Moldóvi
Monaco n. Mónakó
Mongolia n. Mongólía
Montenegro n. Svartfjallaland
Montenegrin n. Svartfellingur; svartfellska; l. svartfellskur
Morocco n. Marokkó
Moroccan l. marokkóskur; n. Marokkói, Marokkómaður
Mozambique n. Mósambík
Mozambican l. mósambískur; n. Mósambíki
Myanmar n. Mjanmar
Myanmarese l. mjanmarskur; n. Mjanmari
Burma n. Búrma
Burmese l. búrmanskur
Namibia n. Namibía
Namibian l. namibískur; n. Namibíumaður
Nauru n. Nárú
Nepal n. Nepal
Nepalese l. nepalskur; n. Nepali
Nepali l. nepalskur; n. nepalska
Netherlands n. ft. Niðurlönd(in) ([the ~])
Netherlander n. Niðurlendingur, Hollendingur
New Caledonia n. Nýja-Kaledónía (sjá %[Caledonia]%)
New Zealand n. Nýja-Sjáland
New Zealander n. Nýsjálendingur
Nicaragua n. Níkaragva
Nicaraguan l. níkaragskur; n. Níkaragvamaður
Niger n. Níger
Nigeria n. Nígería
Nigerian l. nígerískur, frá Nígeríu; n. Nígeríumaður, Nígeríubúi
North Korea n. Norður-Kórea
North Korean l. norðurkóreskur; n. Norður-Kóreumaður
North Macedonia n. Norður-Makedónía
Oman n. Óman
Pakistan n. Pakistan
Pakistani l. pakistanskur; n. Pakistani
Palau n. Palá
Palestine n. Palestína
Palestinian l. palestínskur, frá Palestínu; n. Palestínumaður
Panama n. Panama
Papua New Guinea n. Papúa Nýja-Gínea
Paraguay n. Paragvæ
Paraguayan l. paragvæskur; n. Paragvæi
Peru n. Perú
Philippines n. ft. Filippseyjar ([the ~])
Philippine l. filippseyskur, frá Filippseyjum; n. Filippseyingur
Filipino n. Filippseyingur; l. filippseyskur, frá Filippseyjum
Filipina n. Filippseyjakona
Portugal n. Portúgal
Puerto Rico n. Púertó Ríkó
Qatar n. Katar
Romania n. Rúmenía
Romanian l. rúmenskur, frá Rúmeníu; n. Rúmeni; rúmenska
Russia n. Rússland
Rwanda n. Rúanda
Samoa n. Samóa
San Marino n. San Marínó
Saudi Arabia n. Sádi-Arabía
Senegal n. Senegal
Serbia n. Serbía
Serb n. Serbi
Serbian l. serbneskur; n. serbneska; Serbi
Seychelles n. Seychelles-eyjar
Sierra Leone n. Síerra Leóne
Singapore n. Singapúr
Slovakia n. Slóvakía
Slovak n. Slóvaki
Slovakian l. slóvakískur, slóvaskur; slóvakíska
Slovenia n. Slóvenía
Slovene n. Slóveni
Slovenian l. slóvenskur; n. Slóveni
Solomon Islands n. Salómonseyjar
Somalia n. Sómalía
Somali l. sómalískur; n. Sómali
Somalian l. sómalískur; n. Sómali
South Africa n. Suður-Afríka
South Korea n. Suður-Kórea
Sri Lanka n. Srí Lanka
Sudan n. Súdan
Sudanese l. súdanskur
South Sudan n. Suður-Súdan
South Sudanese l. suðursúdanskur; n. Suður-Súdani
Suriname n. Súrínam
Svalbard n. Svalbarði
Swaziland n. Svasíland
Switzerland n. Sviss
Syria n. Sýrland
Syrian l. sýrlenskur; n. Sýrlendingur
Taiwan n. Taívan
Tajikistan n. Tadsjikistan
Tanzania n. Tansanía
Tanzanian l. tansanískur; n. Tansani, Tansaníubúi
Thailand n. Taíland
Thai l. taílenskur; n. Taílendingur
Timor-Leste n. Austur-Tímor
Togo n. Tógó
Tokelau n. Tókelá
Tonga n. Tonga
Tunisia n. Túnis
Turkmenistan n. Túrkmenistan
Tuvalu n. Túvalú
Uganda n. Úganda
Ukraine n. Úkraína
Ukrainian l. úkraínskur; n. Úkraínumaður; úkraínska
United Arab Emirates n. Sameinuðu arabísku furstadæmin
United Kingdom n. Bretland (Sameinaða konungdæmið)
United States of America n. Bandaríki Norður-Ameríku, Bandaríkin
United States n. sjá %[United States of America]%
Uruguay n. Úrúgvæ
Uruguayan l. úrúgvæskur; n. Úrúgvæi
Uzbekistan n. Úsbekistan
Uzbek l. úsbekskur; n. Úsbeki; úsbekska (tungumál)
Vanuatu n. Vanúatú
Vatican n. Vatíkanið í Róm
Venezuela n. Venesúela
Venezuelan l. venesúelskur; n. Venesúelabúi, Venesúelabúi
Vietnam n. Víetnam
Vietnamese l. víetnamskur; n. Víetnami; víetnamska
Western Sahara n. Vestur-Sahara
Yemen n. Jemen
Yemeni l. jemenskur; n. Jemeni
Zambia n. Sambía
Zambian l. sambískur, frá Sambíu; Sambíumaður
Zimbabwe n. Simbabve
Korea n. Kórea
Korean l. kóreskur, frá Kóreu; n. Kóreumaður; kóreska
tsar n. Rússlandskeisari
tsarina n. Rússlandskeisaradrottning
unsubscribe s. segja upp áskrift ([~ from the newsletter] segja upp áskrift að fréttabréfi)
camouflage n. felulitur, felubúningur, dulbúningur, dulklæði; s. felulita, felubúa, dulbúa, dulklæða
endangered l. í hættu, í voða; [~ species] dýrategund í útrýmingarhættu
occupational l. starfs-, atvinnu-; [~ hazard] atvinnuáhætta, áhætta sem fylgir e-i starfsemi
endogenous l. kominn innan frá (lífveru)
endogamous l. innvensla-
endogamy n. innvensl (hjúskapur innan sama ættflokks)
multicultural l. fjölmenningarlegur, fjölmenningar-; [~ society] fjölmenningarsamfélag
multiculturally ao. fjölmenninegarlega
multiculturalism n. fjölmenning, fjölmenningarstefna
multifaceted l. marghliða, margþættur, fjölbreyttur
concept n. hugtak, almenn hugmynd
conceptual l. hugtækur, hugtaka-, hugtaks-
conceptualize s. gera sér hugmynd um e-ð; gera e-ð að hugtaki
polymer n. fjölliða (gerviefnategund)
conditioning n. skilyrðing
air conditioning n. loftræsting
air conditioner n. loftræstitæki, loftræstingarbúnaður
checklist n. gátlisti, minnislisti, verkefnalisti
chassis n. botngrind, undirgrind, vagngrind
hierophantic l. er varðar forngrískan prest eða túlkun heilagra leyndardóma
marketing n. markaðssetning, markaðsmál; markaðsdeild
electrolyte n. raflausn, rafvaki; rafvökvi
electrolysis n. rafgreining, rafsundrun
redhead n. rauðhærð manneskja
redheaded l. rauðhærður
pub n. knæpa, krá, ölstofa, bar, pöbb; stytt. á %[public house]%
public house n. knæpa, krá, ölstofa, bar, pöbb
LED n. stytt. á [light emitting diode]; ljósdíóða, ljóstvistur, ljóstvískaut
buddy n. félagi, lagsmaður, vinur
querulant n. þrætugjarn maður, kverúlant, nöldurseggur
carburetor n. blöndungur (í sprengihreyfli eða bílvél)
carburettor n. blöndungur (í sprengihreyfli eða bílvél)
dominatrix n. valdagyðja, kona sem öllu ræður (í sadómasókísku sambandi)
pikeman n. hermaður vopnaður löngu spjóti
glucose n. glúkósi, þrúgusykur
dextrose n. dextrósi, þrúgusykur
lactose n. mjólkursykur, laktósi
lactose intolerance n. mjólkuróþol, laktósaóþol
amino acid n. amínósýra, hvítusýra
zip n. þytur; rennilás; s. þjóta, skjótast; hvína; opna eða loka rennilási; þjappa stafrænt skjal
zoom s. þjóta; breyta vídd linsu (í ljósmyndun); þysja ([~ in or out] þysja inn eða út)
ziggurat n. musteristurn, musterispíramídi, stallapíramídi
Zion n. Síon (hæð í borginni Jerúsalem í Palestínu)
Zionism n. síonismi (sú stefna að stofna sjálfstætt ríki gyðinga í Palestínu)
Zionist n. síonisti (sá sem aðhyllist síonisma, sjá %[Zionism]%); l. síonista-
zeta n. sjötti stafurinn í gríska stafrófinu (ζ)
zeppelin n. loftfar, loftskip
Zeus n. Seifur, æðsti guðinn í forngrískri goðafræði
zero gravity n. þyngdarleysi (t.d. í geimskipi eða geimstöð)
amplifier n. magnari
amp n. magnari (stytt. á %[amplifier]%)
erotica n. kynæsandi bækur, list eða myndefni
gram n. gramm
patriarchy n. feðraveldi, ættfeðrastjórn
matriarchy n. mæðraveldi
matriarch n. ættmóðir
matriarchal l. ættmæðra-
zucchini n. kúrbítur
courgette n. kúrbítur
Holland n. Holland
tech n. stytt. á %[technology]%
tech giant n. tæknirisi
catharsis n. kaþarsis, búkhreinsun; hreinsun, geðhreinsun, hreinsun sem fylgir geðhrifum harmleiks
aitch n. stafurinn H (h)
haitch n. stafurinn H (h); írskt, ástralskt, skoskt afbrigði af %[aitch]%
tipping point n. vendipunktur
metric system n. metrakerfið
zed n. bókstafurinn zeta (Z)
seneschal n. ráðsmaður sem sér um eignir aðalsmanns (á miðöldum)
awesome l. ægiþrunginn, ógnarlegur; æðislegur, magnaður, undursamlegur; uh. frábært! magnað!
consortium n. samtök, hópur (fjárfesta); auðhringur
memorabilia n. ft. minjagripir, minnisgripir, minningagripir, hlutir sem minna eiganda á fyrri upplifanir
lithium n. litíum, litín, liþín (frumefni)
helium n. helíum (frumefni)
fluorine n. flúor (frumefni)
sodium n. natríum (frumefni)
silicon n. kísill, sílikon (frumefni)
sulfur n. brennisteinn (frumefni); sjá einnig %[sulphur]%
potassium n. kalíum (frumefni)
chromium n. króm (frumefni)
bromine n. bróm (frumefni)
cadmium n. kadmín, kadmíum (frumefni)
barium n. barín, baríum (frumefni)
tungsten n. volfram, wolfram (frumefni)
thallium n. þallín, þallíum (frumefni)
bismuth n. bismút (frumefni)
polonium n. pólon (frumefni)
thorium n. þórín (frumefni)
uranium n. úran (frumefni)
osmium n. osmín, osmíum (frumefni)
plutonium n. plúton, plútóníum (frumefni)
europium n. evrópín, evrópíum (frumefni)
californium n. kalifornín, kaliforníum (frumefni)
manganese n. mangan (frumefni)
vanadium n. vanadín, vanadíum (frumefni)
strontium n. strontín, strontíum (frumefni)
cesium n. sesín, sesíum (frumefni)
Buddhism n. búddismi (austurlensk trúarbrögð)
Buddhist n. búddisti (sjá %[Buddhism]%); l. búddista-
Copt n. sjá %[Coptic]%
Coptic n. Kopti; koptíska (tungumál Kopta í Egyptalandi); l. koptískur
burgeon s. blómstra, spíra; dafna, vaxa; [a ~ing community] ört vaxandi samfélag
shyly l. feimnislega, gætilega, fælnislega
inswathe s. sveipa, hjúpa; sbr. %[enswathe]%
encave s. innibyrgja; sjá %[incave]%
timbal n. tromma; sjá einnig %[tymbal]%
lockjaw n. stífkrampi
tetanus n. stífkrampi
impractical l. óhagkvæmur, óhentugur, óraunhæfur
innovative l. frumlegur, uppfinningasamur, nýsköpunar-, nýbreytni-
immunodeficiency n. ónæmisbæklun, ónæmisbrestur
immunodeficient l. ónæmisbæklaður, ónæmisbrostinn
immunocompromisation n. ónæmisbæling, skerðing ónæmiskerfis
immunocompromised l. ónæmisbældur, með skert ónæmiskerfi
calloused l. hertur (um hörundið); orðinn kaldlyndur; sigggróinn; [~ hands] hendur með sigg
proudly l. af/með stolti, stærilæti, hroka
climate change n. loftslagsbreytingar, veðurfarsbreytingar
honky n. niðrandi orð um hvítt fólk
honkey n. sjá %[honky]%
honkie n. sjá %[honky]%
Chink n. niðrandi orð um e-n af kínverskum uppruna
relocate s. flytja, endurstaðsetja
relocation n. flutningur, endurstaðsetning
isomorphism n. einsmótun
isomorphic l. einsmótað
isometric l. jafnlengdar-
metro n. neðanjarðarlestarkerfi; stytt. á %[metropolis]% eða %[metropolitan]%
format n. snið, form; s. sníða; forsníða ([he ~ted the hard drive])
worldwide ao. á heimsvísu, um allan heim
cursor n. bendill, bendir
thriller n. reyfari, spennusaga, spennumynd
fridge n. kæliskápur, ísskápur
freezer n. frystir, frystikista, frystiklefi
Yugoslavia n. Júgóslavía
Yugoslavian l. júgóslavneskur; n. Júgóslavi
Yugoslavic l. júgóslavneskur (sjá einnig %[Yugoslavian]%)
Yugoslav n. Júgóslavi
Soviet Union n. Sovétríkin
Soviet l. sovéskur; n. Sovétmaður
pricing n. verðlagning
manually ao. handvirkt
callus n. sigg
vacuum cleaner n. ryksuga
bibliographer n. bókfræðingur
bibliographic l. bókfræðilegur, bókfræði-
bibliographical l. bókfræðilegur, bókfræði-
motherboard n. móðurborð (í vélbúnaði)
pasta n. pasta (deig gert úr hveiti)
spaghetti n. spagettí, hveitilengjur (tegund af %[pasta]%)
cannelloni n. e.k. pasta
acrylic l. akrýl-
allergy n. ofnæmi
allergen n. ofnæmisvaldur
allergenic l. ofnæmisvaldandi
allergenicity n. ofnæmisvirkni
organizer n. skipuleggjari, skipuleggjandi
aerospace n. flugiðnaður, flugtækni; flugverkfræði ([~ engineering])
aerospace engineer n. flugvélaverkfræðingur, flugtæknifræðingur
aeronautical l. flugvéla-, flugfars-
aeronautical engineer n. flugvélaverkfræðingur
fuck s. (óforml.) ríða, eiga kynmök; n. dráttur, kynmök, samfarir; uh. helvítis! andskotinn! djöfullinn!
fucking l. andskotans, helvítis, djöfulsins (áhersluorð, sjá %[fuck]%)
shit n. kúkur, saur, drulla; s. kúka, skíta; uh. fjandinn! fjandans!
tergum n. bakskjöldur
PIN n. persónunúmer, persónulegt kenninúmer (stytt. á [personal identification number])
HIV n. eyðniveira, alnæmisveira (stytt. á [human immunodeficiency virus])
surrealism n. súrrealismi, fjarstæðustefna (stefna í listum og bókmenntum)
surreal n. súrrealískur, fjarstæðukenndur, sem ber svip af súrrealisma (sá %[surrealism]%)
sleaze n. viðbjóður, spilling, svindl, subbuskapur, ógeðfeldni
flab n. spik, fita
yuppie n. (óforml.) uppi, ung fagmanneskja í þéttbýli (stytt. á [young urban professional])
visa n. vegabréfsáritun, áritun, dvalarleyfi ([my ~ has expired])
viral l. veiru-
technique n. aðferð, tækni; [parenting ~s] uppeldisaðferðir
threesome n. þremenningur, trekantur
vitamin n. vítamín, fjörefni
swinger n. e-r sem stundar makaskipti, makaskiptir
timer n. tímamælir, skeiðklukka
timeline n. tímalína
toxic l. eitraður
toxicity n. eiturvirkni, eiturhrif, eitrun
someone n. einhver
safari n. (dýra)skoðunarferð
rugby n. ruðningur (ensk íþrótt)
blackjack n. spilið tuttugu og einn; kylfa
bunny n. (ung) kanína
capitol n. höfuðborg; musteri
dystopia n. dystópía; skelfilegt, hræðilegt ríki; andstæðan af fyrirmyndarríki (sjá %[utopia]%)
dystopian l. dystópískur (sjá %[dystopia]%)
xerox s. ljósrita (í N-Ameríku, sjá %[photocopy]%); n. ljósritað afrit; [~ machine] ljósritunarvél
photocopy s. ljósrita
photocopier n. ljósritunarvél
behavioural l. atferlis-, hegðunar-
behavioral l. sjá %[behavioural]%
technocracy n. tækniveldi
technocrat n. tækniveldissinni; tækniveldismaður, kerfiskarl
nightlife n. næturlíf
annoying l. pirrandi, ergjandi, truflandi
supervision n. eftirlit, yfirsjón, (yfir)umsjón,
time zone n. tímabelti
hegemon n. forystuveldi, forræðisveldi, forysturíki, oddaveldi
hegemonic l. forystuveldis-, forystu-, forræðis-; sjá %[hegemony]%
bloc n. fylking, þjóðafylking ([the Eastern ~], [the Western ~])
geographic l. landafræðilegur; sjá einnig %[geographical]%
catalyst n. hvati, efnahvati (í efnafræði); orsakavaldur
tesseract n. ferverpill (fjórvíður teningur)
incentivize s. hvetja, skapa hvata (til e-s)
vis-a-vis fs. sjá %[vis-à-vis]%
vis-à-vis fs. gagnvart, andspænis, á móti; augliti til auglitis
newbie n. nýgræðingur, byrjandi, grænjaxl
VIP n. mjög mikilvæg manneskja (stytt. á [very important person])
educated l. menntaður; vel upplýstur; [an ~ guess] vel grundvölluð ágiskun
roulette n. rúlletta; [Russian ~] rússnesk rúlletta
sadism n. kvalalosti, kvalafýsn, sadismi
sadist n. lostakvalari, sadisti
sadistic l. kvalalosta-, sadista-
masochism n. sjálfspíningarhvöt, sjálfspíslarhvöt, masókismi
sadomasochism n. sadómasókismi, löngun til að kvelja bæði sjálfan sig og aðra (sjá %[sadism]% og %[masochism]%)
sadomasochistic n. sadómasókískur, kvalarlosta- (sjá %[sadomasochism]%)
BDSM n. kynlíf sem einkennist af kvalalosta, pyntingu, drottnun og undirgefni (stytt. á [bondage, domination, sado-masochism])
skeptic n. sjá %[sceptic]%
skeptical l. sjá %[sceptical]%
skepticism n. sjá %[scepticism]%
facticity n. sá eiginleiki að vera staðreynd (sjá %[fact]%)
halogen n. hópur frumefna, þ.e. flúor, klór, bróm, joð og astat
astatine n. astat (frumefni)
DNA n. deoxýríbósakjarnsýra, þ.e. erfðaefni, erfðavísir (stytt. á [deoxyribonucleic acid])
PC n. einkatölva (stytt. á [personal computer]); pólitískur rétttrúnaður ([political correctness])
deontology n. skyldufræði, skyldusiðfræði (í heimspeki)
deontological l. skyldufræðilegur, skyldusiðfræðilegur (sjá %[deontology]%)
megafauna n. stór dýr, risadýr (sjá %[fauna]%)
monotonal l. sjá %[monotonous]%
montage n. myndblöndun, myndsamsetning, myndflétta, myndaröð
digitalize s. koma á stafrænt snið (sjá %[digital]%)
hardcore n. harðkjarni; l. harðkjarna-
ministry n. ráðuneyti; boðun trúar, fagnaðarerindis
nearby l. nálægt, í grenndinni, nærliggjandi
payroll n. launaskrá; launagreiðslur
convinced l. sannfærður; [he was ~ that ...]
kakistocracy n. stjórn hinna verstu
prepaid l. fyrirframgreiddur, borgaður fyrirfram
fascinating l. heillandi, töfrandi
benchmark n. viðmið, viðmiðun; afkastaprófun, afkastamæling; s. mæla afköst (út frá viðmiðum)
sensitivity n. næmni, viðkvæmni
transsexual n. kynskiptingur, trans manneskja; l. kynskiptings-, trans-
tranny n. (niðrandi) sjá %[transsexual]%
trivia n. smámunir, lítilræði; fróðleiksmoli; spurningaleikur
toolkit n. verkfærakista, verkfærakassi
workout n. líkamsrækt, líkamsþjálfun, líkamsæfing
fibrillate s. tifa, titra, flökta
fibrillation n. tif, titringur, flökt (í hjartanu)
teleportation n. fjarflutningur
teleport s. fjarflytja
telekinesis n. fjarhreyfing
telekinetic l. fjarhreyfingar-, gæddur fjarhreyfingarkröftum
neurosis n. taugaveiklun, hugsýki
neurotic l. taugaveiklaður, hugsjúkur
router n. beinir (tæki sem beinir gögnum milli staða)
gyrocopter n. smáþyrla
carbon fibre n. koltrefjar, kolefnistrefjar
bungee n. teygja
bungee jumping n. teygjustökk
salvia n. salvía (jurt)
Gaia n. gyðja jarðarinnar í grískri goðafræði
Gaea n. sjá %[Gaia]%
irritant n. e-ð sem ertir eða pirrar; sjá %[irritate]%
organ donor n. líffæragjafi
binge n. hám, ofát; ofdrykkja, fyllirí; s. háma í sig (e-ð [~ on ...]), éta yfir sig, drekka yfir sig
periodic table n. lotukerfið (í efnafræði)
coupon n. miði, afsláttarmiði
corporate l. fyrirtækja-, félags-
facilitator n. sá sem greiðkar fyrir einhverju, gerir eitthvað auðveldara (sjá %[facilitate]%); umræðustjóri
scenario n. aðstæður, atburðarás ([consider the following ~])
airline n. flugfélag
wallpaper n. veggfóður; s. veggfóðra
insider n. innherji, innanbúðarmaður
cultural l. menningarlegur, menningar-
bookstore n. bókabúð
prepared l. undirbúinn
confirmed l. staðfestur; staðfastur ([he is a ~ bachelor])
percent n. prósent, hundraðshluti
inkjet n. bleksprautun; l. bleksprautu- ([an ~ printer])
cholesterol n. kólesteról
freeware n. ókeypis hugbúnaður
spyware n. njósnahugbúnaður
malware n. illkynja hugbúnaður
shareware n. deilihugbúnaður
adware n. hugbúnaður með auglýsingum
acne n. unglingabólur, graftarbólur
architectural l. byggingarlistar-
internationally ao. alþjóðlega
copyrighted l. varið af höfundarétti
patented l. varið af einkaleyfi
subsection n. undirdeild, undirflokkur, undirkafli, undirhluti
Babylon n. Babýlon (höfuðborg Babýloníu til forna); auðug og spillt stórborg
Babylonian l. babýlonskur; n. Babýlonsmaður (sjá %[Babylon]%)
betwixt fs. sjá %[between]%
stereo l. víðóma (með tveimur hljóðrásum); hljómtæki, hljómflutningstæki
steroid n. steri; n. ft. [steroids] sterar, steralyf
xenomorph n. geimvera, utanaðkomandi lífvera
kraken n. sæskrímsli, risakolkrabbi
epistemology n. þekkingarfræði
epistemological l. þekkingarfræðilegur
epistemologically ao. þekkingarfræðilega
leprechaun n. búálfur
jotun n. jötunn
orc n. orki
orca n. háhyrningur
modal logic n. háttarökfræði
shite n. sjá %[shit]%
political philosophy n. stjórnspeki, stjórnmálaheimspeki
abattoir n. sláturhús
cosmology n. heimsfræði, heimsmyndarfræði
cosmological l. heimsfræðilegur
ontology n. verufræði
ontological l. verufræðilegur
metaphilosophy n. heimspeki heimspekinnar, heimspekileg skoðun á aðferðum heimspekinnar
natural philosophy n. náttúruspeki, náttúruvísindi ([the ~ of Isaac Newton])
natural science n. náttúruvísindi
plankton n. svif, svifdýr
alga n. sjá %[algae]%
algae n. ft. þörungar (et. %[alga]%)
theogony n. goðakyn, tilurð goðanna
sociopath n. siðblindingi, siðblind manneskja
sociopathic l. siðblindur
sociopathy n. siðblinda
psychopath n. brjálæðingur, snarbrjálaður (siðblindur) geðsjúklingur
psychopathic l. (snar)brjálaður
psychopathy n. sturlun, brjálæði, siðblinda
kleptomaniac n. stelsjúk manneskja (sjá %[kleptomania]%)
crap n. skítur, kúkur; drasl; rugl, kjaftæði; l. lélegur, ömurlegur; s. skíta, kúka; uh. andskotans!
longsword n. langsverð
spadroon n. létt sverð
claymore n. skoskt sverð; jarðsprengja
gladius n. rómverskt sverð
machete n. sveðja
épée n. sverð sem notað er notað í ólympískum skylmingum
epee n. sjá %[épée]%
siege engine n. umsátursvopn, umsátursvél, umsáturstæki
siege tower n. umsátursturn
trebuchet n. valslöngva, steinvarpa (umsátursvopn á miðöldum)
ballista n. ballista (risastór lásbogi sem skýtur spjótum)
petard n. e.k. sprengja
kobold n. hrekkjóttur álfur eða púki (í þýskri þjóðtrú)
minotaur n. mínótár (úr grískri goðafræði, skrímsli sem er hálfur maður og hálft naut)
banshee n. kvenvofa (í írskri þjóðtrú)
phoenix n. Fönix (ódauðlegur eldfugl í grískri goðafræði)
bogeyman n. vondi karlinn, vætturinn (í barnamáli)
Scientology n. Vísindakirkjan
Scientologist n. Vísindakirkjumeðlimur
Aristotelianism n. heimspeki gríska fræðimannsins Aristótelesar
Aristotelian l. aristótelískur (eftir gríska heimspekingnum Aristótelesi)
succubus n. kvendjöfull
behemoth n. stór og mikil ófreskja (úr Jobsbók í Biblíunni)
gargoyle n. ufsagrýla
Beelzebub n. Belsibúbb (Satan)
reggae n. reggí, reggítónlist; [~ musician] reggítónlistarmaður
activation n. virkjun (sjá %[activate]%)
activate s. virkja, ræsa, kveikja á
holistic l. heildrænn
duo n. par, tvíeyki, tveir menn saman; tvenning; lag sem tveir eiga að syngja
byte n. bæti, bæt, tölvustafur (átta bita gagnaeining í tölvum)
kilobyte n. kílóbæti, 1024 bæti (sjá %[byte]%)
megabyte n. megabæti, 1024 kílóbæti (sjá %[byte]%)
gigabyte n. gígabæti, 1024 megabæti (sjá %[byte]%)
terabyte n. terabæti, 1024 gígabæti (sjá %[byte]%)
petabyte n. petabæti, 1024 terabæti (sjá %[byte]%)
kike n. júði (niðrandi orð um Gyðinga)
shylock n. okurlánari; júði (niðrandi orð um Gyðinga)
climatic l. loftslags- (sjá %[climate]%)
climactic l. hápunkts-, hæsta stigs
anticlimax n. spennufall (sjá %[climax]%)
anticlimactic l. spennufalls- (sjá %[climactic]%)
yoyo n. jójó (leikfang)
auxesis n. miklar ýkjur eða stigmögnun (í ræðulist)
aardwolf n. jarðúlfur (afrískt spendýr)
morning star n. morgunstjarna (plánetan Venus); gaddakylfa (með keðju)
Venus n. plánetan Venus; rómversk ástar- og frjósemisgyðja
blimp n. loftbelgur, loftfar, loftskip
Czechoslovakia n. Tékkóslóvakía
menswear n. herrafatnaður
womenswear n. kvenfatnaður
sportswear n. íþróttafatnaður
hangover n. þynnka, timburmenn
analyst n. greinandi, sérfræðingur, rýnir, e-r sem rýnir í gögn (sjá %[analyze]%)
logistician n. skipulagsfræðingur, birgðafræðingur, flutningafræðingur, sérfræðingur í (hernaðar)skipulagi (sjá %[logistics]%)
hypertext n. stiklutexti, veftexti
DVD n. mynddiskur, DVD-diskur (stytt. á [Digital Video Disc], stafrænn myndbandsdiskur)
beautification n. fegrun
beautician n. snyrtifræðingur, fegrunarfræðingur
ceasefire n. vopnahlé
millipede n. þúsundfætla
cherubic l. engillegur; saklaus, ljúfur
lyricism n. ljóðrænn stíll
pragmatism n. raunsæi; verkhyggja (í heimspeki); sjá %[pragmatic]%
pragmatist n. raunsær maður (sem fylgir ekki kreddum); verkhyggjumaður (í heimspeki); sjá %[pragmatic]%
science fiction n. vísindaskáldskapur
Yiddish n. jiddíska (háþýsk tunga töluð af gyðingum sem eiga rætur að rekja til Mið- og Austur-Evrópu); l. jiddískur
yoga n. jóga (e.k. slökunaræfingar)
yowl n. langt óp eða öskur; s. æpa, öskra
zaibatsu n. japönsk fyrirtækjasamsteypa
zygote n. okfruma
zygotic l. okfrumu-
zipper n. rennilás
reefer n. kannabis (óforml. slangur)
amphetamine n. amfetamín (spítt, örvandi lyf)
methamphetamine n. metamfetamín (örvandi lyf)
meth n. sjá %[methamphetamine]%
psilocybin n. sílósíbin (virka efnið í ofskynjunarsveppum)
restart s. endurræsa, endurhefja (sjá %[start]%)
sales n. ft. sala ([~ have been disappointing]); söludeild; sjá %[sale]%
desktop n. yfirborð skrifborðs; skjáborð (í tölvuviðmóti); borðtölva ([~ computer])
synchronicity n. samstilling; samræming; sjá %[synchronous]%
asynchronous l. ósamstilltur; ósamræmdur; ekki samtímis; sjá %[synchronous]%
discombobulate s. rugla, slá út af laginu, koma í uppnám
discombobulated l. ruglaður, sleginn út af laginu
discombobulation n. ruglingur, ringulreið; sjá %[discombobulate]%
quintillion n. trilljón (10 í 18. veldi)
xenophobia n. útlendingahatur, útlendingaótti, ótti við útlendinga eða utanaðkomandi
xenophobe n. e-r sem hræðist útlendinga eða utanaðkomandi, útlendingahatari
xenophobic l. útlendingahatandi, hræddur við útlendinga eða utanaðkomandi
xylophone n. sílófónn (ásláttarhljóðfæri)
xylophonist n. sílófónleikari, ásláttarhljóðfæraleikari
cryptocurrency n. rafmynt
bacchanalia n. ft. svall, orgía (hjá Rómverjum til forna, kennd við guðinn Bakkus)
orgy n. (kynlífs)svall, svallveisla, orgía
dildo n. gervilimur (kynlífsleikfang)
mage n. seiðkarl, galdrakarl; sjá %[magician]%
octopus n. kolkrabbi
anhedonia n. vansæld, vansæla, gleðileysi, nautnaleysi
anhedonic l. vansæll, gleðilaus, gleðisnauður, nautnalaus
dysphoria n. eirðarleysi, þunglyndi, vanlíðan
dysphoric l. eirðarlaus, þunglyndur, óhamingjusamur
gnoll n. e.k. hundmenni, hundingi
synonymicon n. samheitaorðabók (sjá einnig %[thesaurus]%)
groundhog n. norður-amerískt múrmeldýr
treant n. entur, trjámenni, trjámaður
druid n. drúidi (fornkeltneskur prestur eða seiðkarl)
ghast n. draugur, vofa
Pegasus n. Pegasus, skáldfákur (vængjaður hestur í grískri goðafræði)
homunculus n. smámenni
ineffectiveness n. gagnsleysi, árangursleysi, áhrifaleysi (sjá %[ineffective]%)
sphinx n. sfinx (goðsagnavera með líkama ljóns og mannshöfuð)
telephone book n. símaskrá
phone book n. símaskrá
telephone directory n. símaskrá
teleprocessing n. fjarvinnsla
processing n. vinnsla (sjá %[process]%)
championship n. mót, (meistara)keppni (sjá %[champion]%)
unavailable n. ótiltækur, ófáanlegur, ekki í boði
computational l. reikni-, reiknifræðilegur, reiknilegur ; [~ linguistics] reiknileg málvísindi; [~ power] reikniafl
lich n. lík; e.k. uppvakningur
interpreted l. túlkaður, þýddur, skýrður (sjá %[interpret]%)
bubonic l. nárakýlis- (sjá %[bubo]%); [~ plague] kýlapest (svarti dauði)
unapproachable l. ónálganlegur (sjá einnig %[inapproachable]%); fjarlægur, lokaður
ethernet n. íðnet
impaired l. skertur, minnkaður, rýrður; skemmdur, skaddaður
inbox n. pósthólf, innhólf, skilaboðaskjóða
thumbnail n. þumalnögl; smámynd ([~ image])
pimp n. melludólgur, hórmangari; s. selja (vændi); koma á framfæri (óforml.)
lymph node n. eitill
ecumenical l. sjá %[oecumenical]%
corpus n. búkur, bolur; málheild
habeas corpus n. (úr latínu) réttur handtekins manns til að vera leiddur fyrir dómara án tafar
arquebus n. e.k. gamaldags byssa (sjá einnig %[harquebus]%)
environmental l. umhverfis-; sjá %[environment]%
hydroelectric l. vatnsafls-, vatnsorku-; [hydroelectric power plant] vatnsaflsvirkjun, vatnsorkuver
hydroelectricity n. vatnsaflsorka, vatnsorka, vatnsaflsrafmagn
geothermal l. jarðhita-, jarðvarma-; [geothermal power plant] jarðvarmavirkjun, jarðhitavirkjun
geothermally ao. jarðhitalegur, jarðvarmalegur
boner n. standpína, holdris, reisn
urologist n. þvagfæralæknir, þvagfærasérfræðingur
endocrinologist n. innkirtlalæknir, innkirtlasérfræðingur, innkirtlafræðingur
endocrinology n. innkirtlalækningar, innkirtlafræði
ophthalmologist n. augnlæknir, augnsérfræðingur
ophthalmology n. augnlækningar
political correctness n. pólitískur rétttrúnaður
rediscover n. enduruppgötva (sjá %[discover]%)
xeno- fsk. ókunnugur, utanaðkomandi, erlendur, útlendur (sjá t.d. %[xenophobe]%, %[xenomorph]%)
re- fsk. endur-; sjá t.d. %[revolution]%, %[reload]%, %[rediscover]%
auto- fsk. sjálf-, sjálfs-; sjá t.d. %[automobile]%, %[autobiography]%, %[autonomy]%
pre- fsk. for-, áður-, á undan, fyrir, fyrr; of snemma; sjá t.d. %[prementioned]%, %[predict]%, %[premature]%
post- fsk. á eftir e-u; sjá t.d. %[postmortem]%, %[postmodern]%
counter- fsk. mót-, gegn-; andspænis, gagnstæður; sjá t.d. %[counteract]%, %[counterfeit]%
intra- fsk. innan, innra-, innbyrðis, innvortis; sjá t.d. %[intravenous]%, %[intranet]%
quasi- fsk. hálf-, hálfgerður, hálfpartinn, næstum, hér um bil, eins konar; [a ~religious concept] hálfpartinn trúarlegt hugtak
neuro- fsk. tauga-; sjá t.d. %[neurochemical]%, %[neurodegeneration]%, %[neurologist]%
hyper- fsk. yfir-, of-; sjá t.d. %[hypercritical]%, %[hyperventilation]%
contra- fsk. á móti, gegn; sjá t.d. %[contradict]%, %[contravene]%
preter- fsk. handan, meira en; sjá t.d. %[preternatural]%, %[preterhuman]%
praeter- fsk. handan, meira en; sjá %[preter-]%
para- fsk. hliðstæður, nærliggjandi, samliggjandi, handan; sjá t.d. %[parasite]%, %[paranormal]%
tele- fsk. fjar-; sjá t.d. %[telephone]%, %[telescope]%
bio- fsk. líf-, lífs-; sjá t.d. %[biology]%, %[biography]%
hydro- fsk. vatns-; sjá td. %[hydrogen]%, %[hydroelectric]%
geo- fsk. jarð-, heims-, hnatt-; sjá t.d. %[geology]%, %[geopolitics]%
antisocial l. andfélagslegur ([~ behaviour])
antibiotic l. gegn sýklum, andsýkla-; n. sýklalyf (yfirleitt í ft. [~s])
antibiotics n. ft. sjá %[antibiotic]%
anti-Semitism n. gyðingahatur, fordómar í garð gyðinga
antisemitism n. gyðingahatur, fordómar í garð gyðinga
anti-Semite n. gyðingahatari
antisemite n. gyðingahatari
anti-Semitic l. gyðingahatandi, fjandsamlegur gyðingum
antisemitic l. gyðingahatandi, fjandsamlegur gyðingum
anti-inflammatory l. bólgueyðandi
anti-aircraft l. gegn flugvélum eða loftförum, loftvarna-; [~ system] loftvarnakerfi; [~ gun] loftvarnabyssa
anticlockwise l. rangsælis; ao. rangsælis
counterclockwise l. rangsælis; ao. rangsælis
clockwise l. réttsælis; ao. réttsælis
IRC n. stytt. á [Internet Relay Chat] (spjallkerfi á internetinu)
intravenous l. innan æða, innanæða-, í æð
intravenously ao. í æð
suboptimal l. ekki eins góður og kostur er á (sjá %[optimal]%)
microorganism n. örvera
prementioned l. áðurnefndur, fyrrnefndur
neurologist n. taugalæknir, taugasérfræðingur
neurology n. taugafræði, taugasjúkdómafræði, taugalæknisfræði
neurological l. tauga-, taugafræðilegur; [~ damage] taugaskemmdir
neurologically ao. taugafræðilega
demiurge n. heimssmiður (í kerfi Gnostika); undirgoð, undirguð
superman n. ofurmaður, ofurmenni; yfirmenni (æðri tegund manns)
icon n. táknmynd, tákn, íkon; líkneski; helgimynd, dýrlingamynd
iconic l. táknrænn, táknmynda-; helgimynda-
iconoclastic l. táknmyndabrjótandi, helgimyndabrjótandi
iconoclasm n. helgimyndabrot; trúarskoðun innan kristindóms
iconography n. táknmyndafræði, táknmyndalist; helgimyndafræði
iconographic l. táknmyndafræðilegur, helgimyndafræðilegur
nighthawk n. nátthrafn, náttfari
nightclub n. næturklúbbur, skemmtistaður
nightstand n. náttborð
night watchman n. næturvörður
nil n. núll; ekkert
nitrite n. nítrít (NO2)
bong n. vatnspípa; hasspípa; bjölluhringing
boob n. brjóst (óforml., oft í ft. [~s] (kvenmanns)brjóst); auli
boobie n. sjá %[boob]%
booby trap n. gildra
bookworm n. bókaormur
photographic l. ljósmynda-, ljósmyndunar-; [~ evidence] sönnunargögn í formi ljósmynda
phonographer n. hljóðritari
defenestrate s. kasta út um glugga
defenestration n. kast (út um glugga)
Africa n. Afríka (heimsálfa)
African l. afrískur; n. Afríkubúi, Afríkumaður, Afríkani
America n. Ameríka
Arctic n. Norðurskautslandið (yfirleitt með ákv. greini, [the ~]); l. Norðurskauts-
Arctic Circle n. Norðurheimskautsbaugur
Antarctic Circle n. Suðurheimskautsbaugur
North America n. Norður-Ameríka (heimsálfa)
North American n. norðuramerískur; n. Norður-Ameríkani, Norður-Ameríkumaður
Central America n. Mið-Ameríka
Central American n. miðamerískur; n. Mið-Ameríkani, Mið-Ameríkumaður
South America n. Suður-Ameríka (heimsálfa)
South American n. suðuramerískur; n. Suður-Ameríkani, Suður-Ameríkumaður
Oceania n. Eyjaálfa (heimsálfa sem nær yfir Ástralíu og nærliggjandi eyjar)
telegraphy n. símritun
telegrapher n. símritari, símaþjónn
Asian l. asískur, austurálfu-, frá austurálfu; n. Asíumaður, Asíubúi, austurálfumaður
Oceanian l. Eyjaálfu-, frá Eyjaálfu; n. Eyjaálfumaður
Polynesia n. Pólýnesía (eyjaklasi í Kyrrahafi)
Polynesian l. pólýnesískur
Caribbean l. Karíbahafs-, karíbskur; n. karíbskur maður; [the ~] Karíbahaf
ukulele n. úkulele, smágítar (strengjahljóðfæri)
Lombardy n. Langbarðaland
Kiev n. Kænugarður (borg í Úkraínu)
Kyiv n. Kænugarður (borg í Úkraínu)
Constantinople n. Mikligarður (í dag tyrkneska borgin Istanbúl)
cologne n. ilmvatn, kölnarvatn, rakspíri; [Cologne] Köln (borg í Þýskalandi)
London n. Lundúnir, London (höfuðborg Bretlands)
New World n. Nýi heimurinn (álfurnar Suður- og Norður-Ameríka, og Eyjaálfa)
Old World n. Gamli heimurinn (álfurnar Evrópa, Asía og Afríka)
criminological n. afbrotafræðilegur, glæpafræðilegur
criminologist n. afbrotafræðingur, glæpafræðingur
empathy n. samkennd, samúð, hluttekning, að finna til með einhverjum
empathetic l. samkenndarsamur, samúðarfullur, tilfinningalega skilningsríkur, hluttekningarsamur
empathize s. finna til með, hafa samúð með, skilja tilfinningalega, skilja hvernig e-m líður
pilum n. rómverskt kastspjót
Catalonia n. Katalónía (sjálfstjórnarsvæði á Spáni)
paranormal l. yfirskilvitlegur, yfirnáttúrulegur, dulrænn
Dick n. gælunafn yfir e-n sem heitir [Richard]
ceramicist n. leirkerasmiður; sjá einnig %[ceramist]%
civilizational l. siðmenningar-, siðmenningarlegur, heimsmenningarlegur (sjá %[civilization]%)
spliff n. jóna, kannabisvindlingur (óforml.)
doobie n. jóna, kannabisvindlingur (óforml.)
narcolepsy n. drómasýki
narcoleptic n. drómasjúkur; n. drómasjúkur einstaklingur, drómasjúklingur
autism n. einhverfa, sjálfhverfa (þroskaröskun)
autism spectrum n. einhverfuróf
autistic l. einhverfur, sjálfhverfur
narcissism n. sjálfsást, sjálfsdýrkun, narsissismi
narcissistic l. sjálfselskandi, sjálfsdýrkandi, narsissískur, narsissistískur
narcissist n. narsissisti, e-r sem virkilega elskar eða dýrkar sjálfan sig
personality disorder n. persónuleikaröskun
Athens n. Aþena (borg í Grikklandi)
Athenian l. aþenskur; n. Aþeningur
tutorial l. kennslu-, kennara-; n. kennsluefni, námsefni, leiðbeiningar; kennslustund
meds n. ft. stytt. á %[medicine]% (ft.)
tweet s. tísta; n. tíst
nary l. enginn, ekki nokkur, ekki neinn ([~ a soul in sight])
colotomy n. ristilskurður
WWW n. stytt. á [World Wide Web]; veraldarvefurinn
annotated l. ritskýrður, með athugasemdum; sjá %[annotate]%
scientism n. (öfga)vísindahyggja; sú kenning að aðferðir náttúruvísinda ráði við öll svið mannlegra fræða
scientistic l. (öfga)vísindahyggjulegur; sjá %[scientism]%
USA n. ft. stytt. á %[United States of America]%
US n. ft. Bandaríkin; stytt. á %[United States]%
UK n. Bretland; stytt. á %[United Kingdom]%
USSR n. Sovétríkin; stytt. á [Union of Soviet Socialist Republics], enska heiti Sovétríkjanna
us fn. andlagsfall af %[we]%, okkur; [this concerns all of ~] þetta varðar okkur öll
congressman n. þingmaður (á löggjafarþingi Bandaríkjanna)
Java n. eyja í Indónesíu; kaffidrykkur; forritunarmál
catalog n. sjá %[catalogue]%
criteria n. ft. sjá %[criterion]%
originally ao. upphaflega, upprunalega; frumlega, einkennilega; sjá %[original]%
infrared l. innrauður, infrarauður; [~ light] innrautt ljós
biomass n. lífmassi; lífbrenni
NATO n. stytt. á [North Atlantic Treaty Organization]; Atlantshafsbandalagið
polyphony n. margröddun, fjölröddun, pólýfónía
polyphonic l. margraddaður, fjölraddaður
polyphonous l. margraddaður, fjölraddaður
basketball n. körfubolti, körfuknöttur; körfuknattleikur, körfuboltaleikur
sensor n. skynjari, nemi; [motion ~] hreyfiskynjari
motion sensor n. hreyfiskynjari
browser n. vafri, netvafri, vefskoðari
Atlantic l. Atlantshafs-
role n. hlutverk
role model n. fyrirmynd
configure s. stilla; mynda, laga
config n. stytt. á %[configuration]%
bikini n. bikiní, baðföt
resell s. endurselja
reseller n. endursöluaðili, endursölumaður, endurseljandi
gel n. gel, hlaup (stytt. á %[gelatine]%)
cookie n. smákaka; vefkaka (á veraldarvefnum)
footwear n. skófatnaður, skótau, skóbúnaður
interracial l. milli kynþátta
racism n. kynþáttahatur, kynþáttafordómar, kynþáttahyggja, rasismi
racist n. kynþáttahatari, rasisti; l. kynþáttahatandi, rasískur, kynþáttahyggju-
euro n. evra (evrópskur gjaldmiðill, €)
petite l. fíngerður, smágerður, smávaxinn, lítill, lítilvaxinn
volleyball n. blak (knattleikur)
motel n. vegahótel (BNA, samsett úr %[motor]% og %[hotel]%)
combo n. stytt. á %[combination]%
stolen l. stolinn; sjá %[steal]%
specialized l. sérhæfður; sjá %[specialize]%
multimedia n. margmiðlun, margmiðlunarefni; l. margmiðlunar-
teen n. táningur, unglingur; l. tánings-, á táningsaldri, á unglingsaldri; sjá %[teenage]%
artwork n. listaverk, kúnstverk; myndskreyting(ar)
California n. Kalifornía (ríki í suðvesturhluta Bandaríkjanna)
documented l. skjalfestur; skjalaður; skráður; sjá %[document]%
futhark n. germanskt rúnaletur
asshole n. rassgat; (óforml.) skíthæll, leiðindamanneskja ([he is such an ~])
anus n. endaþarmsop, rassgat
machine gun n. hríðskotabyssa
Maxim gun n. hríðskotabyssa frá 19. öld ([Whatever happens, we have got the ~, and they have not])
Gatling gun n. frumstæð hríðskotabyssa
howitzer n. e.k. fallbyssa
machismo n. karlmennskustælar, ýkt eða yfirgengileg karlmennska; karlremba
aircraft carrier n. flugmóðurskip
cheetah n. blettatígur
snow leopard n. snæhlébarði, snjóhlébarði
mountain lion n. fjallaljón
naval mine n. tundurdufl
ibex n. steingeit
kudu n. kúdú (afrísk antílóputegund)
colonialism n. nýlendustefna
colonialist n. nýlendusinni, nýlenduherra; l. nýlendustefnu-, nýlenduherra-
postcolonial l. eftirnýlendu-, eftirlendu-, síðnýlendu-
postcolonialism n. síðnýlendustefna, eftirlendustefna, eftirlendufræði
galleon n. galíon (stórt úthafsflutningaskip)
battlecruiser n. e.k. orustu- eða beitiskip
Canaan n. Kanaansland
literally ao. bókstaflega, orðrétt
warthog n. vörtusvín
APC n. brynvarinn bíll (stytt. á [armoured personnel carrier])
SUV n. jeppi, jepplingur (stytt. á [sport utility vehicle])
dosage n. (lyfja)skammtur
ornithopter n. blakvængja
man-o'-war n. herskip
quadrireme n. fornt herskip (með fjórum áraröðum)
quinquereme n. fornt herskip (með fimm áraröðum)
telecom n. sjá %[telecommunication]%
nominated l. tilnefndur (sjá %[nominate]%)
bookseller n. bóksali
Siam n. Síam (Taíland)
Siamese l. síamskur (taílenskur); [~ cat] síamsköttur; [~ twins] síamstvíburar
frat n. sjá %[fraternity]%; [~ boy] háskólaklíkustrákur
hacker n. (tölvu)hakkari, tölvurefur, tölvugarpur; tölvuþrjótur
contact lens n. augnlinsa, snertilinsa
yeah ao. já (óforml.); uh. já!
sprinkler n. (vatns)úðari; [~ system] úðakerfi
bedevil s. angra, ergja, plága; rugla, trufla
quasar n. dulstirni, kvasi
kerosene n. steinolía, kerósín; [~ lamp] olíulampi
methanol n. metanól
handjob n. fróun með hönd(um)
bingo n. bingó (spil)
questionnaire n. spurningalisti
nunchucks n. ft. e.k. bardagakylfur frá eyjunni Okinawa
gadget n. græja, tæki
gadgetry n. græjur, tæki
extremist n. öfgamaður, öfgasinni; l. öfga-, öfgafullur
extremism n. öfgastefna, öfgar
limey n. Englendingur, Breti (BNA slangur)
paleontology n. steingervingafræði, fornlíffræði
paleontologist n. steingervingafræðingur
paleontological l. steingervingafræðilegur
cinematography n. kvikmyndataka, kvikmyndatökulist; kvikmyndagerð
clone s. klóna; einrækta; afrita; n. klón, klónn; e-ð sem er einræktað; lífvera með sömu arfgerð og foreldrið; afrit
silverware n. silfuráhöld, silfurbúnaður, (silfur)borðbúnaður, (silfur)hnífapör, borðsilfur
fossilized l. steingerður, steinrunninn
carjacker n. bílþjófur
ketamine n. ketamín (svæfingarlyf)
implementation n. útfærsla, framkvæmd
affordable l. á viðráðanlegu verði; sjá %[afford]%
ASAP ao. eins fljótt og auðið er, eins fljótt og mögulega (stytt. á [as soon as possible])
minesweeper n. tundurduflaslæðari
undefined l. óskilgreindur
chamomile n. kamilla, kryddbaldursbrá (jurt)
cognitive l. vitsmuna-, vitsmunalegur, hugar-, skilvits-, skilvitslegur
cognitive science n. hugfræði
calibrate s. kvarða, fínstilla
calibration n. kvörðun, fínstilling
untraceable l. órekjanlegur
karate n. karate (bardagaíþrótt)
unromantic n. órómantískur
condominium n. íbúðablokk; blokkaríbúð
condo n. stytt. á %[condominium]%
suppository n. stikkpilla; endaþarmsstíll
praetor n. prætor (rómverskur embættismaður)
lictor n. liktor (rómverskur embættismaður)
voltage n. rafspenna
personnel n. starfslið, starfsfólk
mazurka n. masúrki (pólskur dans)
nocturne n. næturljóð, noktúrna (tónverk innblásið af nóttinni)
sonata n. sónata (tónverk)
sarabande n. sarabandi (spánskur dans)
skyjacker n. flugræningi
safecracker s. e-r sem brýst inn í öryggisskápa
paramedic n. sjúkraliði, bráðaliði, sjúkraflutningamaður
exothermic l. útverminn, fráhita-
silverfish n. silfurskotta
chitin n. kítín (efnið í stoðgrind margra skordýra)
chitinous l. kítíns- (sjá %[chitin]%)
statewide l. um allt ríkið; ao. um allt ríkið
discotheque n. diskótek (skemmtistaður)
disco n. diskótónlist; diskótek (stytt. á %[discotheque]%)
gorgonzola n. gorgonsólaostur (e.k. gráðostur)
periodic l. sem kemur aftur með jöfnu millibili
telemetry n. fjarmæling(ar)
telemetric l. fjarmælinga-
spotlight n. kastljós, sviðsljós; brennidepill
informational l. upplýsandi, fræðandi, upplýsinga-; [~ booklet] upplýsingabæklingur
latex n. mjólkursafi; latex (kvoðulausn notuð í gúmmíframleiðslu)
urology n. þvagfæralækningar, þvagfæralæknisfræði
urinalysis n. þvagrannsókn
phthalimide n. þalimíð
dryer n. þurrkofn; þurrkari
electrocution n. að fá raflost
electrocute s. gefa e-u eða e-m raflost eða rafstuð
urbanize s. borgarvæða, þéttbýlisvæða
urbanization n. þéttbýlismyndun, þéttbýlisvæðing, borgarvæðing
suburbanization n. úthverfavæðing
conurbation n. þéttbýlissvæði
voidability n. ógildanleiki
intercultural n. þvermenningarlegur
multidisciplinary n. fjölfaglegur, þverfaglegur
clotting n. storknun
diuretic n. þvagræsilyf
incapacitation n. óstarfhæfni
asthenia n. þróttleysi
sealant n. þéttiefni
evisceration n. fjarlæging innyfla; kviðskurður
trichromatic l. þrílita-, þrílitaður
macroeconomic l. þjóðhagslegur, þjóðhagfræðilegur
macroeconomics n. ft. þjóðhagfræði, heildarhagfræði
macroeconomist n. þjóðhagfræðingur
microeconomic l. rekstrarhagfræðilegur
microeconomics n. ft. rekstrarhagfræði
theremin n. þeremín (e.k. rafmagnshljóðfæri)
felting n. þæfing
piezo n. þrýstirafíhlutur
macroprudential l. þjóðhagsvarúðar-
rotor n. þyrill, snúður
desiccation n. þurrkun
condenser n. þéttir
deckhouse n. þilfarshús
usability n. nothæfni
minimisation n. lágmörkun
capacitor n. þéttir
deactivate s. óvirkja
deactivation n. óvirkjun
urticaria n. ofsakláði
overweight l. of þungur, í yfirþyngd, ofþyngdar-; n. yfirþyngd, ofþyngd
antihistamine n. ofnæmislyf
overdosage n. ofskömmtun
overpayment n. ofgreiðsla
resistivity n. eðlisviðnám
recursive l. endurkvæmur; [~ function] endurkvæmt fall
recursion n. endurkvæmni (sjá %[recursion]%)
recursiveness n. endurkvæmni (sjá %[recursiveness]%)
toxicodynamics n. ft. eiturhrifafræði
chilli n. chilipipar, eldpipar
chili n. chilipipar, eldpipar
reprocess s. endurvinna
biophysics n. lífeðlisfræði
biophysicist n. lífeðlisfræðingur
neurochemistry n. taugaefnafræði
neurotransmitter n. taugaboðefni
dominator n. valdhafi; yfirdrottnari; sjá %[dominate]%
yeast infection n. sveppasýking
clusterfuck n. (óforml.) klasaklúður, stórkostlegt klúður
Calliope n. Kallíópa (grísk listagyðja)
calliope n. gufuknúið orgel
melodica n. melódíka, blásturspíanó (e.k. blástursknúið hljómborð)
mindfulness n. núvitund; gjörhygli, gerhygli
racialism n. kynþáttahyggja
multiracial l. fjölkynþátta-
biracial l. tveggja kynþátta ([a ~ committee])
nonracial l. kynþáttalaus, varðar ekki kynþætti
revalue s. endurmeta
toxigenic l. eiturmyndandi
earphones n. ft. eyrnatól
redesignate s. endurtilgreina
recyclability n. endurvinnanleiki
recyclable l. endurvinnanlegur; n. endurvinnanlegur hlutir
otoscopy n. eyrnaspeglun
undermentioned l. neðangreindur, eftirtalinn
unilateral l. einhliða
unilaterally ao. einhliða
dermatologist n. húðsjúkdómafræðingur, húðsjúkdómalæknir, húðfræðingur
taxidermy n. uppstoppun
taxidermist n. uppstoppari
taxidermic l. uppstoppunar-
fastidiousness n. vandlæti, vandfýsni
EU n. stytt. á [European Union]; Evrópusambandið
EV n. stytt. á %[electric vehicle]%; rafbíll, rafknúin bifreið
electric vehicle n. rafbíll, rafknúin bifreið
electric car n. rafbíll
OS n. stytt. á %[operating system]%
fraudster n. svikahrappur
logical fallacy n. rökvilla
handball n. handbolti
premature infant n. fyrirburi, barn sem fæðist fyrir tímann
aerosol n. agnúði, úði
Greek l. grískur; n. Grikki; gríska (tungumálið); [it's all ~ to me!] ég skil ekkert!
mathematically ao. stærðfræðilega
unafraid l. óhræddur, ekki hræddur
censorship n. ritskoðun
worldview n. heimssýn, veraldarsýn
undercurrent n. undiralda; undirstraumur
infinitely ao. óendanlega, út í óendanleika
homegrown l. heimaræktaður, heimaalinn
empiricist n. raunhyggjumaður (sjá %[empiricism]%)
luminosity n. ljósafl; lýsing
unthinkable l. óhugsandi, óhugsanlegur
socially ao. félagslega
Cartesian l. sem tengist heimspeki René Descartes; n. fylgismaður heimspeki Descartes
Cartesianism n. heimspeki(stefna) René Descartes
enlightened l. upplýstur, fróður; búinn að sjá ljósið
unenlightened l. óupplýstur, illa upplýstur, ófróður; ekki búinn að sjá ljósið
enlightening l. upplýsandi
unenlightening l. óupplýsandi
understandable l. skiljanlegur
psychologically ao. sálfræðilega
experimenter n. tilraunamaður
speech synthesis n. talgerving
speech synthesizer n. talgervill
speech recognition n. talgreining
artificial intelligence n. gervigreind, vitlíki
AI n. stytt. á %[artificial intelligence]%
homebrew n. heimabrugg
homebrewer n. heimabruggari
inculcation n. innræting
limited l. takmarkaður; endanlegur
desiccated l. þurrkaður, þurr (sjá %[desiccate]%)
self-confident l. sjálfsöruggur, fullviss um sjálfan sig
self-confidence n. sjálfsöryggi, sjálfstrú, fullvissa um sjálfan sig
zeitgeist n. tíðarandi (úr þýsku)
weltschmerz n. heimsangist, óánægja með ástand heimsins (úr þýsku)
weltanschauung n. heimssýn (úr þýsku)
world-weary l. lífsleiður, lífsþreyttur, heimsþreyttur
world-weariness n. lífsleiði, lífsþreyta
obsession n. þráhyggja
obsessive l. haldinn þráhyggju, með e-ð á heilanum; n. maður haldinn þráhyggju
relativist n. afstæðishyggjumaður; l. afstæðishyggju-
relativistic l. afstæðishyggju-
relativism n. afstæðishyggja
witch hunt n. nornaveiðar
undramatic n. ódramatískur (sjá %[dramatic]%)
phenomenology n. fyrirbærafræði
phenomenologist n. fyrirbærafræðingur
phenomenological l. fyrirbærafræðilegur
well-known l. vel þekktur; vel vitaður; vel kunnugur; almennt þekktur, frægur
anthropomorphism n. manngerving, manngervastefna
anthropomorphic l. manngervingar-
afterlife n. framhaldslíf, líf eftir dauðann
asylum seeker n. hælisleitandi
academia n. háskólasamfélagið, fræðasamfélagið; [he's in academia] hann er háskólamaður
kilocalorie n. eitt þúsund hitaeiningar (sjá %[calorie]%)
docent n. dósent
PhD n. doktorsgráða, doktorspróf
FRS n. meðlimur hins konunglega breska vísindafélags; stytt. á [Fellow of the Royal Society]
neural network n. tauganet
maddening l. ærandi
nightmarish l. martraðarkenndur, martraðar-
malarial l. malaríu-
Kurd n. Kúrdi
Kurdish l. kúrdneskur; kúrdneska (tungumál)
angst n. angist
angst-ridden l. angistarfullur
criminalize s. glæpavæða, banna, gera refsivert
criminalization n. glæpavæðing, bann
decriminalize s. afglæpavæða, afnema refsingar fyrir ([~ drugs, prostitution])
decriminalization n. afglæpavæðing
biometry n. lífmælingar
biometrics n. lífmælingar
biometric l. lífmælingalegur, lífmælinga-
biostatistics n. líftölfræði
biostatistical l. líftölfræðilegur, líftölfræði-
militarize s. hervæða
remilitarize s. endurhervæða
militarization n. hervæðing
remilitarization n. endurhervæðing
fine-tune s. fínstilla
self-hatred n. sjálfshatur
self-deceiving l. sjálfsblekkjandi
self-deception n. sjálfsblekking
self-criticism n. sjálfsgagnrýni
self-critical l. sjálfsgagnrýnandi, gagnrýnn á sjálfan sig
self-government n. sjálfstjórn; sjálfstjórnarvald
minefield n. jarðsprengjusvæði
relaxing l. afslappandi
implausibility n. ósennileiki
afterword n. eftirmáli
theocrat n. klerkastjórnarsinni, guðstjórnarsinni (sjá %[theocracy]%)
theocratic l. klerkastjórnarlegur, klerkastjórnar-
malform s. afmynda, vanskapa
malformed l. afmyndaður, vanskapaður
felicific l. gleðilegur, gleðjandi, sælulegur
all-powerful l. almáttugur, allsráðandi, alvaldur, sem öllu ræður, sem er með vald yfir öllu ([an ~ god])
unanswered l. ósvaraður
individualism n. einstaklingshyggja
individualistic l. einstaklingshyggjulegur, einstaklingshyggju-
individualist n. einstaklingshyggjumaður, einstaklingshyggjusinni
monarchist n. konungssinni, konungsveldissinni, einveldissinni
monarchism n. konungsstefna, konungsveldisstefna; einveldisstefna (sjá %[absolute monarchy]%)
absolute monarch n. einvaldur
absolute monarchy n. einveldi, einveldisríki, ríki þar sem konungur er einvaldur og öllu ræður
ideological l. hugmyndafræðilegur, hugmyndafræði-
ideologically ao. hugmyndafræðilega
unideological l. óhugmyndafræðilegur
unideologically ao. óhugmyndafræðilega
ideology n. hugmyndafræði
ideologue n. hugmyndafræðingur, talsmaður e-r hugmyndafræði
climatology n. veðurfarsfræði
climatologist n. veðurfarsfræðingur
climatological l. veðurfarsfræðilegur, veðurfars-
intelligentsia n. menntastétt, menntamannastétt
sacrosanct l. heilagur, friðhelgur
wholeheartedly ao. heilshugar, af heilum hug, af öllu hjarta
unhelpful l. óhjálpsamur, óhjálplegur; ógagnlegur
constipated l. með harðlífi, hægðatregðu
right-wing l. hægrisinnaður, á hægri væng stjórnmála
right-winger n. hægrimaður (í stjórnmálum)
rightist n. hægrimaður (í stjórnmálum)
left-wing l. vinstrisinnaður, á vinstri væng stjórnmála
left-winger n. vinstrimaður (í stjórnmálum)
leftist n. vinstrimaður (í stjórnmálum)
centrist n. miðjumaður (í stjórnmálum)
centrism n. miðjustefna (í stjórnmálum)
obstipation n. alvarleg hægðatregða, harðlífi
mentality n. hugarfar
swimming pool n. sundlaug
class system n. stéttakerfi
Nordic l. norrænn; [the ~ countries, the ~s] Norðurlöndin
tommy gun n. e.k. hríðskotabyssa (stytt. á [Thompson submachine gun])
mass production n. fjöldaframleiðsla
monolingual l. eintyngdur
monolingualism n. eintyngi
unilingual l. eintyngdur
unilingualism n. eintyngi
multilingual l. fjöltyngdur, á mörgum tungumálum
multilingualism n. fjöltyngi
monoglot n. eintyngd manneskja; l. eintyngdur
monoglottism n. eintyngi
genocide n. þjóðarmorð
genocidal l. þjóðarmorðs-
democratize s. lýðræðisvæða
democratization n. lýðræðisvæðing
pacifist n. friðarsinni
pacifism n. friðarhyggja
pacifistic n. friðarhyggju-, friðarhyggjulegur
sabotage n. skemmdarverk, spellvirki; skemmdarverkastarfsemi; s. skemma, spilla fyrir, eyðileggja
saboteur n. skemmdarvargur, skemmdarverkamaður, spellvirki
parsnip n. pastínakka, pastinakk, nípa (matjurt)
unshaven l. órakaður
foreseeable l. fyrirsjáanlegur
unforeseeable l. ófyrirsjáanlegur
greenfinch n. grænfinka (fuglategund)
monist n. einhyggjumaður (sjá %[monism]%)
unarmed l. óvopnaður, vopnlaus
timeless l. tímalaus; sígildur
timelessness n. tímaleysi
timelessly ao. tímalaust; sígilt
supernova n. sprengistjarna; stjörnusprenging
API n. forritaskil (stytt. á [Application Programming Interface])
hedonism n. sældarhyggja, nautnahyggja, hedónismi; nautnalíf
hedonist n. nautnaseggur, nautnahyggjumaður, nautnasinni, hedónisti
hedonistic l. nautna-, nautnahyggju-, hedónista- (sjá %[hedonist]%)
hedonic l. sældar-, nautna-, ánægju-
epicurism n. sjá %[epicureanism]%
tuna n. túnfiskur
albacore n. e.k. túnfiskur
barracuda n. barrakúði (e.k. ránfiskur)
sandpaper n. sandpappír
unclear l. óljós, óskýr, ógagnsær
sweating n. svitnun
self-defense n. sjálfsvörn
tiredness n. þreyta
shack n. skúr, hreysi, frumstæður kofi
speedboat n. hraðbátur, spíttbátur
motorboat n. vélbátur, mótorbátur
periscope n. sjónpípa, hringsjá
heterosexual l. gagnkynhneigður; n. gagnkynhneigð manneskja
utopianism n. draumalandsstefna, staðleysustefna, trú á fyrirmyndarríki (sjá %[utopia]%)
Philistine l. filistínskur; menningarsnauður; n. Filistei, Filisti; menningarsnauð manneskja
specialization n. sérhæfing, sérhæfni
Bolshevik n. bolséviki (sjá %[Bolshevism]%)
Bolshevism n. bolsévismi (stefna bolsévika í Sovétríkjunum)
moral philosophy n. siðfræði
fingernail n. fingurnögl, nögl (á fingri)
larcenist n. þjófur
precociousness n. bráðþroski
deflation n. verðhjöðnun
deflationary l. verðhjöðnunar-
ATM n. stytt. á [automated teller machine]; hraðbanki
vampiric l. vampírulegur, vampíru-, blóðsugu-
vampirish l. vampírulegur, vampíru-, blóðsugu-
brainwash s. heilaþvo
brainwashing n. heilaþvottur
snobbery n. snobb, uppskafningsháttur, broddborgaraskapur, mont
sine qua non l. nauðsynlegur, án hvers ekki (úr latínu)
overpowering l. yfirþyrmandi
doorknob n. hurðarhúnn
firearm n. skotvopn
soccer n. fótbolti (BNA)
cheekbone n. kinnbein
Prussia n. Prússland
hyperinflation n. óðaverðbólga
paperwork n. pappírsvinna; skriffinnska
warship n. herskip, orrustuskip
roadblock n. vegatálmi; hindrun
airstrike n. loftárás
mass-produce s. fjöldaframleiða
backseat n. aftursæti, baksæti
Shetlands n. Hjaltlandseyjar
Shetlander n. Hjalti, maður frá Hjaltlandseyjum
Shetlandic l. hjaltneskur, frá Hjaltlandseyjum
fedora n. e.k. hattur
streetcar n. götuvagn
postwar l. eftirstríðs-
post-war l. eftirstríðs-
bookbinding n. bókbindaraiðn, bókbindaralist
middleman n. milligönguaðili, milligöngumaður, milliliður
sibling n. systkin
reinvent s. enduruppgötva
reinvention n. enduruppgötvun
weather-beaten l. veðurbarinn
anthropogenic l. manngerður, mannmótaður, af manna völdum
fertilizer n. áburður
ecosystem n. vistkerfi
spaceflight n. geimflug
battleground n. vígvöllur
Anglophone l. enskumælandi; n. e-r sem er enskumælandi
superstar n. stórstjarna
arsonist n. brunavargur
self-destruction n. sjálfstortíming, sjálfseyðing
self-destructive l. sjálfstortímandi, sjálfseyðandi
self-destruct s. tortíma sér, eyða sjálfum sér
whisker n. veiðihár; e.k. skeggstíll
superwoman n. ofurkona
boyfriend n. kærasti, unnusti
lipstick n. varalitur
grandpa n. afi (óforml., sjá %[grandfather]%)
grandpapa n. afi (óforml., sjá %[grandfather]%)
grandma n. amma (óforml., sjá %[grandmother]%)
grandmama n. amma (óforml., sjá %[grandmother]%)
pseudocrater n. gervigígur
radioactive l. geislavirkur
radioactivity n. geislavirkni
industrialization n. iðnvæðing
industrialize s. iðnvæða
Copenhagen n. Kaupmannahöfn
schoolchild n. skólabarn
Valhalla n. Valhöll
doughnut n. kleinuhringur
stranglehold n. kverkatak
unconvinced l. ósannfærður
circumlunar l. í kringum eða umhverfis tunglið
cartography n. kortagerð
cartographic l. kortagerðar-
nonreligious l. ekki trúaður, trúlaus
handwritten l. handskrifaður
antihero n. andhetja
surrounded l. umkringdur (af [by])
seagull n. mávur, máfur (fugl)
Scandinavia n. Skandinavía
Scandinavian l. skandinavískur; n. skandinavíska (tungumál)
predictable l. fyrirsjáanlegur
unpredictable l. ófyrirsjáanlegur
flamethrower n. eldvarpa
toothpaste n. tannkrem
foreskin n. forhúð
cliché n. klisja
Scotland n. Skotland
bookshop n. bókabúð
chauffeur n. bílstjóri, vagnstjóri
influencer n. áhrifavaldur
sandstone n. sandsteinn
snowman n. snjókarl
city-state n. borgríki
rainforest n. regnskógur
yoghurt n. jógúrt
billionaire n. milljarðamæringur
cheerleader n. klappstýra
weekend n. helgi
kindergarten n. leikskóli
mailbox n. póstkassi
wavelength n. bylgjulengd
doorbell n. dyrabjalla
taxpayer n. skattgreiðandi
backache n. bakverkur
rapist n. nauðgari
legalization n. lögleiðing
peanut n. jarðhneta
peanut butter n. hnetusmjör
groundnut n. jarðhneta
pharmacological l. lyfjafræðilegur
neurosurgeon n. taugaskurðlæknir
neuropsychologist n. taugasálfræðingur
neuropsychological l. taugasálfræðilegur
goldmine n. gullnáma
telly n. sjónvarp (óforml.); sjá %[television]%
apartheid n. aðskilnaðarstefna
autobiographical l. sjálfsævisögulegur
coconut n. kókoshneta
leukemia n. hvítblæði
underestimate s. vanmeta; vantelja
underestimation n. vanmat; vantalning
professionalism n. fagmennska, atvinnumennska
professionally ao. fagmannlega, atvinnumannslega
professionalize s. fagvæða
professionalization n. fagvæðing
chimp n. simpansi (stytt. á %[chimpanzee]%)
horticulturalist n. sjá %[horticulturist]%
watermelon n. vatnsmelóna (ávöxtur)
self-discipline n. sjálfsagi
sunflower n. sólblóm
saltwater n. saltvatn
dreamlike l. draumkenndur, draumi líkur
unscientific l. óvísindalegur
unscientifically ao. óvísindalega
lightbulb n. ljósapera
demonic l. djöfullegur, djöfla-; [~ possession] andsetning, djöfulæði
megalomania n. mikilmennskubrjálæði, stórmennskubrjálæði
megalomaniac n. e-r sem haldinn er mikilmennskubrjálæði, stórmennskubrjálæði
megalomaniacal l. mikilmennskubrjálaður, stórmennskubrjálaður ([his ~ plan for world domination])
hectare n. hektari (tíu þúsund fermetrar)
albino n. albínói
unmistakeable l. sjá %[unmistakable]%
quinoa n. kínóa, hélunjólafræ
chickpea n. kjúklingabaun
cassava n. kassava, kassavarót
manioc n. kassava, kassavarót
basketry n. körfugerð
potbelly n. ístra, bumba
soapstone n. kléberg
powerlessness n. vanmætti, máttleysi, valdaleysi
simian l. apalegur, apa-; n. api, dýr af apaætt
uncorrupt l. óspilltur, óskemmdur
behaviourism n. atferlishyggja
behaviourist n. atferlishyggjusinni, atferlishyggjumaður
graffiti n. veggjakrot, veggjalist
oncology n. æxlafræði, krabbameinslækningar, krabbameinslæknisfræði
unsayable l. ósegjanlegur
trillion n. billjón (þúsund milljarðar)
uselessness n. gagnsleysi
parenthood n. foreldrahlutverk (sjá %[parent]%)
café n. kaffihús
memo n. minnisblað, minnismiði
faceless l. andlitslaus
millisecond n. millísekúnda (einn þúsundasti úr sekúndu)
cordless l. þráðlaus, snúrulaus
horsemeat n. hrossakjöt
streetlight n. götuljós
lamp post n. ljósastaur
goldworker n. gullsmiður
cityscape n. borgarmynd, borgarlandslag
diarrhoea n. sjá %[diarrhea]%
footsoldier n. fótgönguliði
infantryman n. fótgönguliði
cavalryman n. riddari, riddaraliði, hermaður á hestbaki
graverobber n. grafræningi
guardsman n. varðmaður
crossbowman n. lásbogaskytta, lásbogaliði, hermaður með lásboga
cannonball n. fallbyssukúla
attacker n. árásarmaður, árásaraðili, tilræðismaður, sóknaraðili, ásækjandi
Persia n. Persía, Persaveldi
antebellum l. fyrir stríð, fyrirstríðs-
moorland n. mýrlendi
imbalance n. ójafnvægi
courtroom n. réttarsalur, dómssalur
cardio- fsk. hjarta-
cardiology n. hjartalækningar, hjartasjúkdómafræði
cardiologist n. hjartalæknir, hjartasérfræðingur, hjartasjúkdómafræðingur
cardiovascular l. hjarta- og æða-; [~ system] hjarta- og æðakerfi
motherland n. móðurland, fósturjörð
armband n. armband
privatization n. einkavæðing
privatize s. einkavæða
imprecise l. ónákvæmur
interwar l. millistríðs-, millistríðsára- ([the ~ period])
warlord n. stríðsherra, herkonungur
Siberia n. Síbería (stórt svæði í Austur-Rússlandi)
Siberian l. síberískur; n. Síberíubúi
magma n. bergkvika
hiccup n. hiksti
swastika n. hakakross
discoverable l. uppgötvanlegur
bottleneck n. flöskuháls
rethink s. endurhugsa
firefighter n. slökkviliðsmaður
bathtub n. baðker
motorcade n. bílalest
retroactivity n. afturvirkni
separatism n. aðskilnaðarstefna
culturally ao. menningarlega
anti-democratic l. andlýðræðislegur
undemocratic l. ólýðræðislegur
Jewry n. gyðingdómur
loudspeaker n. hátalari
gunman n. byssumaður, skytta
counter-offensive n. gagnárás, gagnsókn
cadaver n. lík, nár, hræ
passionless l. ástríðulaus
maximization n. hámörkun
unanimously ao. einróma, samhljóða
genitals n. ft. kynfæri, æxlunarfæri
genitalia n. ft. kynfæri, æxlunarfæri
ethicist n. siðfræðingur, siðspekingur
bulletproof l. skotheldur; [~ vest] skothelt vesti
shotgun n. haglabyssa
handgun n. skammbyssa
slaveholder n. þrælahaldari
Satanist n. satanisti
Satanism n. satanismi
diabolist n. djöfladýrkandi; satanisti
subset n. hlutmengi
leaderless l. leiðtogalaus
milkman n. mjólkurpóstur, mjólkurmaður, mjólkursendill
Rhodesia n. Ródesía (landsvæði sem er í dag ríkin Sambía og Simbabve)
manpower n. mannafli, mannafl
monotheistic l. eingyðistrúarlegur, eingyðistrúar-, eingyðislegur-
womanizer n. kvennabósi, flagari
choirboy n. kórdrengur
willpower n. viljastyrkur
ballerina n. ballettdansmær, ballerína
vodka n. vodka, vodki (sterkur áfengisdrykkur)
ashtray n. öskubakki
insomniac n. svefnleysingi (sjá %[insomnia]%)
migraine n. mígreni, höfuðverkur
railcar n. lestarvagn
cirrhosis n. skorpulifur ([~ of the liver])
Esperanto n. esperantó
Esperantist n. esperantisti
Esperantism n. esperantismi
biochemistry n. lífefnafræði
biochemist n. lífefnafræðingur
biochemical l. lífefnafræðilegur
biochemically ao. lífefnafræðilega
rowboat n. árabátur
parentless l. foreldralaus
wheelchair n. hjólastóll
toenail n. tánögl
baguette n. bagetta (ílangur brauðhleifur)
backpack n. bakpoki
backpacker n. bakpokaferðalangur
homelessness n. heimilisleysi
goldfish n. gullfiskur
birthmark n. fæðingarblettur
contextualize s. setja í samhengi (sjá %[context]%)
rewrite s. endurskrifa
negativity n. neikvæðni
perfectionism n. fullkomnunarárátta, fullkomnunarhneigð, fullkomnunarstefna
perfectionist n. fullkomnunarsinni, sá sem haldinn er fullkomnunaráráttu
Sicily n. Sikiley
hamburger n. hamborgari
asparagus n. aspas
policewoman n. lögreglukona, (kven)lögregluþjónn
cello n. selló (hljóðfæri)
caveman n. hellisbúi; frummaður
ketchup n. tómatsósa
bartender n. barþjónn
epidemiology n. faraldursfræði, farsóttafræði
epidemiological l. faraldursfræðilegur, farsóttafræðilegur
epidemiologist n. faraldursfræðingur, farsóttafræðingur
pizzeria n. pítsustaður
pepperoni n. pepperóní, kryddpylsa
supercomputer n. ofurtölva
gorilla n. górilla (stór api)
cardholder n. korthafi
Mesopotamia n. Mesópótamía (landið á milli fljótanna Efrat og Tígris)
Mesopotamian l. mesópótamískur (sjá %[Mesopotamia]%)
Danube n. Dóná
Arabia n. Arabía
visibly ao. sjáanlega
pleb n. sjá %[plebeian]%
bason n. sjá %[basin]%
Crete n. Krít
cartoonish l. teiknimyndalegur, skrípalegur
cartoonishly ao. teiknimyndalega, skrípalega
jacuzzi n. nuddpottur, heitur pottur
hot tub n. heitur pottur
hot dog n. pylsa
blue whale n. steypireyður (hvalur)
minkie whale n. hrefna (hvalur)
baleen whale n. skíðishvalur
provisionary l. sjá %[provisional]%
liberally ao. frjálslega
Carthage n. Karþagó (borg í Norður-Afríku til forna)
Carthaginian l. karþagóskur; n. Karþagómaður
speechwriter n. ræðuhöfundur
televangelism n. sjónvarpspredikun (samsett úr %[television]% og %[evangelism]%)
televangelist n. sjónvarpspredikari (samsett úr %[television]% og %[evangelist]%)
unprofessional l. ófagmannlegur
trombonist n. básúnuleikari
songwriter n. lagasmiður, lagahöfundur
untouchable l. ósnertanlegur
salesmanship n. sölumennska
newsworthy l. fréttnæmur
penicillin n. pensilín (fúkkalyf)
paratrooper n. fallhlífahermaður
stopwatch n. skeiðklukka
dreamland n. draumaland
unemployable l. óvinnufær, ekki hægt að ráða til vinnu
neurobiologist n. taugalíffræðingur
neurobiology n. taugalíffræði
neurobiological l. taugalíffræðilegur
neuroanatomy n. taugalíffærafræði
voicemail n. talhólf ([it went straight to ~]); talhólfsskilaboð ([he left a ~])
salesperson n. sölumaður, sölufulltrúi
raconteur n. sögumaður, frásegjandi
reread s. endurlesa
prosciutto n. þunnskorin ítölsk skinka
neuron n. taugungur, taugafruma
phrenologist n. höfuðlagsfræðingur
phrenological l. höfuðlagsfræðilegur
waistline n. mittismál; mitti
telemarketer n. símasölumaður
telemarketing n. símasölumennska
carotene n. karótín
enzyme n. ensím
firewall n. eldveggur; brunaveggur
sharpshooter n. (leyni)skytta
sharpshooting n. skotfimi
cellphone n. farsími, gemsi, GSM-sími
rifleman n. hermaður vopnaður riffli
capitalistic l. auðvaldslegur; auðvaldsstefnulegur, kapítalískur
dependability n. áreiðanleiki
shieldbearer n. skjaldberi, skjaldsveinn
putsch n. tilraun til byltingar eða valdaráns
driverless l. án ökumanns eða bílstjóra, ökumannslaus, bílstjóralaus
homeowner n. húseigandi
homeownership n. húseign
alcoholism n. alkóhólismi, áfengissýki, áfengisfíkn
renegotiate s. endursemja
circa ao. um það bil, sirka
smoking area n. reykingasvæði
rejuvenation n. endurnýjun, endurynging
chalkboard n. krítartafla, skólatafla
Inuit n. Inúíti (frumbyggi Grænlands og nyrstu svæða N-Ameríku); l. inúískur
orthopedia n. bæklunarlækningar
orthopedic l. bæklunarlækninga-; n. bæklunarlæknir
businesspeople n. ft. viðskiptafólk, verslunarfólk, kaupsýslumenn
weightlifter n. kraftlyftingamaður
weightlifting n. kraftlyftingar
Abyssinia n. Abyssinía (gamalt heiti yfir landið Eþíópíu)
Abyssinian l. abyssinskur (eþíópískur)
Vulgate n. Vúlgata (latnesk þýðing á Biblíunni)
Homeric l. hómerskur, Hómers-, kenndur við forngríska skáldið Hómer
systematically ao. kerfisbundið, á kerfisbundinn hátt, á skipulagðan hátt
systemic l. kerfisbundinn, kerfislegur
systemically ao. á kerfisbundinn hátt, kerfislega
unsystematic l. ókerfisbundinn, óskipulegur, án kerfis
unsystematical l. ókerfisbundinn, óskipulegur, án kerfis
insurer n. e-r sem vátryggir, (vá)tryggingafélag
uninsurable l. óvátryggjanlegur
uninsured l. óvátryggður
quarterback n. fyrirliði (í bandarískum fótbolta)
voodoo n. vúdú (galdrar eða hjátrú af afrískum uppruna)
placebo n. lyfleysa, gervilyf; [~ effect] þóknunarhrif
retune s. endurstilla (hljóðfæri); sjá %[tune]%
adrenaline n. adrenalín (hormón)
workaholic l. vinnusjúkur; n. vinnufíkill, vinnualki
workaholism n. vinnufíkn, vinnuárátta
codependent l. meðvirkur
codependency n. meðvirkni
self-help n. sjálfshjálp
patricidal l. föðurmorðs-, föðurmorðslegur
webmaster n. vefstjóri, vefumsjónarmaður
webpage n. vefsíða
lockable l. læsanlegur (sjá %[lock]%)
argumentative l. þrætugjarn, deilugjarn
gunrunner n. skotvopnasmyglari
palindrome n. samhverfa (orð sem er hægt er að lesa bæði aftur á bak og áfram)
osteoporosis n. beinþynning
quaintness n. einkennileiki, skringileiki, forntískuleiki
reevaluate s. endurmeta, enduryfirvega
creditworthiness n. lánshæfi
creditworthy l. lánshæfur
mimeograph n. fjölritunarvél, fjölritunartæki; s. fjölrita (með fjölritunarvél)
barista n. kaffibarþjónn, þjónn á kaffihúsi
inflatable l. uppblásanlegur
unpronounceable l. óframberanlegur, ekki hægt að bera fram (sjá %[pronounce]%)
anaesthesia n. deyfing, svæfing; [spinal ~] mænudeyfing; [local anaesthesia] staðdeyfing
windscreen n. framrúða; [~ wipers] rúðuþurrkur
punditry n. álitsgjöf, skoðanir meintra sérfræðinga (sjá %[pundit]%)
metalworker n. málmsmiður
metalwork n. málmsmíði
metalworking n. málmsmíði; málmvinnsla
bicameral l. tveggja deilda; með tvær þingdeildir ([~ legislature])
bicameralism n. sú stefna að skipta löggjafarþingi í tvær deildir
airflow n. loftflæði, loftstreymi
melee n. átök eða bardagi í návígi ([~ combat])
copycat n. eftirherma, hermikráka
fin de siècle n. lok aldarinnar, aldalok (úr frönsku)
candlelight n. kertaljós
tug-of-war n. reipitog
schoolmate n. skólafélagi, skólabróðir, skólasystir
choirmaster n. kórstjóri
ultranationalist n. öfgaþjóðernissinni
ultranationalism n. öfgaþjóðernisstefna
indivisibility n. ódeilanleiki
subgroup n. undirhópur, undirflokkur
hydrophobic l. vatnsfælinn, hræddur við vatn
agoraphobia n. víðáttufælni, víðáttubrjálæði
agoraphobic l. víðáttufælinn, torgageigur
phobia n. fælni, ótti, fóbía
phobic l. fælinn, óttasleginn, fóbískur
monopolistic l. einokunarlegur, einokunar- (sjá %[monopoly]%)
busker n. götulistamaður, götuspilari
superficiality n. yfirborðskennd, yfirborðsmennska
workroom n. vinnustofa, vinnuherbergi
unenviable l. óöfundsverður, ekki öfundsverður
realpolitik n. raunsæisstjórnmál (úr þýsku)
extrajudicial l. utan réttar, utan laga og reglna, utan dómstóla
dataset n. gagnasafn
unethical l. siðlaus, ósiðferðilegur, siðferðilega rangur
appendectomy n. botnlangataka, botnlanganám
philosophic l. heimspekilegur
puppeteer n. brúðuleikari
fratricidal l. bróðurmorðs-, sem varðar bróðurmorð
soybean n. sojabaun
gynecocracy n. kvenræði, kvenveldi, mæðraveldi
neuroscience n. taugavísindi
neuroscientific l. taugavísindalegur
neuroscientist n. taugavísindamaður
soundtrack n. hljóðrás, hljóðrit; bakgrunnshljóð, bakgrunnstónlist; [film/movie ~] kvikmyndatónlist
syndrome n. heilkenni; [Downs ~] Downs-heilkenni
lacrosse n. háfleikur (íþrótt)
determinist n. nauðhyggjumaður, nauðhyggjusinni (sjá %[determinism]%)
determinism n. nauðhyggja (sú kenning að allt sem gerist ráðist nauðsynlega af undanfarandi orsökum)
deterministic l. löggengur; nauðhyggjulegur
nation-state n. þjóðríki
so-called l. svokallaður, svonefndur
uneventful l. óatburðaríkur (sjá %[eventful]%)
civilized l. siðmenntaður; fágaður, háttprúður
experimentation n. tilraunastarf, tilraunastarfsemi
psyche n. sál, sálarlíf, hugarstarfsemi
mentation n. hugarstarf
psyched l. spenntur, æstur (BNA, óforml.)
positivist n. framhyggjumaður, framstefnumaður, pósitívisti
logical positivism n. rökfræðileg raunhyggja
Trinitarianism n. þrenningartrú, þrenningarátrúnaður, þrenningarkenning (þ.e. trú á þrískipt eðli guðdómsins)
boorishness n. ruddaskapur, búralegheit (sjá %[boorish]%)
vagueness n. ónákvæmni, óákveðni
syphilis n. sárasótt, sýfilis (kynsjúkdómur)
syphilitic l. sárasóttarsmitaður, smitaður af kynsjúkdómnum sýfilis
self-respect n. sjálfsvirðing
hellfire n. vítiseldur
nationalism n. þjóðernishyggja, þjóðernisstefna
nationalist n. þjóðernissinni, þjóðernishyggjusinni, þjóðernishyggjumaður
nationalistic l. þjóðernislegur, þjóðernishyggjulegur, þjóðernisstefnulegur
multinationalism n. fjölþjóðahyggja
gunfire n. skothríð
hemophilia n. dreyrasýki
autocratism n. einvaldsstefna, einveldisstefna
transoceanic l. þvert yfir úthaf
counterintelligence n. gagnnjósnir
merger n. samruni, sameining; [corporate ~] samruni fyrirtækja
downloadable l. niðurhalanlegur, sækjanlegur (yfir netið)
stepdad n. stjúpfaðir (óforml.); sjá %[stepfather]%
objectify s. hlutgera
objectified l. hlutgerður
objectification n. hlutgerving
rucksack n. bakpoki
daemon n. sjá %[demon]%
messy l. subbulegur, sóðalegur, óskipulegur
messiness n. subbuskapur, sóðaskapur, óhreinindi; óreiða, ringulreið, glundroði
schoolyard n. skólalóð
obfuscation n. myrkvun; sjá %[obfuscate]%
high-tech l. hátæknilegur, hátækni-
ghostwriter n. leigupenni, skuggaskrifari
ghostwrite s. skuggaskrifa, skrifa sem leigupenni í nafni e-s annars
ghostwritten l. skuggaskrifaður (sjá %[ghostwrite]%)
wildebeest n. e.k. antilópa
gnu n. gnýr (e.k. afrískur uxi)
Hispanic l. spænskur; af spænskum uppruna (BNA); n. manneskja af spænskum uppruna (BNA)
Maoism n. maóismi (heimspeki Maó Zedong, kommúnistaleiðtoga Kína)
Maoist n. maóisti (sjá %[Maoism]%)
evilness n. illska, vonska
artificiality n. gervileiki, gervimennska
uncritical l. ógagnrýninn, óaðfinningasamur; óskarpskyggn (í dómum); sjá %[critical]%
Cyrillic l. kyrillískur; [~ letters, alphabet] kyrillískt letur, stafróf
extra-legal l. utan (ramma) laganna, utan lagakerfisins
hashtag n. myllumerki, kassamerki (#)
environmentalist n. umhverfisverndarsinni, umhverfisverndarmaður; umhverfisfræðingur
environmentalism n. umhverfisverndarstefna, umhverfisstefna, umhverfishyggja
propane n. própan (jarðeldsneyti)
banditry n. stigamennska (sjá %[bandit]%)
obsequiously ao. auðvirðilega auðmjúkt, á smjaðrandi og undirgefin hátt
obsequiousness n. auðvirðileg auðmýkt, smjaður og undirgefni
teaset n. testell
self-knowledge n. sjálfsþekking
Levantine l. frá Austurlöndum nær (sjá %[Levant]%)
persuader n. e-r sem sannfærir (sjá %[persuade]%)
taxonomy n. flokkunarfræði
taxonomic l. flokkunarfræðilegur
taxonomist n. flokkunarfræðingur
horseshit n. hrossaskítur, hestaskítur, hrossatað; kjaftæði, bull (óforml.)
appeasable l. sefanlegur, friðþægjanlegur
unappeasable l. ósefanlegur, ófriðþægjanlegur
reassessment n. endurmat (sjá %[assessment]%)
freeborn l. frjálsborinn, fæddur sem frjáls maður
tediousness n. leiðindi (sjá %[tedious]%)
reuse s. endurnota, endurnýta
reusable l. endurnotanlegur, endurnýtanlegur
algebraic l. algebru-, bókstafareiknings-
lobbyism n. lobbíismi, pólitísk hagsmunagæsla
lobbyist n. lobbíisti, hagsmunagæslumaður, e-r sem fæst við pólitíska hagsmunagæslu
evangelism n. trúboð; kristniboð; boðburður
evangelizer n. trúboði, boðberi
inadvisable n. óráðlegur (sjá %[advisable]%)
self-harm n. sjálfsskaði
credulousness n. trúgirni, auðtrú
categorize s. flokka
categorization n. flokkun
dustbin n. ruslafata, ruslatunna, ruslakarfa
Achilles n. Akkilles (forngrísk hetja)
extramarital l. utan hjónabands
undoubtedly ao. án efa, eflaust, efalaust
stigmatization n. brennimerking
median n. miðgildi; l. miðgildis-
reincarnation n. endurholdgun, endurfæðing
spatula n. spaði
playfulness n. gamansemi, leiksemi
scapula n. herðablað
webcam n. vefmyndavél
reelect s. endurkjósa, endurvelja
reelection n. endurkjör, endurkosning
housework n. heimilisstörf, heimilisverk, húsverk
auditorium n. áheyrendasalur, samkomusalur, hljómleikasalur
healthcare n. heilbrigðisþjónusta
humanely ao. mannúðlega, manneskjulega
toponym n. örnefni, staðarnafn
cryptonym n. dulnefni, leyninafn
euthanasia n. líknardráp, miskunnarsamt dráp
euthanize s. aflífa, deyða, lóga (sjá %[euthanasia]%)
thanatology n. dauðafræði
victimless l. án fórnarlambs
mechanize s. vélvæða
mechanized l. vélvæddur ([~ warfare])
mechanization n. vélvæðing ([~ of the fishing fleet])
breadbasket n. brauðkarfa
co-founder n. meðstofnandi
concatenated l. samtengdur, hlekkjaður saman, skeyttur saman, samskeyttur
robot n. vélmenni, þjarkur, vélþræll
robotic l. sjálfstýrður; vélrænn; þjarka-, vélmennis-; [~ surgery] þjarkaskurðlækningar
robotics n. ft. þjarkafræði, vélmennafræði (sjá %[robot]%)
rebalance s. koma aftur í jafnvægi
retiree n. eftirlaunaþegi, ellilífeyrisþegi, e-r sem hefur sest í helgan stein eða dregið sig í hlé (sjá %[retire]%)
numerology n. talnafræði
numerological l. talnafræðilegur
numerologist n. talnafræðingur
gynocentric l. kvenmiðaður
lavishness n. örlæti, eyðslusemi
newfound l. nýfundinn
matrilineal l. í móðurlegg
patrilineal l. í föðurlegg
minimization n. lágmörkun, minnkun, smækkun
bonobo n. bónóbó-api
cannibalistic l. sem étur sig sjálft; mannætulegur, mannætu- ([the natives engage in ~ practices])
simplification n. einföldun
mammalian l. spendýra-, af spendýraætt
unreality n. óraunveruleiki
unsubtle l. óslægur; ónæmur; óskarpskyggn (Sjá %[subtle]%)
necropsy n. krufning
autobiographer n. sjálfsævisöguritari, sjálfsævisöguhöfundur
gregariousness n. félagslyndi; að halda sig í hópum
groupthink n. hjarðhugsun, hóplyndi
chromosome n. litningur
chromosomal l. litninga-
gene n. gen
geneticist n. erfðafræðingur, genafræðingur
autophagia n. sjálfsát
nectarine n. nektarína
gulag n. gúlag (fangabúðir í Sovétríkjunum)
indecisiveness n. óákveðni, efablendni, ráðaleysi
tireless l. óþreytandi
polygraph n. lygamælir ([did you pass the ~ test?])
overestimate s. ofmeta
maximizer n. hámarkari, e-r sem hámarkar (sjá %[maximize]%)
craps n. sjö-ellefu (e.k. teningaspil)
washboard n. þvottabretti
chromosphere n. lithvolf
mom n. mamma, móðir (óforml.)
mommy n. mamma, móðir (óforml.)
mum n. mamma, móðir (óforml.); l. þögull ([keep ~, ~'s the word]); s. leika látbragðsleik
philosophically ao. heimspekilega
uninterpretable l. ótúlkanlegur
predictability n. fyrirsjáanleiki
game theory n. leikjafræði
game-theoretic l. leikjafræðilegur
game-theoretical l. leikjafræðilegur
redefinition n. endurskilgreining
biologically ao. líffræðilega
heroically ao. hetjulega
unheroically ao. óhetjulega
tubercular l. berkla- (sjá %[tuberculosis]%)
lemma n. lemma, flettimynd
lemmatize s. lemma
toke s. reykja kannabis (óforml.)
foxhound n. veiðihundur
unharmonious l. ósamræmur, ósamhljóða; óhljómfagur; ósamhuga, ósamlyndur
warlock n. seiðkarl, galdrakarl
adjustable l. stillanlegur
prenuptial l. á undan brúðkaupi, fyrir brúðkaup; n. kaupmáli ([~ agreement])
prenup n. stytt. á %[prenuptial]%
caffeine n. koffín
childlessness n. barnleysi
paralegal n. aðstoðarmaður lögfræðings
stairwell n. stigagangur
phosphorous l. fosfórs-
colourful l. litríkur, litskrúðugur
grassland n. graslendi
wanderlust n. ferðaþrá, flökkuþrá
rebirth n. endurfæðing
belltower n. klukkuturn
marshland n. fen, fenjasvæði, votlendi, mýrlendi
ultraviolent l. grimmilega ofbeldisfullur; ofbeldisfullur sér til skemmtunar
ultraviolence n. grimmilegt ofbeldi; ofbeldi sér til skemmtunar
stubbornness n. þrjóska, þvermóðska
polytheistic l. fjölgyðistrúarlegur, fjölgyðis- ([~ religion])
haircut n. klipping, hárgreiðsla
gargantuan l. gríðarstór, risastór, risavaxinn, gífurlegur
lawlessness n. lögleysi, lögleysa; ranglæti
langoustine n. humar
pickled l. súrsaður
euphoniousness n. hljómfegurð (sjá %[euphonious]%)
sellsword n. málaliði
killjoy n. gleðispillir
anecdotal l. frásagnarlegur, frásagnar-, anekdótu-
communitarian l. samfélagshyggju-; n. samfélagshyggjumaður
communitarianism n. sam­fé­lags­hyggja
militarily ao. hernaðarlega
avocado n. lárpera, avókadó (ávöxtur)
laughably ao. hlægilega
condom n. smokkur (getnaðarvörn)
concerto n. konsert, tónleikar (úr Ítölsku)
technically ao. tæknilega (séð)
skateboard n. hjólabretti; s. ferðast á hjólabretti
emotionally ao. tilfinningalega
embarrassing l. vandræðalegt; niðurlægjandi
embarrassingly ao. vandræðalega, feimnislega
undeniably ao. óneitanlega
macaque n. makakíapi
blueberry n. bláber
syrup n. síróp
thirsty l. þyrstur
deodorant n. (svita)lyktareyðir
paperweight n. bréfapressa
grapefruit n. greipaldin
soulmate n. sálufélagi
biofuel n. lífeldsneyti, lífrænt eldsneyti
ethanol n. etanól, etýlalkóhól, vínandi
painkiller n. verkjalyf, verkjastillandi lyf
tableware n. borðbúnaður
permafrost n. sífreri
popcorn n. poppkorn, popp
sorghum n. dúrra, súdangras
seaworthiness n. (um skip) sjófærni
spiderweb n. köngulóarvefur
Francophone l. frönskumælandi; n. e-r sem er frönskumælandi
antifreeze n. frostlögur, frostvökvi
mozzarella n. mozzarella-ostur (e.k. ítalskur ostur)
borehole n. borhola
oversimplify s. ofeinfalda, ofureinfalda, einfalda um of
oversimplification n. ofeinföldun, ofureinföldun
kibbutz n. samyrkjubú (í Ísrael)
unpredictability n. ófyrirsjáanleiki
mercantilist l. kaupauðgisstefnu-, merkantílisma-; n. kaupauðgisstefnusinni, merkantílisti
mercantilistic l. kaupauðgisstefnu-, merkantílisma-
labor n. sjá %[labour]%
grandkid n. barnabarn
heirless l. erfingjalaus, án erfingja
gynocracy n. sjá %[gyneocracy]%
sci-fi n. stytt. á %[science fiction]%
aesthetically ao. fagurfræðilega
touristic l. túristalegur, túrista-
patronym n. föðurnafn
matronym n. móðurnafn
matronymic l. móðurnafns; móðurnafn
medievalist n. miðaldafræðingur
insecticide n. skordýraeitur; skordýramorð
legibility n. læsileiki (sjá %[legible]%)
illegibility n. ólæsileiki (sjá %[legible]%)
myopia n. nærsýni
myopic l. nærsýnn
Sikh n. síki (fylgismaður síkisma, sjá %[Sikhism]%)
Sikhism n. síkismi (e.k. indversk eingyðistrú)
logically ao. rökrétt, röklega
stochastic l. slembinn, tilviljanakenndur, slembi-, hendingar-, tilviljunar-; [~ process] slembiferli
stochasticity n. slembni, hending, tilviljanakennd
psychoanalyze s. sálgreina, sálkanna
psychoanalyst n. sálgreinir, sálkönnuður
psychoanalysis n. sálgreining, sálkönnun
psychoanalytic l. sálgreiningar-, sálkönnunar-
muscle-bound l. vöðvastæltur
amphibian n. froskdýr, dýr sem lifir bæði í vatni og á landi
gerontocracy n. öldungaveldi, öldungaræði, öldungastjórn
gerontocratic l. öldungaveldis-, öldungaræðis-, öldungastjórnar-
gerontology n. öldungafræði
impecunity n. féleysi, fátækt
impecuniosity n. féleysi, fátækt
hesitant l. hikandi, tvístígandi, á báðum áttum
hesitancy n. hik, efablendni, tvístígandaháttur
birthrate n. fæðingatíðni
popsicle n. frostpinni, íspinni, sleikipinni
resurface s. koma aftur upp á yfirborðið (sjá %[surface]%)
knightliness n. riddaramennska, riddaraskapur
stoppable l. stöðvanlegur
unstoppable l. óstöðvanlegur
sunbeaten l. sólbakaður, sólbarinn
weaponry n. vopnabúnaður
dementia n. heilabilun, vitglöp, elliglöp, vitsmunaskerðing
governorship n. landstjóraembætti, ríkisstjóraembætti
artilleryman n. stórskotaliði
repatriate s. senda aftur til heimalands
repatriation n. sending aftur til heimalands
amateurish l. viðvaningslegur, ófagmannlegur
prewar l. fyrir stríð, fyrirstríðs-
earmuff n. eyrnaskjól
psychiatric l. geðrænn, geðlægur; geðlæknisfræðilegur
cashflow n. peningaflæði
seismologist n. skjálftafræðingur, jarðskjálftafræðingur
seabird n. sjófugl
bike n. stytt. á %[bicycle]%; reiðhjól; vélhjól
mongoose n. mongús
atypical l. ódæmigerður, frábrigðilegur, afbrigðilegur
cataphract n. brynja sem þekur allan líkamann; albrynjaður riddari
osmosis n. osmósa, himnuflæði, osmósuflæði, gegnflæði
epistemic l. þekkingar-, þekkingarlegur, þekkingarfræðilegur
insofar ao. að því leyti, að því marki
unfashionable l. ekki í tísku
Platonist n. platónisti (fylgismaður heimspekikenninga Platóns)
meagerness n. sjá %[meagreness]%
peacefulness n. friðsemi
futurologist n. framtíðarfræðingur
futurology n. framtíðarfræði
meaningless l. merkingarlaus, þýðingarlaus, tilgangslaus
herbivore n. plöntuæta, dýr sem nærist á plöntufæðu
insectivore n. skordýraæta, dýr sem nærist á skorkvikindum
omnivore n. alæta
omnivorous l. sem allt étur, alétandi, alætu-
frugivore n. ávaxtaæta
frugivorous l. sem nærist á ávöxtum, ávaxtaétandi
piscivore n. fiskæta
nectarivore n. blómsykursæta, dýr sem nærist á blómsykri
nectarivorous l. blómsykursétandi, sem nærist á blómsykri
pterodactyl n. flugeðla (e.k. vængjuð risaeðla)
pterosaur n. flugeðla (e.k. vængjuð risaeðla)
tyrannosaurus n. grameðla (risaeðlutegund)
stegosaurus n. kambeðla (risaeðlutegund)
velociraptor n. snareðla (risaeðlutegund)
belligerence n. stríðsgirni, deilugirni, ófriðsemi
belligerency n. stríðsgirni, deilugirni, ófriðsemi
geranium n. e.k. blágresi
sepulchre n. gröf, grafhvelfing
coup n. valdarán (úr frönsku [coup d'état])
trapezoid n. trapisa
trapezoidal l. trapisulaga
emirate n. furstadæmi (í Austurlöndum nær)
randomness n. handahófskennd, slembni
kafkaesque l. kafkaískur, sem einkennist af martraðarkenndri skriffinnsku eða skrifræði
raincoat n. regnkápa, regnfrakki
outflow n. útstreymi, útflæði
standardize s. staðla, koma staðli á (sjá %[standard]%)
frontline n. framlína; fremsta víglína
Australasia n. Ástralasía (svæði innan Eyjaálfu)
unattractive l. óaðlaðandi
fingerprint n. fingrafar; s. skrá fingrafar e-s
disappear s. hverfa
disappearance n. hvarf
seafood n. sjávarfang, sjávarafurðir, sjávarréttur, sjávarmeti
childcare n. barnagæsla, barnapössun, umönnun barna
opportunistic l. tækifærissinnaður, tækifæris-, hentistefnu- (sjá %[opportunist]%)
reify s. hlutgera
reification n. hlutgerving
microstate n. örríki, smáríki
goon n. skúrkur, hrotti, fantur, kjáni
nightwatchman n. næturvörður
patriarchical l. feðraveldis- (sjá %[patriarchy]%)
mangrove n. fenjaviðarskógur, strandfenjasvæði
reliably ao. áreiðanlega
centrifuge n. skilvinda
chokehold n. kverkatak
plywood n. krossviður
kiwi n. kívíávöxtur, kíví, loðber; Nýsjálendingur (óforml.)
eggplant n. eggaldin
broccoli n. spergilkál, brokkólí
landfill n. landfylling; sorphaugur
butane n. bútan (gas)
cordwood n. eldiviður, eldiviðardrumbar
hydropower n. vatnafl, vatnsorka
coolant n. kæliefni, kælivökvi
kilotonne n. kílótonn (1000 tonn)
kiloton n. kílótonn (1000 tonn)
oxidization n. oxun, sýring (sjá %[oxidation]%)
bourbon n. búrbón, búrbónviskí (bandarískt viskí bruggað úr korni); frönsk konungsætt ([House of Bourbon])
phosphate n. fosfat (salt af fosfórsýru)
yam n. mjölrót, jamrótarhnýði, kínakartafla; sæt kartafla (BNA)
multistory l. marghæða, fjölhæða; [~ building] bygging með mörgum hæðum
beekeeper n. býflugnabóndi
beekeeping n. býflugnarækt
unruliness n. óstýrilæti (sjá %[unruly]%)
scrotum n. pungur, hreðjar
redefine s. endurskilgreina (sjá %[define]%)
bulldozer n. jarðýta
mountainside n. fjallshlíð
hillside n. hlíð, brekka, fjallshlíð
Sinophone l. kínverskumælandi; n. e-r sem er kínverskumælandi
Eurasia n. Evrasía (Evrópa og Asía sem ein heimsálfa)
Eurasian l. evrasískur (sjá %[Eurasia]%); n. Evrasíumaður, Evrasíubúi
above-mentioned l. ofannefndur, fyrrnefndur
testable l. prófanlegur, sem hægt er að prófa
falsifiable l. afsannanlegur
falsifiability n. afsannanleiki
unfalsifiable l. óafsannanlegur
unfalsifiability n. óafsannanleiki
hunter-gatherer n. veiðimanna-safnari
eurocentric l. evrópumiðaður, sem einblínir á Evrópu
eurocentrism n. evrópumiðað sjónarhorn, einblíning á Evrópu
genomics n. ft. erfðafræði
moveable l. hreyfanlegur
immoveable l. óhreyfanlegur
untruthful l. ósannsögull, ekki sannsögull
untruthfulness n. ósannsögli
sloppiness n. óvandvirkni
summerhouse n. sumarbústaður, sumarhús
legalese n. lagamál, fagmál lögfræðinga
nepotistic l. frændhyglislegur, frændhyglis- (sjá %[nepotism]%)
fingertip n. fingurgómur
jigsaw n. púsluspil, stykkjaþraut, raðþraut, raðmynd ([~ puzzle])
sultanate n. soldánsveldi
reputational l. orðspors- (sjá %[reputation]%)
sainthood n. dýrlingatala; [elevated to ~] tekinn í dýrlingatölu
eloquently ao. mælskulega
grandmaster n. stórmeistari
pedagogical l. uppfræðslu-, uppeldislegur
Byzantium n. Austrómverska keisaradæmið, Býsansríki, Miklagarðsríki
Byzantine l. býsanskur, austrómverskur; flókinn, skrifræðislegur ([~ rules and regulations]); n. Býsansmaður, Austrómverji
mountaintop n. fjallstindur
maestro n. (tónlistar)meistari (úr ítölsku)
dwarfism n. dvergvöxtur
self-image n. sjálfsmynd
bondholder n. skuldabréfaeigandi
rapidly ao. skjótlega
short-term l. skammtíma-, til skamms tíma; [~ memory] skammtímaminni; [~ goals] skammtímamarkmið
dude n. gaur, gæi, náungi (óforml.)
bloke n. gaur, gæi, náungi (óforml.)
bittersweet l. ljúfsár; [~ memories] ljúfsárar minningar
dopamine n. dópamín (taugaboðefni)
cashpoint n. hraðbanki
poltergeist n. ærsladraugur
greenback n. peningaseðill, dollaraseðill (BNA, óforml.)
secretly ao. leynilega, í laumi, á laun
Manchuria n. Mansjúría (landsvæði í norðausturhluta Kína)
Manchurian l. mansjúrískur (sjá %[Manchuria]%)
dorm n. stytt. á %[dormitory]%
coauthor n. meðhöfundur
chainsaw n. vélsög, keðjusög
pancreas n. bris, briskirtill
hysterically ao. móðursýkislega
spiritually ao. andlega
clockwork n. gangverk, úrverk, klukkuverk
flotilla n. lítill floti, smáfloti, smáskipafloti
oscilloscope n. sveiflusjá (rafrænt mælitæki)
carpaccio n. (nauta)kjöt skorið í þunnar sneiðar
cabana n. skáli, kofi (við strönd)
proofread s. prófarkalesa
coiffure n. hárgreiðsla
paycheck n. launaseðill, launaumslag; laun
uncountable l. óteljandi
phoneme n. fónem, hljóðan, hljóðungur
phonemic l. fónemískur, hljóðanlegur, hljóðungslegur, hljóðfræðilegur
grapheme n. stafur, rittákn, grafem (grunneining ritkerfis)
graphemic l. grafemískur, rittáknslegur
taxi n. leigubíll; s. ferðast um í eða flytja e-ð með leigubíl; aka á jörðu (um flugvélar)
taxicab n. sjá %[taxi]%
taxi driver n. leigubílstjóri
taxi stand n. leigubílastöð
tax-exempt l. skattfrjáls, undanþeginn frá skatti
gangster n. glæpon, bófi, glæpamaður
gangsterism n. (skipulögð) glæpastarfsemi
commissar n. pólitískur fulltrúi (kommúnistaflokks Sovétríkjanna); ráðuneytisstjóri í Sovétríkjunum
global l. alheims-, heims-, hnattrænn; víðtækur, allsherjar
syntactic l. orðskipunarlegur, orðskipunar-, málskipunar-
grandmotherly l. ömmulegur, ömmu-
byproduct n. aukaafurð
banal l. ómerkilegur, lítilsverður, hversdagslegur
banality n. hversdagsleiki, ómerkilegheit ([the ~ of existence]); hversdagslegt orðalag, þreytt klisja
maelstrom n. hringiða; glundroði
pufferfish n. lundafiskur
fugu n. lundafiskur
loan shark n. okurlánari
idealistic l. hugsjónalegur, hugsjóna-; hugsæis-, hughyggju-; óraunhæfur
salon n. (stór) stofa, gestastofa; gallerí; snyrtistofa; [hair ~] hárgreiðslustofa; tískuverslun
antireligious l. andtrúarlegur, gegn eða á móti trúarbrögðum
perceptual l. skynjunar-, eftirtektar-, varurðar-
serendipity n. slembilukka
impostor syndrome n. loddaralíðan
callousness n. harðúð, kaldlyndi, tilfinningaleysi (sjá %[callous]%)
striptease n. nektardans, strípidans
clean-shaven n. nauðrakaður, hreinrakaður, nýrakaður
sabbatical n. rannsóknarleyfi; orlof, leyfi
escapee n. strokufangi, flóttamaður
theoretician n. kenningasmiður, kennismiður, fræðimaður
carbonate n. kolsýrusalt, karbónat (efnasamband); s. kolsýra
asymptomatic l. einkennalaus, án einkenna
desalinate s. afsalta, salteima, skilja salt frá vatni
desalination n. afsöltun (á sjávarvatni), salteiming
kumquat n. kúmkvat (e.k. ávöxtur)
cancan n. kankan (e.k. franskur dans)
blitzkrieg n. leifturstríð (úr þýsku)
malnourishment n. vannæring, næringarskortur
malnourished l. vannærður
candlelit l. kertalýstur, lýstur með kertum
Canberra n. Kanberra (höfuðborg Ástralíu)
Paris n. París (höfuðborg Frakklands); grísk goðsagnapersóna
lampshade n. lampaskermur
undefeated l. ósigraður
acquihire n. þegar fyrirtæki er keypt til þess að komast yfir starfsmenn þess frekar en vörur og þjónustur (samsetning af %[acquisition]% og %[hire]%)
gerrymander s. hagræða kjördæmum (BNA)
gerrymandering n. kjördæmahagræðing (BNA)
Europeanize s. evrópuvæða
Europeanization n. evrópuvæðing
Indo-European l. indóevrópskur; n. Indóevrópumaður
somnambulator n. svefngengill, svefngöngumaður
godparent n. guðforeldri (sjá %[godfather]%, %[godmother]%)
tsarism n. keisaraeinveldi; keisarastefna (í Rússlandi)
tsarist l. keisara-; [~ Russia] Rússland á tímum keisaraveldis; n. keisarasinni, stuðningsmaður keisara (í Rússlandi)
czarism n. sjá %[tsarism]%
czarist n. sjá %[tsarist]%
hornlike l. hornkenndur, líkist horni
conductivity n. leiðni, eðlisleiðni (hæfni efnis til að leiða rafmagn, varma, hljóð)
web server n. vefþjónn
fiber n. sjá %[fibre]%
bedbug n. veggjalús
traceability n. rekjanleiki
craftspeople n. ft. iðnaðarmenn, iðnaðarfólk
microbiology n. örverufræði
microbiological l. örverufræðilegur
microbiologist n. örverufræðingur
defoliate s. aflaufga
defoliant n. aflaufgunarefni; aflaufgunartæki
desertification n. landeyðing, eyðimerkurmyndun
superhero n. ofurhetja
optometer n. sjónmælir
optometry n. sjónmæling
optometrist n. sjónmælingafræðingur
mystique n. dulúð
petit bourgeois n. (úr frönsku) smáborgari; l. smáborgaralegur
turbine n. hverfill, túrbína
forklift n. lyftari
Newfoundland n. Nýfundnaland (eyja út fyrir ströndu Norður-Ameríku)
unexplained l. óútskýrður, óútlistaður (sjá %[explain]%)
geographically ao. landfræðilega
snowmobile n. vélsleði, snjósleði
storyline n. söguþráður
airspace n. loftrými; lofthelgi ([we're about to enter Russian ~])
counterattack n. gagnárás, gagnsókn; s. gera gagnárás
taiga n. (norðlægt) barrskógabelti
firebomb n. eldsprengja; s. sprengja með eldsprengjum
masochist n. masókisti (sjá %[masochism]%)
masochistic l. masókískur (sjá %[masochism]%)
biplane n. gömul gerð af flugvél með tvöföldum vængjum
monoplane n. flugvél með eitt sett af vængjum
seaway n. sjóleið
lifespan n. líftími, lífaldur, æviskeið
unsentimental l. ótilfinninganæmur, ótilfinningasamur, óviðkvæmur
milieu n. umhverfi
prosthesis n. gervilimur
prosthetic n. gervilimur; l. gervilims- ([~ clinic, leg])
orthosis n. stoðtæki
conquistador n. (spánskur) landvinningamaður (í Nýja heiminum)
buggery n. endaþarmsmök
spreadsheet n. töflureiknir
videotape n. myndband, myndbandsspóla, myndbandsupptaka; s. taka upp á myndband, myndbandsspólu
laundromat n. (almennings)þvottahús
trucker n. vörubílstjóri, flutningabílstjóri
windshield n. framrúða
cardboard n. pappi; [~ box] pappakassi
psychobabble n. sálfræðibull, sálfræðiþvæla
citric l. sítrónu-; [~ acid] sítrónusýra
woodpecker n. spæta (fugl)
self-governance n. sjálfstjórn
ruble n. rúbla (rússneskur gjaldmiðill, 100 kópekar)
jihad n. heilagt stríð (múslíma)
deliveryman n. sendill
dogsbody n. þjónn, hjálparhella
salmonella n. salmonella, bifstafur
glassmaker n. glerblásari, glergerðarmaður
glassmaking n. glerblástur, glergerð, glerframleiðsla
grail n. (gral)bikar, kaleikur
fungicide n. sveppadeyðir, sveppaeyðir
pax n. friður (úr latínu); [~ Romana] Rómarfriður; [~ Americana] Bandaríkjafriður
doormat n. dyramotta
guacamole n. lárperumauk
goldsmithing n. gullsmíði
goldsmithery n. gullsmíði
suburbanize s. úthverfavæða
grifter n. svikahrappur, svindlari
ham-fisted l. klaufalegur, klunnalegur, ólaginn
bunkmate n. kojufélagi
brilliance n. ljómi; snilld ([his ~ was evident to all])
moreish l. (breskt slangur) þess eðlis að maður vill meira ([this crack is really ~])
unforgettable l. ógleymanlegur ([an ~ experience])
breakable l. brjótanlegur
unbreakable l. óbrjótandi, óbrjótanlegur
ever-growing l. sívaxandi
pretentiousness n. tilgerð, tilgerðarleiki
unpretentiousness n. tilgerðarleysi, látleysi
wordless l. orðlaus, uppiskroppa með orð
sahib n. (evrópskur) herramaður (í Indlandi á nýlendutímanum)
reformism n. umbótastefna
snobbishness n. snobb, uppskafningsháttur
smallholding n. smábú, smábýli; smábýlabúskapur, smábúskapur
smallholder n. smábóndi, smábýlingur
gypsy n. sígauni
pikey n. sígauni (breskt slangur)
platypus n. breiðnefur (ástralskt spendýr)
rudely ao. dónalega, ókurteisislega
horribly ao. hræðilega, hryllilega, skelfilega
securely ao. örugglega, vandlega, tryggilega ([~ fastened])
Nile n. [the ~] Nílarfljót
unforgivable l. ófyrirgefanlegur
unnecessarily ao. ónauðsynlega
silencer n. hljóðdeyfir; þaggari; e-ð sem þaggar niður í e-u eða gerir e-ð hljóðlátt
likeable l. viðkunnanlegur, viðfelldinn
wristwatch n. armbandsúr
Egyptology n. egypsk fræði
Egyptological l. egyptafræðilegur
hellhole n. vítishola, hræðilegur staður, skítapleis
monomaniacal l. einæðislegur, með eitthvað eitt á heilanum
uncontroversial l. óumdeildur
supermarket n. matvöruverslun, kjörbúð, súpermarkaður
stressful l. stressandi ([~ times])
frozen l. frosinn, freðinn, frystur
coastline n. strandlengja
footballer n. knattspyrnumaður, fótboltamaður; knattspyrnukona, fótboltakona
cameraman n. myndatökumaður, tökumaður; ljósmyndari
oceanography n. haffræði
oceanographer n. haffræðingur
oceanographic l. haffræðilegur
oceanographical l. haffræðilegur
oceanographically ao. haffræðilega
calfskin n. kálfskinn, kálfsskinn
takeover n. yfirtaka; valdataka
multinational l. fjölþjóðlegur; n. fjölþjóðlegt fyrirtæki
smartwatch n. snjallúr
grandparent n. afaforeldri (þ.e. afi eða amma); [his ~s] afi hans og amma/afar hans og ömmur
backyard n. bakgarður
supertanker n. risastórt olíuflutningaskip, risaolíuskip; risastórt skip sem flytur vökva
seashell n. skel, sjávarskel
weblog n. blogg, vefrit (sjá %[blog]%)
blog n. blogg, vefrit (stytt. á %[weblog]%); s. blogga, skrifa í vefrit
blogger n. bloggari, höfundur vefrits
novella n. nóvella (stutt skáldsaga eða löng smásaga)
amnesia n. minnistap, minnisleysi, gleymska
amnesiac n. minnisleysingi, sá sem er þjakaður af minnisleysi (sjá %[amnesia]%)
numeracy n. talnalæsi
homophobia n. hommafælni, hommahatur, hatur á eða ótti við samkynhneigða
homophobe n. hommahatari, e-r sem óttast eða hatar samkynhneigða
homophobic l. hommafælinn, hommahatandi, hommahaturs-, hommafælni-, sem óttast eða hatar samkynhneigða
denigrate s. hallmæla, ófrægja, niðra
denigration n. mannorðsspjöll, ófræging, hallmæli
denigratory n. niðrandi, ófrægjandi, ærumeiðandi, mannorðsspillandi, hallmælandi
sophomore l. annað í röð ([my ~ year in college], [his ~ album]); n. nemandi á öðru ári í skóla
e-book n. rafbók
ebook n. rafbók
e-reader n. rafbókalesari
ereader n. rafbókalesari
brutishness n. grimmd, hrottaskapur
parachutist n. fallhlífarstökkvari; fallhlífarhermaður
polyarchy n. fjölræði (stjórn margra aðila)
polycracy n. fjölræði (stjórn margra aðila)
romanticism n. rómantík; rómantíska stefna 18. og 19. aldar
caregiver n. umönnunaraðili
protectionism n. verndarstefna
Eurozone n. Evrusvæðið
courthouse n. dómshús
fistful n. hnefafylli
symbiosis n. samlífi
symbiotic l. samlífis-, sem einkennist af samlífi (sjá %[symbiosis]%)
turquoise n. túrkis (skrautsteinn); l. grænblár, blágrænn
polychrome l. marglitur, fjöllita
thermodynamic l. varmafræðilegur, varmaaflfræðilegur, varmaafls-
thermodynamics n. ft. varmafræði, varmaaflfræði ([the second law of ~])
prioritize s. forgangsraða, setja í forgang
prioritization n. forgangsröðun
carefree n. áhyggjulaus
pointlessness n. tilgangsleysi
jewellery n. sjá %[jewelry]%
Nubian l. núbískur; n. Núbíumaður; þeldökk manneskja af afrísku bergi brotin
rosebud n. rósaknappur, rósahnúður
karaoke n. karókí
genie n. andi ([he rubbed the lamp and a ~ appeared])
pylon n. mastur; broddsúla; keila; [electrical ~] háspennumastur
craftsmanship n. handbragð, handverk, verkkunnátta ([his ~ was impeccable])
presupposition n. forsenda, forskilyrði
presuppositional l. forsendubundinn
Islamism n. íslömsk bókstafstrú
psephology n. kosningafræði (tölfræðilegar rannsóknir á kosningum)
seriously ao. alvarlega; í alvörunni
unendurable l. óbærilegur, óþolanlegur, óþolandi
anyone fn. hver sem er, nokkur, neinn
peacetime n. friðartími, friðartímar; [in ~] á friðartímum
light industry n. léttiðnaður
heavy industry n. þungaiðnaður
inter alia ao. meðal annars (úr latínu)
ceteris paribus ao. að öllu jöfnu (úr latínu)
et cetera ao. og svo framvegis (úr latínu)
etc ao. stytt. á %[et cetera]%
marlin n. oddnefur, marlín, merlingur (fisktegund)
seafarer n. sæfari
bloodbath n. blóðbað
warhead n. sprengjuoddur; [nuclear ~] kjarnaoddur
metallurgist n. málmfræðingur, málmvinnslufræðingur
metallurgical l. málmfræðilegur, málmvinnslu-
fatherland n. föðurland
rhododendron n. lyngrós, alparós, róslyng
townsfolk n. bæjarbúar
unscrupulousness n. ófyrirleitni, ósvífni, samviskuleysi
swampland n. mýrlendi
apolitical l. ópólitískur
microgram n. míkrógramm (0,000001 gramm)
ferociousness n. grimmd, grimmúð, grimmýðgi
iridium n. iridín (frumefni)
rhodium n. ródín, ródíum (frumefni)
physique n. vaxtarlag, holdafar, líkamsbygging
ratfish n. geirnyt, hámús
tarasque n. e.k. evrópskur dreki, goðsagnavera
patio n. verönd
Hegelian l. hegelískur, sem tengist kenningum þýska heimspekingsins G. W. F. Hegel; n. fylgismaður kenninga Hegels
historically ao. sögulega
moneylender n. (okur)lánari, lánardrottinn
deforestation n. skógeyðing, skógareyðing, eyðing skóga
diplomat n. stjórnarerindreki, ríkiserindreki, diplómati
Baltic n. Eystrasaltið ([the ~ Sea]); Eystrasalts-; [the ~ states] Eystrasaltsríkin
fermented l. gerjaður; sýrður
shipyard n. slippur, skipasmíðastöð
wholesaler n. heildsali
paranoia n. vænisýki, ofsóknaræði, ofsóknarbrjálæði, ofsóknarbrjálun
paranoid l. vænisjúkur, ofsóknaróður, ofsóknarbrjálaður ([it's not ~ if they're really out to get you])
paranoiac n. ofsóknaróð eða vænisjúk manneskja (sjá %[paranoia]%)
extraterrestrial l. utan jarðarinnar; n. geimvera
prestigious l. virtur, mikilsvirtur
unreliability n. óáreiðanleiki
subhuman l. ekki alveg mennskur, undirmennskur; n. undirmenni
asphyxiate s. kæfa; kafna
asphyxiation n. köfnun; kæfing; súrefnisskortur
asphyxiating l. kafnandi; kæfandi; skortandi súrefni
asphyxiant n. kæfiefni; l. kæfandi, kæfi-
mitochondrion n. hvatberi, kyndikorn, orkukorn (frumulíffæri)
mitochondrial l. hvatbera- (sjá %[mitochondrion]%)
dehumanize s. afmennska
dehumanization n. afmennskun
unhappiness n. óhamingja, vansæld
parabola n. fleygbogi
parabolic l. fleygboga-
terracotta n. brenndur leir; l. leir-, leirbrenndur
nonetheless ao. engu að síður
ferrous l. úr járni, járnkenndur, járn-
spinelessness n. hryggleysi; kjarkleysi; bakbeinsleysi
supranational l. yfirþjóðlegur, yfirríkja-, sem er ofar eða æðri ríkjum
backside n. bakhlið; afturendi; rass
vegan n. vegani, grænkeri (e-r sem neytir ekki afurða úr dýraríkinu); l. grænkera-; [~ meal] grænkeramáltíð
veganism n. veganismi, grænkerasiður (sjá %[vegan]%)
godforsaken l. guðsvolaður, yfirgefinn af guði
astrolabe n. stjörnuskífa
abacus n. talnagrind, reiknigrind
slide rule n. reiknistokkur
vengefulness n. hefnigirnd
ovipositor n. varppípa
formalin n. formalín
formaldehyde n. formaldehýð
pince-nez n. gleraugu sem eru fest á nefið
novelette n. stutt skáldsaga
critter n. kvikindi, smádýr
subcontract s. ráða undirverktaka
subcontractor n. undirverktaki
megaton n. milljón tonn
isotope n. samsæta, ísótópur
allele n. samsæta; tvenndargen
methane n. metan
exogenous n. útrænn, utanaðkomandi, sem verkar að utan, sem er kominn utan frá
experimentee n. (manneskja eða dýr sem er) viðfang rannsóknar
emphysema n. lungnaþemba (sjúkdómur)
audiobook n. hljóðbók
filicide n. sonarmorð eða dótturmorð
aquaculture n. fiskeldi, fiskirækt; ræktun lífvera í ám, vötnum og sjó
demersal l. botnlægur, sem lifir við botninn; [~ fish] botnfiskur
monopsony n. staða þar sem aðeins er einn kaupandi
ecocide n. vistmorð
adsorber n. ásogari
determinant n. ákvörðunarþáttur
arachnid n. áttfætla; könguló; l. áttfættur
arachnophobia n. köngulóafælni, ótti við köngulær, áttfætlufælni
dreadfully ao. hræðilega, skelfilega, hrikalega
timekeeper n. tímavörður, tímagæslumaður
sketchbook n. skissubók, rissblokk
smegma n. limfarði, reðurfarði, forhúðarostur
smarmy l. smeðjulegur
varmint n. meindýr; hvimleið manneskja
ex-husband n. fyrrverandi eiginmaður
hardliner n. harðlínumaður
disintegration n. upplausn, sundurlausn
middle-class l. miðstéttar-, millistéttar-, miðstéttarlegur, millistéttarlegur
unobservable l. óskoðanlegur, óathuganlegur, ósjáanlegur
sophistication n. fágun; háþróun ([the ~ of modern weaponry])
crux n. kross; kjarni ([the ~ of the matter] kjarni málsins)
lunchtime n. hádegisverðarhlé
birdlike l. eins og fugl, fuglalegur
decrypt s. dulráða, afkóða
decryption n. dulráðning, afkóðun
lesion n. löskun, vefskemmd, sár
randomly ao. handahófslega, af handahófi
realtime n. rauntími; l. í rauntíma ([~ video compression])
squiggle n. krot, hrip; s. krota, hripa, skrifa flausturslega; engjast, hrökkvast
cropland n. ræktunarland, uppskeruland
emancipatory l. frelsandi (úr ánauð)
aggressiveness n. árásargirni, árásargirnd, árásarhneigð
aggressively ao. á árásargjarnan hátt
longboat n. langskip; árabátur; björgunarbátur
Caucasian n. Kákasusmaður; manneskja sem er hvít á hörund; l. kákasískur, ættaður úr Kákasusfjöllum; hvítur á hörund
carcinogen n. krabbameinsvaldur, krabbameinsvaldandi efni
carcinogenic l. krabbameinsvaldandi
kebab n. kebab (maríneraðir kjötbitar á teini)
financialization n. fjármálavæðing
flammable l. eldfimur
uncontrollably ao. óstjórnlega
believability n. trúverðugleiki
futuristic l. framtíðarlegur, framúrstefnulegur
coastward l. í átt að ströndu
herbicide n. illgresiseyðir, plöntueitur
Socratic l. sókratískur (í anda gríska heimspekingsins Sókratesar)
seedling n. kímplanta, fræplanta, smáplanta, ungplanta
avionics n. raftæknibúnaður flugvéla
defibrillator n. hjartastillir
anorexia n. lystarstol, anorexía (átröskun)
anorexic l. haldinn lystarstoli; n. lystarstolssjúklingur
schoolteacher n. skólakennari
symmetric s. samhverfur, samsvarandi
unintelligible l. óskiljanlegur
microfilm n. örfilma, míkrófilma
resourcefulness n. úrræðasemi; útsjónarsemi
accelerant n. hraðall (e-ð sem hraðar framvindu eða breytingu)
delusional l. haldinn hugvillu eða ranghugmyndum
inflationary l. verðbólguhvetjandi, verðbólgumyndandi, verðbólguvaldandi; verðbólgu-
unhistorical l. ósögulegur
psychoactive l. geðvirkur, sem hefur áhrif á meðvitund
sanctum n. athvarf, fylgsni
shaman n. seiðmaður, töfralæknir, galdralæknir, sjamani
shamanic l. seiðlækninga-, galdralækninga-, sjamanískur
shamanistic l. seiðlækninga-, galdralækninga-, sjamanískur
shamanism n. sjamanismi, seiðlækningaspeki
witch doctor n. galdralæknir, töfralæknir
counter-example n. gagndæmi
obsolescence n. úrelding, fyrning
perimeter n. jaðar; umgjörð; ummál; sjónsviðsmælir
pictogram n. teikn
drifter n. flakkari, flækingur
toxin n. eitur, eiturefni
candlefish n. drungi, svartþorskur (e.k. fiskur)
skeletal l. beinagrindar-, beinagrindarlegur
autopilot n. sjálfstýring
pigmentation n. litun
conspiracist n. samsærismaður, samsæriskenningamaður
conspiracy theory n. samsæriskenning
conspiracy theorist n. samsæriskenningamaður
oligopoly n. fákeppni; fákeppnismarkaður, fámennismarkaður
sunspot n. sólblettur
monetarism n. peningamagnshyggja
monetarist n. peningamagnshyggjumaður, fylgismaður peningamagnshyggju í hagfræði (sjá %[monetarism]%)
transcience n. hverfulleiki
transient l. skammtíma-, skammvinnur, svipull, hverfull (sjá %[transcience]%)
malefaction n. illgjörð, illgjörningur
lobotomy n. geiraskurður, hvítuskurður, ennisblaðsskurður ([prefrontal ~])
lobotomization n. ennisblaðsskurður (sjá %[lobotomy]%)
lobotomize s. framkvæma ennisblaðsskurð
appetizer n. forréttur; lystauki
versus fs. á móti, gegn ([Roe ~ Wade])
cubicle n. afskermaður bás; vinnuklefi; lesherbergi
letterhead n. bréfhaus, bréfsefni
psychosis n. geðrof
overpopulation n. offjölgun
rinderpest n. nautgripapest
segregation n. aðgreining, aðskilnaður
segregationist n. aðskilnaðarsinni
hemoglobin n. blóðrauði
pogrom n. skipulagðar ofsóknir, fjöldamorð
moonwalk n. tunglganga
pansexual l. alkynhneigður
carapace n. skjöldur (á dýrum)
quantification n. mæling á magni, magnhæfing, magnfesting
weaponization n. vopnavæðing
petrochemical l. unnið úr jarðolíu eða gasi
superconductivity n. ofurleiðni
superconductor n. ofurleiðari
superconductive l. ofurleiðandi
microclimate n. nærviðri, nærloftslag, örveður
helpfulness n. hjálpsemi
transpacific l. þvert yfir Kyrrahafið
leitmotif n. leiðarstef (úr þýsku)
proprioception n. stöðu- og hreyfiskyn
syncratic l. samstilltur
bacteriological l. gerlafræðilegur, bakteríufræðilegur
melioidosis n. snifubróðir
encephalitis n. heilabólga
brucellosis n. öldusótt
adenoid l. kirtil-, kirtillíkur, kirtla-, eitla-
pathogen n. meinvaldur; sýkill
pathogenic l. meinvirkur; sýkjandi
pathogenicity n. meinvirkni
maneuverability n. hreyfigeta, hreyfanleiki, lipurð; stýrihæfni
boastfulness n. grobb, mont, stærilæti
consequentialist n. afleiðingarhyggjusinni, afleiðingarhyggjumaður, afleiðingarsiðfræðingur
consequentialism n. afleiðingarhyggja, afleiðingarsiðfræði
topology n. grannfræði
subdiscipline n. undirgrein
existentialism n. tilvistarstefna (í heimspeki)
existentialist n. tilvistarsinni, tilvistarspekingur (sjá %[existentialism]%)
cisalpine l. hérna megin Alpanna (Norður-Ítalía)
cataphora n. dvali (þar sem e-r bregst við ytri áhrifum þótt meðvitund sé skert)
hackathon n. lausnamót, hakkarakeppni
attentiveness n. athygli (sjá %[attention]%)
autodidact n. e-r sem er sjálflærður
autodidacticism n. sjálfsnám
autodidactic l. sjálflærður, sjálfsnáms-
self-learning n. sjálfsnám; l. sjálfsnáms-
recalibrate s. endurkvarða, endurstilla
sexless l. kynlaus; kynlífslaus
trainee n. lærlingur, (vettvangs)nemi, starfsnemi
dyspeptic l. haldinn meltingartruflunum eða meltingarónot; geðvondur; bölsýnn
in absentia l. fjarverandi, í fjarveru, fjarstaddur, að fjarstöddum (úr latínu)
tercentenary n. 300 ára afmæli eða minningarhátíð
prophylaxis n. forvörn, verndandi aðgerð, sjúkdómsvörn
harmfulness n. skaðsemi, skaðræði
polarization n. pólun, skautun
polarisation n. pólun, skautun
polarize s. skauta, póla, pólarísera
polarized l. skautað, pólað, pólaríserað
depolarize s. afskauta, afpóla, afpólarísera
depolarization n. afskautun, afpólun, afpólarísering
counter-espionage n. gagnnjósnir
miscegenation n. kynþáttablöndun
eschatology n. heimsslitafræði
eschatological l. heimsslita-, heimsslitalegur, heimsslitafræðilegur
fundraiser n. fjáröflun, fjársöfnun; fjáröflunarsamkoma ([he attended the ~])
devaluation n. gengisfelling, gengislækkun, gengissig, gengisfall
devalue s. gengisfella, lækka gengi; vanmeta, meta lítils
counterinsurgency n. það að kæfa niður uppreisn
intransigence n. óbilgirni, óundanlátssemi, þrjóska, ósveigjanleiki
sub-Saharan l. sunnan Sahara-eyðimerkur
oxytocin n. oxýtósín, mjaltavaki, hríðahormón
exponential l. veldis-, veldisvísis-
exponentially ao. með veldisvexti, á veldishraða
ambivalent l. tvísýnn, tvíbentur, á báðum áttum, með blendnar tilfinningar
ambivalence n. tvísýni, tvíbendni
documentarian n. heimildarmyndagerðarmaður
shortwave n. stuttbylgja; l. stuttbylgju-
pathologist n. meinafræðingur
shithole n. skítapleis, skítabæli, ömurlegur staður
fluorosis n. flúoreitrun, flúreitrun
memoir n. endurminningar, æviminningar
smog n. reykþoka, reykjarmóða, mengunarský, þreykur
meltwater n. leysingarvatn
subglacial l. undir jökli
gambling n. fjárhættuspil
bioinformatics n. ft. lífgagnatækni
monoxide n. mónoxíð, einoxíð
roadside n. vegkantur; l. á vegkanti
intelligently ao. gáfulega, vitsmunalega, skynsamlega
unrealistic l. óraunhæfur, óraunsær
undergarment n. undirfatnaður, undirföt, nærfatnaður, kyrtill
counterrevolution n. gagnbylting
professoriate n. prófessorastétt
ghetto n. gettó, fátækrahverfi; Gyðingahverfi
underclass n. undirstétt
geopolitics n. ft. stjórnmál heimsins, heimsstjórnmál, heimspólitík, landfræðistjórnmál, landfræðipólitík
geopolitical l. heimsstjórnmála-, heimspólitískur, landfræðistjórnmála-, landfræðipólitískur
geopolitician n. heimspólitíkus, heimsstjórnmálamaður, landfræðistjórnmálamaður, landfræðipólitíkus
monophonic l. einóma, einrása, einhljóma
stereophonic l. víðóma, tvírása
undulant l. bylgjandi, sem gengur í bylgjum
typhoid n. taugaveiki ([~ fever])
immunization n. bólusetning, ónæming, ónæmisaðgerð
adrenal l. nýrnagrenndar-, sem er við nýru; nýrnahettu-
dehydrate s. afvatna, þurrka
dehydration n. vökvatap, vökvaskortur, ofþornun, afvötnun
cashew n. kasjúhneta
smelter n. málmbræðsla, málmbræðsluofn
physiocrat n. búauðgismaður (fylgismaður ákv. hagfræðikenningar á 18. öld)
physiocratic l. búauðgis- (sjá %[physiocratism]%)
physiocratism n. búauðgisstefna (hagfræðikenning frá 18. öld)
binational l. tvíþjóðlegur
metabolic l. efnaskipta-
metabolically ao. efnaskiptalega, er varðar efnaskipti
pollination n. frævun
pollinate s. fræva, frjóvga (plöntu)
self-pollination n. sjálffrævun
cross-pollination n. víxlfrævun
subtropical l. hlýtempraður, heittempraður
subtropics n. hlýtempraða beltið, heittempraða beltið
intelligibility n. skiljanleiki
Deuteronomy n. fimmta Mósebók (í Biblíunni)
phlogiston n. brunaefni
morphogenesis n. formmyndun, formþroskun
cybernetic l. stýrifræðilegur
cybernetics n. ft. stýrifræði
bloodlust n. blóðþorsti
monopolization n. einokun, einokunarvæðing
microbial l. örveru- ([~ flora])
fairytale n. ævintýri
cenobite n. munkur
cenobitism n. munkalíf
dialectical l. þrætubókar-, þrætubókarlegur, tvíhorfs-
pesticide n. plágueyðir; skordýraeitur
nazification n. nasistavæðing
counterpropaganda n. gagnáróður
junkyard n. ruslahaugur, skranport
feminism n. femínismi, kvenfrelsisstefna, kvenréttindastefna
feminist n. femínisti, kvenréttindasinni, kvenfrelsissinnis
nonhereditary l. óarfgengur
dishwasher n. uppþvottavél; uppvaskari
schizophrenia n. geðklofi, kleyfhugasýki
schizophrenic l. haldinn geðklofa, kleyfhuga; n. geðklofasjúklingur
legalistic l. lagatæknilegur, lagabókstafs-
morphia n. morfín
preternaturally ao. ónáttúrulega, handan náttúrunnar; óskiljanlega
touchable l. snertanlegur
overreact s. bregðast of harkalega við ([he was ~ing])
overreaction n. ofviðbrögð, að bregðast of harkalega við ([it was an ~ to a mild threat])
bacalao n. saltfiskur
canyon n. gljúfur
backstage n. baksvið ([let's meet ~]); l. baksviðs- ([~ shenanigans])
gambit n. herkænska; bragð, brella; opnunarleikur í tafli
unhinged l. ær, brjálaður, klikkaður, geðveikur; ekki í hjörunum
manhunt n. mannaveiðar
gravesite n. grafreitur
power-hungry l. valdaþyrstur, valdasjúkur, valdagráðugur
overconfident l. of eða óhóflega sjálfsöruggur, of öruggur með sjálfan sig
podium n. ræðupallur; verðlaunapallur; ræðupúlt
apocalypse n. heimsendir, heimsslit (úr opinberunarbók biblíunnar)
apocalyptic l. heimsendis-, heimsslita-; (sjá %[apocalypse]%)
underdog n. lítilmagni, undirmálsmaður, sá sem er minni máttar
orangeade n. sykraður appelsínudrykkur
litmus n. lakkmúslitur; [~ paper] lakkmúspappír; [~ test] prófsteinn, fylgnipróf
cutback n. (yfirleitt í ft. [~s]) niðurskurður, sparnaðaraðgerðir
agronomics n. ft. búfræði
agronomic l. búfræðilegur, búfræði-
unsung l. ósunginn
bauxite n. báxít (hráefni í ál)
longshoreman n. hafnarverkamaður
marshmallow n. sykurpúði
peppercorn n. piparkorn
tundra n. túndra, freðmýri
renascence n. endurfæðing; endurreisn; sjá %[renaissance]%
necrotic l. drep-, sem veldur eða tengist drepi í beini eða holdi
leatherwork n. leðurmunir; leðurvinnsla
leatherworking n. leðurvinnsla
leatherworker n. sá sem fæst við leðurvinnslu (sjá %[leatherworking]%)
synergy n. samlegð, samlegðaráhrif, samvirkni, samyrkja
synergistic l. samvirkur, samverkandi; [~ effect] samlegðaráhrif
synergize s. samvirkja
monograph n. einefnisrit
pseudorandom l. gervislembi-; [~ number generator] gervislembitalnagjafi (í tölvunarfræði)
pseudoscalar n. gervitala; l. gervitölu-
quasiparticle n. agnarígildi
bulimia n. lotugræðgi, átköst, ofát, búlemía
bulimic l. lotugræðgis-, búlemíu- (sjá %[bulimia]%)
divorcee n. fráskilin manneskja
despondency n. örvænting; hugleysi, hugarvíl
mayhem n. glundroði, írafár, öngþveiti
transcontinental l. sem fer eða liggur þvert yfir álfu eða meginland
opioid n. ópíóíði, ópíumlyf
islamophobia n. ótti við múslíma og/eða íslam, múslímahatur
islamophobic l. sem óttast múslíma og/eða íslam, múslímahaturs-
islamist n. íslamisti, bókstafstrúaður múslími, öfgamúslími
extraterritorial l. utansvæðis-, utan lögsögu
cosmopolitanism n. heimsborgarahyggja (sjá %[cosmopolitan]%)
subtitle n. undirtitill, undirfyrirsögn, aukafyrirsögn; skjátexti (í myndböndum)
industrialist n. iðnjöfur; verksmiðjueigandi
industrialism n. iðnvæðing; iðnvæðingarstefna
extracurricular l. utan námskrár, utan skóla, utan skyldu eða starfs
curricular l. námskrár-, sem tengist námskrá og/eða verkáætlun
simplified l. einfaldaður
empirically ao. raunvíslega, byggt á reynslu, út frá reynslu
anthropocentrism n. mannhverfa, mannmiðun
anthropocentric l. mannhverfur, mannmiðaður
anthropomorphize s. manngerva (eigna e-u ómennsku mannlega eiginleika)
deistic l. sem tengist deisma, þ.e. trú á einn guð án opinberunar (sjá %[deism]%)
bombardier n. stórskotaliði
yeti n. snjómaðurinn ógurlegi (goðsagnakennd vera)
antialiasing n. afstöllun
encoding n. kóðun; umtáknun; hnitun; snið
encode s. kóða; umtákna
decode s. afkóða
airfare n. flugfargjald
droplet n. smádropi
globetrotter n. heimshornaflakkari
Balkan l. Balkanskaga-, Balkanlanda-; balkanskur, frá Balkanskaga
Balkans n. ft. Balkanskagi, Balkanlönd ([the ~])
reinterpret s. endurtúlka, endurþýða
reinterpretation n. endurtúlkun, endurþýðing (sjá %[interpretation]%)
mindset n. hugarfar
interplay n. samspil ([the ~ between opposing factions])
scholasticism n. skólaspeki (miðalda)
unorthodox l. óhefðbundinn, óvenjulegur; ekki rétttrúaður, villutrúaður
unorthodoxy n. villutrú; speki sem stangast á við viðtekin sannleika
deviant l. afbrigðilegur; n. afbrigði, frávik
deviance n. frávik, afbrigðilegheit
contaminant n. aðskotaefni, mengandi efni; mengunarvera, mengandi örvera
decolonialize s. afnýlenda, afnýlenduvæða
decolonialization n. afnýlendum, afnýlenduvæðing
amphora n. amfóra (e.k. leirker í Evrópu til forna)
Bayesian l. bayeskur (sem tengist kenningum stærðfræðingsins Thomas Bayes); [~ statistics] bayesk tölfræði, Bayesartölfræði
ornery n. ótuktarlegur
Americanization n. ameríkuvæðing, bandaríkjavæðing
Americanize s. ameríkuvæða; bandaríkjavæða
Anglophobe n. sá sem er englendingafælinn (sjá %[Anglophobia]%)
Anglophobic l. englendingafælinn (sjá %[Anglophobia]%)
Anglophobia n. englendingafælni, ótti við eða andúð á Englendingum eða enskumælandi fólk
Anglosphere n. hinn enskumælandi heimur
Francophile n. sá sem elskar Frakkland og/eða franska menningu
Gallophile n. sá sem elskar Frakkland og/eða franska menningu
moonscape n. landslag sem er eins og á tunglinu (samsetning af %[moon]% og %[landscape]%)
upriver l. ofar í ánni; ao. ofar í ánni
multilane l. með mörgum akreinum (sjá %[multi-]% og %[lane]%)
topographic l. staðlýsingar- (sjá %[topography]%)
hypodermic l. sem fer undir húðina, húðbeðs-; [~ needle] sprautunál, húðbeðsnál
unbelievably ao. ótrúlega
unpredictably ao. ófyrirsjáanlega
justifiably ao. réttlætanlega
mafia n. mafía, glæpahringur, glæpasamtök
mafioso n. mafíósi, glæpamaður, glæponi
noblewoman n. aðalskona
rumor n. sjá %[rumour]%
paralyze s. lama, gera aflvana (sjá einnig %[paralyse]%)
Venice n. Feneyjar
paternoster n. Faðirvorið (kristin bæn)
self-sacrifice n. sjálfsfórn
undergrad n. sjá %[undergraduate]%
robotization n. vélmennavæðing, þjarkvæðing
quintile n. fimmtungur
upload s. hala upp, hlaða upp; n. upphal
uploadable l. upphalanlegur
dockworker n. hafnarverkamaður
docker n. hafnarverkamaður
flowerbed n. blómabeð
spaceship n. geimskip, geimfar
barf s. æla, gubba; n. æla, gubb
sarcophagus n. steinkista, líkkista úr steini
purposelessness n. tilgangsleysi
meaninglessness n. merkingarleysi, þýðingarleysi
tech-savvy l. tæknifróður, kunnugur tækni
joule n. júl (mælieining)
kilojoule n. kílójúl, þúsund júl (sjá mælieininguna %[joule]%)
megajoule n. megajúl, milljón júl (sjá mælieininguna %[joule]%)
neofascist n. nýfasisti; l. nýfastistalegur
neofascism n. nýfasismi
brainstorm n. heilarok; s. reyna að fá hugmyndir um e-ð [let's ~ this!]
hitchhike s. ferðast á puttanum
hitchhiker n. puttaferðalangur
hitchhiking n. að ferðast á puttanum, puttaferðalög
shenanigan n. uppátæki; kjánaskapur
Canterbury n. Kantaraborg
imprecision n. ónákvæmni
half-wit n. hálfviti
floorboard n. gólffjöl
eardrum n. hljóðhimna (í eyra)
libido n. kynhvöt
middle management n. millistjórnendur
repairman n. viðgerðarmaður
hydrology n. vatnafræði
hydrologist n. vatnafræðingur
hydrological l. vatnafræðilegur, vatnafars-
street urchin n. götubarn, götukrakki
birdcage n. fuglabúr
mauve l. fjólublár; n. liturinn fjólublár
childishly ao. barnalega ([he was behaving ~])
teacup n. tebolli
junta n. herforingjastjórn
hematology n. blóðsjúkdómalækningar, blóðsjúkdómafræði
hematologist n. blóðsjúkdómalæknir, blóðsjúkdómafræðingur
nitwit n. bjáni, glópur, hálfviti
bossy l. stjórnsamur, ráðríkur
dreadlock n. dreddi (samofinn hárlokkur); [a tall man with dreadlocks] hávaxinn maður með dredda
peppermint n. piparminta; l. með piparmintubragði ([~ tea])
downsize s. skera niður, minnka við sig
downsizing n. niðurskurður, minnkun á stærð eða umfangi
slumlord n. leigudrottinn, leigusali sem leigir út íbúðir í niðurníðslu eða fátækrahverfum
nonexistent l. ekki til, sem ekki hefur tilvist
posse n. flokkur, leitarflokkur, liðsafli
flatland n. flatlendi (oft í ft. [~s])
codex n. handrit; bók; [Codex Wormianus] Ormsbók
bowel l. innyfla-; [~ movements] hægðir, innyflahreyfingar
hothead n. æsingamaður, e-r sem er hvatvís, skapmikill, bráðlátur
sexism n. kynjamismunun, kynjamisrétti, kynjafordómar, karl- eða kvenremba
sexist n. karlremba, kvenremba, manneskja sem gerir upp á milli kynja; l. kynjafordóma-, karlrembu-, karlrembulegur, kvenrembu-, kvenrembulegur ([~ outlook, opinions])
drumbeat n. trommusláttur, trommutaktur
ambassadorship n. sendiherraembætti, sendiherrastarf, sendiherrastaða
pneumonic l. lungna-
pneumonitis n. millivefslungnabólga
Moscow n. Moskva (höfuðborg Rússlands)
oligarch n. ólígarki, fámennisstjórnarmaður (sjá %[oligarchy]%)
oligarchic l. ólígarka-, fámennisstjórnar- (sjá %[oligarchy]%)
dermal l. húð-, húðkerfis-
subdermal l. undirhúðar-, undir húðinni
Anglophilia n. ást á Englandi og/eða öllu ensku
democratically ao. lýðræðislega
undemocratically ao. ólýðræðislega
lexical l. lesorðasafns-; orðabókar-, orðabókagerðar-
institutionalize s. leggja inn á stofnun; stofnanavæða
institutionalized l. lagður inn á stofnun; stofnanavæddur
institutionalization n. stofnanavæðing; innlögn á stofnun
ouroboros n. snákur, dreki eða ormur sem er að gleypa sjálfan sig
ouroborosian l. eins og snákur að gleypa sjálfan sig (sjá %[ouroboros]%)
Plato n. Platón (forngrískur heimspekingur)
Neoplatonism n. nýplatónismi (heimspekistefna frá 3. öld e.Kr.)
Neoplatonist n. nýplatónisti, fylgismaður nýplatónisma (sjá %[Neoplatonism]%)
Neoplatonic l. nýplatónskur (sjá %[Neoplatonism]%)
Helios n. Helíos (forngrískt sólgoð)
probabilistic l. líkindafræðilegur
seacoast n. sjávarströnd
geoposition n. hnattræn staðsetning, staðsetning á hnettinum; s. staðsetja á hnettinum
bullwhip n. svipa
overtone n. yfirtónn
shoreline n. strandlengja
troublemaker n. vandræðagemsi, vandræðagemlingur, vandræðagripur (e-r sem skapar vandræði)
backlash n. bakslag
insightful l. innsæisríkur
impermanence n. óvaranleiki
reunification n. endursameining, sameining á ný
self-conscious l. sjálfsmeðvitaður, meðvitaður um sjálfan sig
self-examination n. sjálfsskoðun, sjálfsrannsókn
hysterectomy n. legnám
unpersuasive l. ósannfærandi, ekki sannfærandi
bedpost n. rúmstólpi
gherkin n. smágúrka, gúrka
cornichon n. smágúrka
artichoke n. þistilhjarta, ætiþistill
homesickness n. heimþrá
fin whale n. langreyður
minke whale n. hrefna
metronome n. taktmælir
self-pity n. sjálfsvorkunn, sjálfsmeðaumkun
insouciant l. áhyggjulaus, kærulaus, afskiptalaus
insouciance n. áhyggjuleysi, kæruleysi, afskiptaleysi
necrophilia n. mök við lík; náfíkn, náfrygð
necrophilism n. náfrygð
necrophilic l. náfrygðar-
necrophile n. sjá %[necrophiliac]%
necrophiliac n. náriðill, e-r sem á mök við lík
tinnitus n. eyrnasuð
self-annihilation n. sjálfstortíming, sjálfseyðing
transformative l. umbreytandi, mótandi, ummótandi
endorphin n. endorfín
bathrobe n. baðsloppur, sloppur
glider n. svifdreki, sviffluga
knickerbocker n. knésíðar pokabuxur
pantalets n. ft. sjá %[pantalettes]%
pantalettes n. ft. öklasíðar undirbuxur
weirdo n. furðufugl, skrýtin manneskja
flawless l. gallalaus, óaðfinnanlegur, lýtalaus, fullkominn
confetti n. skrautpappír, ræmur af (lituðum) skrautpappír
postproduction n. eftirvinnsla, úrvinnsla, úrvinnslustig, eftirvinnslustig
hypermasculine l. ofurkarlmannlegur
autoimmune l. sjálfsofnæmis-, sjálfsnæmis-; [~ disease] sjálfsofnæmissjúkdómur
autoimmunity n. sjálfsofnæmi, sjálfsnæmi
workweek n. vinnuvika
reconfigure s. endurstilla
reconfiguration n. endurstilling
dichotomy n. tvískipting, skipting í tvennt
dichotomize s. skipta í tvennt (á afgerandi hátt)
dichotomized l. skiptur í tvennt, tvískiptur
dichotomous l. tvískiptur, skiptur í tvennt, tvískiptingar-
dichotomist n. sá sem skiptir í tvennt, tvískiptingarmaður
dichotomization n. tvískiptingarvæðing, tvískiptingartilhneiging
councilman n. fulltrúi, ráðsmaður; borgarráðsmaður, borgarfulltrúi ([city ~])
mea culpa uh. sökin er mín! (úr latínu)
kindliness n. góðmennska, góðvild
undocumented l. óskráður, óskjalaður, óskjalfestur
globalize s. hnattvæða
globalization n. hnattvæðing
glamorous l. töfrandi, heillandi, ljómandi
babysit s. passa börn, gæta barna (fyrir foreldra)
babysitting n. barnapössun, barnagæsla
babysitter n. barnapía, barnfóstra, barnapassari
flatbread n. flatbrauð, flatkaka
farmland n. ræktarland, ræktunarland, lendur sem henta til landbúnaðar
fistfight n. hnefaleikar, slagsmál eða áflog þar sem aðeins hnefum er beitt
anonymously ao. á nafnlausan, ónafngreindan eða ónafngreinanlegan hátt
walkway n. gangbraut, göngubrú, göngustígur
graveyard n. grafreitur, kirkjugarður
setback n. bakslag
windswept l. vindbarinn, vindblásinn
receptionist n. móttökustjóri, móttökuritari
uncompetitive l. ósamkeppnishæfur, án samkeppni
effortless l. áreynslulaus, fyrirhafnarlaus, erfiðislaus
consumerism n. neysluhyggja
nonsmoker n. manneskja sem reykir ekki
non-smoker n. manneskja sem reykir ekki
anti-smoker n. andreykingamanneskja, einhver sem er mótfallinn reykingum
phallus n. getnaðarlimur, limur, typpi; reðurtákn
phallic l. getnaðarlims-, líkur getnaðarlim eða typpi; [~ symbol] reðurtákn
workspace n. vinnurými
error-prone l. villugjarn
disambiguate s. einræða (fækka kostum niður í einn)
disambiguation n. einræðing
pandemonium n. ringulreið, glundroði; vítishöll Satans í Paradísarmissi eftir 17. aldar skáldið John Milton
psychometric l. sálmælinga-
psychometrics n. ft. sálmælingar
psychometry n. sálmæling
deuteranomaly n. litblinda
smaragd n. smaragð (grænn gimsteinn); sjá %[emerald]%
smaragdine l. smaragðs-; smaragðsgrænn
socialize s. félagsmóta, félagsvæða; blanda geði við aðra ([he enjoyed socializing with his colleagues]); setja e-ð verksvið í hendur hins opinbera ([Sweden has socialized medical care])
socialization n. félagsmótun; félagsvæðing, samfélagsvæðing; umgengni eða félagsleg samskipti við aðra; það að fela hinu opinbera framkvæmdir á tilteknu sviði ([socialization of medical care])
agriculturalist n. landbúnaðarfræðingur; jarðyrkjumaður, bóndi
app n. forrit, smáforrit, snjallforrit, snjallsímaforrit (sjá %[application]%)
warez n. ft. stolinn hugbúnaður (netslangur)
feces n. ft. saur, hægðir
collage n. samklipp, (samsett) klippimynd, límmynd
spaceport n. geimferðastöð, geimhöfn (sjá einnig %[cosmodrome]%)
cosmodrome n. geimferðastöð, geimhöfn (sjá einnig %[spaceport]%)
cravenness n. ragmennska, bleyði, gunguskapur, heigulsháttur
monkswood n. bláhjálmar, freyjublóm, venusvagnar (ættkvísl jurta)
millimetre n. millímetri (einn þúsundasti úr metra)
millimeter n. millímetri (einn þúsundasti úr metra)
wildflower n. villiblóm
footer n. fótur, síðufótur, neðsti bálkur á síðu
idempotent l. einkvæmur; sjálfvalda (í stærðfræði)
idempotency n. einkvæmni
daredevilry n. fífldirfska, ofurhugun
schnapps n. snafs, vínsopi
burnable l. brennanlegur
autoworker n. starfsmaður í bílaverksmiðju
manhole n. holræsisop, eftirlitshol, brunnur, mannop, fráveitubrunnur
callously ao. á harðbrjósta, harðlyndan eða tilfinningalausan hátt (sjá %[callous]%)
nonsexual l. ókynferðislegur
sought-after l. eftirsóttur
bazooka n. basúka, sprengjuvarpa
cellmate n. klefafélagi
schoolbook n. skólabók
breathable l. öndunarhæfur, andanlegur
wellingtons n. ft. gúmmístígvél ([wellington boots])
wifi n. þráðlaust net
wi-fi n. þráðlaust net
trifoliate l. þrílaufa, þriggja laufa
trifoliated l. þrílaufa, þriggja laufa
half-life n. helmingunartími
bidet n. skolskál, klyftalaug
aficionado n. áhugamaður (um [of])
mohawk n. hanakambur
facetiousness n. gamansemi, spaugsemi
teatime n. tetími
patrilineage n. föðurætt, föðurættleggur, föðurleggur
matrilineage n. móðurætt, móðurættleggur, móðurleggur
trifecta n. þrenning, þrenna
generalization n. alhæfing; almenn fullyrðing eða lögmál
overgeneralization n. ofuralhæfing, alhæfing fram úr hófi
petrified l. steingerður; agndofa af skelfingu
menopause n. tíðahvörf, tíðalok (lok reglubundinna tíðablæðinga hjá konum)
scooter n. vespa, létt bifhjól; hlaupahjól; [electric ~] rafhlaupahjól, rafskúta
astrodynamics n. ft. geimbrautafræði
astrodynamic l. geimbrautafræðilegur, geimbrauta-
hellhound n. vítishundur, heljarhundur
aneurysm n. slagæðargúlpur
metrology n. mælitækni
antimony n. antímon
chiropodist n. fótaaðgerðafræðingur
podiatrist n. fótaaðgerðafræðingur
luminescence n. ljóm, ljómun
three-dimensional l. þrívíður
two-dimensional l. tvívíður
bidimensional l. tvívíður
multidimensional l. fjölvíður, fjölvídda-
recalibration n. endurkvörðun, endurstilling
marketization n. markaðsvæðing
managerial l. stjórnunar-, sem lýtur að stjórnun
managerialism n. stjórnunarhyggja, stjórnhyggja
managerialist n. stjórnunarhyggjusinni, stjórnhyggjusinni
collectivism n. sameignarstefna
collectivist n. sameignarsinni
collectivistic l. sameignarstefnu-, sameignarsinna-
fetishistic l. blætis-; sem tengist töfragripum
antipsychotic l. sefandi; n. geðrofslyf, sefandi lyf
hospitalization n. sjúkrahúsvistun
hospitalize s. vista á sjúkrahúsi
hospitalized l. vistaður á sjúkrahúsi
hypothyroidism n. skjaldvakabrestur, skjaldvakaskortur, vanvirkni skjaldkirtils
psychotropic l. geðsækinn, sem hefur áhrif á sálarlíf; n. geðlyf ([~ drugs])
nanotechnology n. nanótækni, dvergtækni
nanotech n. nanótækni, dvergtækni (stytt. á %[nanotechnology]%)
meritocracy n. verðleikaveldi (stjórnarfar eða skipulag þar sem fólk rís til metorða sökum verðleika)
meritocratic l. verðleika-, verðleikaveldis- (sjá %[meritocracy]%)
counterweight n. andvægi, mótvægi
enforceable l. framfylgjanlegur; þvinganlegur
transdermal l. sem fer í gegnum húðina; [~ patch] forðaplástur
praxeology n. hegðunarfræði
praxiology n. hegðunarfræði
ballistic l. kast-, skot-, þeyti-; [~ missile] kastflaug, flugskeyti
authoritarian l. valdboðs-, valdboðslegur; n. valdboðssinni
authoritarianism n. valdboðsstefna (stjórnarfar sem einkennist af miðstýringu og undirgefni borgara)
neuromyopathy n. tauga- og vöðvakvilli
ICBM n. langdrægt flugskeyti (stytt. á [intercontinental ballistic missile])
eponym n. samnafn eða almennt heiti sem dregið er af sérnafni (t.d. %[geyser]%, dregið af Geysi)
eponymy n. samnefni
eponymous l. samnefndur
Thomist n. fylgismaður heimspeki og/eða guðfræði Tómasar frá Akvínó
Thomistic l. er varðar heimspeki eða guðfræði Tómasar frá Akvínó
aphasia n. málstol, tjástol, orðglöp
pastoralism n. kvikfjárrækt, hjarðmennska
pastoralist n. hirðingi; l. hirðingja- ([a ~ way of life])
underconsumption n. vanneysla
exudative l. vilsandi, vessandi
biohazard n. lífsýnahætta, lífræn hætta
lithosphere n. stinnhvolf, jarðskorpa, steinhvolf (ysti hluti skorpu jarðar)
millenarianism n. trú á þúsundáraríki (Krists)
chiliasm n. þúsundáraríkistrú
chiliast n. e-r sem trúir á þúsundáraríki (Krists)
chiliastic l. þúsundáraríkistrúar-, er varðar trú á þúsundáraríki (Krists)
homogenization n. jöfnun, jafnblöndun; það ferli að gera e-ð einsleitt
fluorescence n. flúrljómi, flúrskin, flúrskíma, flúrgeislun
fluorescent l. flúrljómandi, flúrlýsandi, flúrskímandi; [~ light] flúrljós
interconnectedness n. innri tengsl, innbyrðis tengsl, samtengsl, millitengsl
geriatric l. öldrunar-; [~ medicine] öldrunarlækningar
counterexample n. gagndæmi, mótdæmi
airborne l. vindborinn, loftborinn; sem dreifist með lofti ([~ disease, transmission])
endocrine l. innkirtla-; innkirtill ([~ gland])
neurophysiology n. taugalífeðlisfræði
neurophysiologist n. taugalífeðlisfræðingur
clinician n. klínískur læknir eða sérfræðingur
heritability n. arfgengi
catatonic l. stjarfur
erogenous l. kynnæmur
serology n. blóðvatnsfræði, sermifræði
haemorrhage n. blæðing; [brain ~] heilablæðing
semicircle n. hálfhringur
bacillus n. stafgerill, stafbaktería (örvera)
semiology n. einkennafræði
heterogeneity n. misleitni
anxiogenic l. kvíðavaldandi; n. kvíðavaldandi lyf
anxiolytic l. kvíðastillandi; n. kvíðastillandi lyf
psychopathology n. sálsýkisfræði; sálsýki
maladjustment n. mishæfing, aðlögunarörðugleikar
transnational l. þverþjóðlegur, fjölþjóðlegur, sem nær þvert yfir landamæri þjóða
disunity n. sundrung, óeining, ósamstaða
amoral l. siðlaus, siðblindur; hvorki siðferðislegur né ósiðferðislegur
amorality n. siðleysi, siðblinda; ónæmi fyrir siðferðiskennd
smoked l. reyktur; [~ salmon] reyktur lax
hero-worship n. hetjudýrkun
fragmentation n. sundrung, klofnun, brotnun, molun
ministership n. ráðherraembætti; prestsembætti
resoluteness n. fastræði; einbeittur vilji ATH!!!
oxymoron n. mótsögn (í skáldamáli eða mælskulist)
downgrade s. niðurfæra, lækka niður; skipta yfir í eldri eða verri útgáfu af e-u; n. niðurfærsla
rapaciousness n. rángirni
admiralty n. flotaforingjaráð, flotamálaráðuneyti
indiscipline n. agaleysi
gutless l. huglaus, kjarklaus, ragur
gutlessness n. hugleysi, ragmennska, bleyði, heigulsháttur
hideaway n. felustaður, athvarf
counter-proposal n. gagntillaga, móttillaga
phentermine n. fentermín (örvandi lyf)
symphonic l. sinfónískur, sinfóníu-; [~ orchestra] sinfóníuhljómsveit
denim n. dením, denímefni, gallaefni, gallabuxnaefni; [~ pants, jeans] gallabuxur
second-hand l. notaður ([~ clothes]); óbeinn ([~ smoking]); sem fæst í gegnum e-n annan en frumaðila
hydrocarbon n. vetniskolefni, kolvetni; [~ fuel] jarðeldsneyti
alkaline l. alkalískur, basískur
humongous l. gríðarstór, feikistór, risavaxinn
absurdly ao. fáránlega; á absúrd eða fjarstæðukenndan hátt
underdeveloped l. vanþróaður, vanþroskaður
underdevelopment n. vanþróun, vanþroski
eliminable l. útrýmanlegur
ineliminable l. óútrýmanlegur
foodstuff n. matvæli
autarchy n. alveldi, alræðisveldi; efnahagslegt sjálfstæði; sjálfsnægt í efnahagsmálum; sjálfsþurftarbúskapur
autarky n. efnahagslegt sjálfstæði; sjálfsnægt í efnahagsmálum; sjálfsþurftarbúskapur
autarkic l. efnahagslega sjálfstæður, sjálfum sér nægur í efnahagsmálum; sjálfsþurftarbúskaps-
autarchic l. efnahagslega sjálfstæður, sjálfum sér nægur í efnahagsmálum; sjálfsþurftarbúskaps-
limelight n. sviðsljós
unspoken l. ósagður; [he left it ~] hann lét það ósagt
charisma n. persónutöfrar, þokki, sjarmi
charismatic l. heillandi, sjarmerandi, töfrandi, býr yfir persónutöfrum
tired-looking l. þreytulegur í ásýnd
lifestyle n. lífsstíll, líferni, lífsháttur
guesstimate s. (óforml.) meta eða áætla byggt á ágiskunum einum saman (sjá %[guess]% og %[estimate]%); n. mat byggt á ágiskunum
self-sufficiency n. sjálfsnægt, nægjusemi; sjálfsþurftarbúskapur
ethnonym n. þjóðaheiti
retronym n. afturvirkt orð eða nafn
acronym n. skammnefni, skammstöfunarorð, skammyrði, upphafsstafanafn
chloride n. klóríð
hyperspecialization n. ofursérhæfing
Taylorism n. taylorismi (verkstjórnun sem byggist á nákvæmum mælingum framleiðsluþátta)
Taylorist n. fylgismaður taylorisma (sjá %[Taylorism]%)
Taylorize s. innleiða taylorisma (sjá %[Taylorism]%)
Taylorization n. innleiðing taylorisma (sjá %[Taylorism]%)
barbiturate n. barbitúrat (efni leitt af barbitúrsýru)
landmass n. landflæmi; meginland
deregulate s. afregluvæða, afnema reglugerðir
deregulated l. afregluvæddur
deregulation n. afregluvæðing, afnám reglugerða
transliterate s. umrita, umstafa
transliterated l. umritaður, umstafaður
transliteration n. umritun, umstöfun
subculture n. menningarkimi, undirmenning; afrækt, undirrækt
subcultural l. menningarkima-, undirmenningar-; afræktaður, undirræktaður
churchgoer n. kirkjugestur, sóknarbarn, kirkjurækin manneskja
pederasty n. sveinmök, mök við drengi; barnagirnd
pederast n. sá sem á mök við drengi; barnaperri
triangulate s. þríhyrningamæla
triangulated l. þríhyrningamældur
triangulation n. þríhyrningamæling
balaclava n. lambhúshetta (kennd við bæinn Balaklava á Krímskaga)
Venetian l. feneyskur, frá Feneyjum; n. Feneyingur
spay s. gera ófrjóa, taka úr sambandi, fjarlægja eggjastokka og leg
sybaritic l. sællífur
duopoly n. tvíokun, tvíkeppni
hallucinate s. ofskynja, sjá ofsjónir, heyra ofheyrnir, kvikskynja
troika n. þríeyki, þremenningabandalag; rússneskur vagn sem dreginn er af þremur hestum
trivium n. þrívegur (þrjár af sjö listum í háskólum miðalda: málfræði, mælskufræði og rökfræði)
quadrivium n. fjórvegur (fjórar af sjö listum í háskólum miðalda: tölvísi, flatarmálsfræði, stjarnfræði og sönglist)
tardigrade n. bessadýr
lithotripsy n. steinbrot, steinmolun
UFO n. stytt. á [unidentified flying object]; fljúgandi furðuhlutur
homophone n. samhljóma orð
homograph n. samhljóma orð
homophonic l. samhljóma; einradda
homophonous l. samhljóma; einradda
homophony n. samhljómur, þegar hljóð eru eins
soporific l. svæfandi; n. svefnlyf
diatomite n. kísilgúr
ablation n. blæsing, leysing; brottnám
tessellate s. stykkja; tígla
tessellation n. tíglun
metastasis n. meinvarp
metastasize s. meinvarpast
metastasized l. meinvarpað
atropine n. atrópín
biome n. lífbelti
containerize s. gámavæða
containerization n. gámavæðing
interconnectivity n. samtengjanleiki, samtengsl
hybridisation n. sjá %[hybridization]%
hybridization n. kynblöndun, samæxlun
hybridized l. kynblandaður, samæxlaður
vulcanization n. gúmmísuða
incommensurability n. ósammælanleiki, ósambærileiki
galvanization n. sinkhúðun, galvanhúðun; virkjun, hvatning
sclerosis n. herðing eða hersli í vef eða líffæri
psychosomatic l. geðvefrænn
parametric l. stikaður, stikabundinn
bureaucratic l. skrifræðislegur, skrifræðis-; [~ nonsense]
ostracization n. útskúfun; skeljardómur í Aþenu til forna
parasitism n. sníkjulíf, sníkjulífi
apparatchik n. kerfiskarl, opinber starfsmaður, ríkisstarfsmaður
diagnostician n. greinandi, sjúkdómsgreinandi
subfield n. undirsvið; undirsvæði
dysplasia n. misvöxtur, rangvöxtur
ephemeral l. hverfull; skammlífur, skammvinnur, skammær
ephemerality n. hverfulleiki; skammlífi
protoplasmic l. frymis-, frumslíms-
psychedelic l. hugvíkkandi, hugbreytandi, skynörvandi, ofskynjunar-; n. hugvíkkandi, hugbreytandi eða skynörvandi lyf, ofskynjunarlyf
psychadelia n. hugvíkkun, skynörvun, ofskynjun
anatomic l. sjá %[anatomical]%
polynomial l. margliða, fleirliða
nucleation n. kjarnamyndun, kjörnun
aerodynamic l. loftstreymis-, lofthreyfi-
orthogonal l. hornréttur, rétthyrndur; þver, þverstæður
mummification n. skrælnun, skorpnun
pharaoh n. faraó (egypskur konungur)
weaponize s. vopnavæða, gera vopn úr, nota sem vopn
interdisciplinary l. þverfaglegur
biomedical l. líf- og lækninga-, líf- og læknisfræðilegur
biomedicine n. líflækningar, líflæknisfræði
gyrfalcon n. (stór) fálki, valur
sledgehammer n. sleggja
brusqueness n. fruntaskapur
septicaemia n. blóðeitrun, blóðsýking
directionless l. stefnulaus, áttalaus
hypercompetitive l. ofursamkeppnis-, ofursamkeppnislegur, sem einkennist af mjög mikilli samkeppni ([a ~ environment])
duplicitous l. tvílyndur, óhreinlyndur, undirförull
vindicated l. réttlættur; varður; sannaður
grading n. flokkun; stigagjöf; einkunnagjöf
tectonics n. ft. jarðskorpu­hreyf­ing­ar ([plate ~])
tectonic l. jarðskorpu-; [a ~ shift] gríðarleg breyting
quickening n. hröðun; lífgun; fjörgun (fyrstu hreyfingar fósturs í móðurkviði); l. með auknum hraða ([at a ~ pace])
adaption n. aðlögun
bedspread n. rúmteppi
chevron n. e.k. einkennismerki
communique n. opinber tilkynning
sandbag n. sandpoki
foxhole n. (lítil) skotgröf
profiteer n. gróðapungur, gróðabraskari
profiteering n. gróðabrask
rickshaw n. rikksjó (tvíhjóla léttivagn sem dreginn er af manni)
half-moon n. hálfmáni
firelight n. eldsbjarmi
multilevel l. á mörgum hæðum, á mörgum stigum
cornflake n. kornflaga, morgunkorn
jobholder n. launþegi, starfsmaður, e-r sem er með starf
bedazzle s. heilla
dutifully ao. skyldurækilega, af skyldurækni
dutifulness n. skyldurækni
homogamous l. samþroska
homogamy n. að allt sé af sama kyni; einsblóma; einserfðaæxlun; innrækt; jafnvensl
classicist n. fornfræðingur
coda n. niðurlag, niðurlagskafli
whistle-blower n. uppljóstrari
homonymic l. samhljóða, eins og annað orð í framburði
homo n. maður (í latínu); ættkvísl manndýra (sbr. [homo sapiens]); hommi, samkynhneigður maður (niðrandi)
homo- fsk. sam-, jafn-, eins- (sbr. %[homosexual]%, %[homogenous]%)
homologous l. samsvarandi; eðlislíkur
homology n. samsvörun; eðlislíking
homogenous l. samsvarandi, af sameiginlegum uppruna
homogeny n. samsvörun, sameiginlegur uppruni
homogenize s. gera einsleitan; jafna
homogenate n. einsleitt efni
mesa n. stapi, hæð eða fjall með flötum toppi
nightshade n. náttskuggajurt; laukaskuggi; kvöldskuggi
Jesuitic l. sem líkist kristmunkum, jesúítum; hræsnisfullur, slóttugur, falskur
javelineer n. spjótkastari
stabilize s. gera stöðugan, koma í jafnvægi; verða stöðugur ([the situation ~d])
destabilize s. gera óstöðugan, koma úr jafnvægi
stabilizer n. jafnvægisbúnaður; stöðgari; stýriskambur; varðveisluefni (í efnafræði)
stabilization n. stöðgun; festing; [price ~] verðlagsfesting
destabilization n. óstöðgun, óstöðugleiki
discography n. hljóðritaskrá, hljómplötuskrá, hljómplötulisti; hljómplötufræði; hryggþófamyndataka
schlock n. rusl, drasl; l. lélegur, lággæða-, verðlaus, ómerkilegur
schlocky l. lélegt, verðlaust, ómerkilegt, í lágum gæðum
schmaltz n. væmni
schmaltzy l. væminn
smokescreen n. reykskjöldur sem villir fyrir eða felur
replacement n. endurnýjun; afleysing; sem kemur í stað annars, staðgengill
gyroscope n. snúða, spunakona; gýróskóp, snúður
timestamp n. tímastimpill
hijack s. að ræna flutningatæki eða flugvél; n. flugrán
hijacking n. rán á flutningatæki eða flugvél
hijacker n. sá sem rænir flutningatæki, flugræningi
catering n. veitingar, veitingaþjónusta
screening n. skimun
synapsis n. pörun
synapse n. taugamót, taugatengsl
synaptic l. taugamóta-, taugatengsla-
egocentric l. sjálfhverfur, sjálflægur
egocentrism n. sjálfhverfa, sjálflægni
broadleaf l. breiðblaða, með breiðum laufblöðum
broadleaved l. breiðblaða, með breiðum laufblöðum
subduction n. sökkbelti ([~ zone])
attaché n. sendiráðsritari; fulltrúi; hermálafulltrúi ([military ~]); menningarmálafulltrúi ([cultural ~])
subplot n. aukaflétta í söguþræði; hlutteikning; smáreitur
psychotherapy n. sállækning, sálræn meðferð
aspirin n. aspirín, asetýlsalisýlsýra
switchboard n. skiptiborð, stjórntafla, rofatafla
Aryan n. aríi; l. arískur (af forsögulegum indóevrópskum þjóðflokki kominn)
cyber- fsk. sýndarheims-, net-, netheima- (sbr. %[cybernetics]%, %[cyberspace]%)
connectivity n. tengjanleiki, tengni
cypher n. dulkóti
aversive l. fráhverfur; ógeðfelldur
preschool n. forskóli; leikskólastig
argot n. hópmál, sérmál notað innan e-s hóps, fangamál
unmanned l. ómannaður
recidivist n. síbrotamaður; síkomusjúklingur
recidivism n. síbrot
psychotherapist n. sálfræðingur eða geðlæknir (sem sérhæfir sig í sálrænni meðferð)
colophon n. baktitill
intergovernmental l. milliríkja-, milli ríkisstjórna
spelunk n. hellir; s. skoða hella
spelunker n. hellaskoðari
spelunking n. hellaskoðun
predation n. ránlíf; afrán
statistic n. lýsitala; tölfræði; reiknihending
unskilled l. ófaglærður; óleikinn; [~ labour] ófaglært vinnuafl
repeatability n. endurtakanleiki
repetitive l. sem endurtekur sig; ítrekaður
mutualism n. samhjálp
understatement n. úrdráttur; vanskráning
playtime n. leiktími, frjáls leikur
catalyze s. hvetja
detonator n. tæki sem kveikir í, kveikitæki; forsprengja
upstream ao. andstreymis, uppstreymis; l. á móti straumi; í bakátt
exploitable l. hagnýtanlegur, nýtanlegur; sem hægt er að arðræna
exploiter n. sá sem nýtir eða hagnýtir; arðræningi
exploitative l. sem nýtir eða hagnýtir; arðrænandi, arðráns-
markup n. álagning (á vörur); ívaf (í texta)
supervisory l. eftirlits-; [~ role] eftirlitshlutverk, eftirlitsstarf
seamless l. saumlaus
officialdom n. skrifræði, embættismannastétt
parallax n. hliðrun; sjónstöðumunur, sýndarhliðrun
guardrail n. öryggisgrind, vegrið
unfairness n. ósanngirni
internment n. fangelsun
reeducation n. endurmenntun
aftershock n. eftirskjálfti
workload n. vinnuálag
nerdish l. narðarlegur, nördalegur
bourgeois l. borgarastéttarlegur, borgarastéttar-; [petit ~] smáborgaralegur, smáborgara-
bourgeoisie n. borgarastéttin, miðstéttin; [petit ~] smáborgarastéttin
sedation n. hugarró, róun
moratorium n. stöðvun, frestun; greiðslustöðvun, greiðslufrestun
provocateur n. undirróðursmaður, tálbeita ([agent ~]); ögrari
adulthood n. fullorðinsaldur, fullorðinsár
ransomware n. gíslatökubúnaður, gíslatökuhugbúnaður; [~ attack] gagnagíslataka
addictive l. ávanabindandi
Gentile n. heiðingi, e-r sem er ekki Gyðingur
ethnicity n. þjóðerni
anomie n. upplausn siðferðisgilda, siðrof
anomia n. nafnstol, nefnistol
typescript n. vélritað eintak
populism n. lýðhyggja, popúlismi; lýðskrum
populist n. lýðhyggjumaður, popúlisti; lýðskrumari
populistic l. lýðhyggjulegur, popúlískur; lýðskrumskenndur
résumé n. ferilskrá
avant-garde l. framúrstefnulegur; n. framúrstefna
epicentre n. miðpunktur; skjálftamiðja
epicenter n. miðpunktur; skjálftamiðja
subspecies n. undirtegund, deilitegund
petunia n. tóbakshorn, petúnía, sjómannstryggð (jurt)
totalitarian l. alræðis-, alræðislegur; n. alræðishyggjumaður
totalitarianism n. alræði, alræðisstjórn
dysphasia n. málglöp, málskortur
extrovert l. úthverfur; n. úthverf manneskja
alopecia n. hárleysi, hármissir, hártap
self-realization n. sjálfsefling
demeaning l. niðrandi, niðurlægjandi, lítillækkandi
catastrophic l. hrikalegur, hörmulegur, skelfilegur, hrapallegur, katastrófískur
catastrophically ao. hrikalega, hörmulega, skelfilega, hrapallega
metonymic l. nafnhvarfa-
metonymical l. nafnhvarfa-
metonymically ao. nafnhvarfalega (sjá %[metonymy]%)
ideograph n. myndleturstákn
pictograph n. myndletur
pictographic l. myndleturs-
pictography n. myndletrun, myndasöguletrun; myndletur
sigmatism n. smámæli
carceral l. fangelsis-, fangelsunar-
solipsism n. sjálfsveruhyggja
mutate s. stökkbreyta, ummynda
mutant n. stökkbrigði
deckhand n. háseti
portside l. bakborðsmegin
electrum n. elektrum (málmblanda silfurs og gulls)
parliamentarian n. þingmaður
sterilize s. dauðhreinsa, smitsæfa; gera ófrjóan, vana
sterilization n. dauðhreinsun, sótthreinsun; ófrjósemisaðgerð, vönun
crystallization n. kristallsmyndun
status quo n. óbreytt ástand (úr latínu)
artefact n. gervingur; listrænn munur, smíðisgripur
artifact n. gervingur; listrænn munur, smíðisgripur
longhouse n. langhús, skáli, landnámsbær
sunburn n. sólbruni
sunburned l. sólbrenndur
dioxide n. tvísýringur, tvíoxíð ([carbon ~] koltvísýringur)
carbon dioxide n. koltvísýringur, koltvíoxíð, kolsýra, koltvíildi
parapsychology n. dulsálarfræði, dulsálfræði
corporatism n. samráðsskipan, samráðskerfi; samráðsstefna
seascape n. sjávarmynd
seaside n. strönd, sjávarsíða
redistribution n. endurúthlutun, endurdreifing, endurskipting
redistributive l. endurúthlutandi, endurskiptandi; [~ tax] jöfnunarskattur
preform s. formynda, formóta
preformed l. formyndaður, formótaður
preformation n. formyndun, formótun
therapy n. meðferð
therapist n. meðferðaraðili; ráðgjafi; sálfræðingur; [physical ~] sjúkraþjálfi
dealership n. umboð; [car ~] bílaumboð
sebum n. húðfeiti
familial l. fjölskyldu-, ættar-; ættgengur ([~ disease])
seasonal l. árstíðabundinn
seasonality n. árstíðarsveiflur
non-fiction n. rit sem ekki eru skáldrit
unidirectional l. einstefnu-, sem fer í eina átt
pluralism n. fjölhyggja; fjölræði; fjölbýli
safflower n. safflúr, litunarþistill, litunarkollur (jurt)
matériel n. efni, búnaður; herbúnaður
bomber n. sprengjuflugvél, sprengjuvél
consultant n. ráðgjafi, ráðgefandi sérfræðingur
extrapolate s. bryggja, framreikna, útgíska
extrapolation n. bryggjun, framreikningur, útgískun
lathe n. rennibekkur
collectivize s. samyrkjuvæða; þjóðnýta
collectivization n. samyrkjuvæðing; þjóðnýting
interact s. eiga í (gagnvirkum) samskiptum eða venslum; [~ with someone] eiga í samskiptum við e-n
interaction n. samskipti; gagnvirkni, gagnkvæm áhrif; víxlverkun; gagnverkun
interactive l. gagnvirkur; víxlverkandi; samtengdur; samskipta-
interactively ao. samskiptalega; gagnverkandi; víxlverkandi
revue n. revía; leikhús
constrictive l. þrengjandi; kyrkjandi; samandragandi
misinformation n. rangar eða misvísandi upplýsingar
inelastic l. óteyginn; ónæmur; ófjaðrandi
inelasticity n. óteygni; ónæmi; ófjöðrun
paroxysmal l. köstóttur
causation n. orsökun, orsakatengsl
aftereffect n. eftirhrif
coastland n. strandlendi, strandlengja
substandard l. ófullnægjandi, lélegur, óvandaður, stenst ekki gæðakröfur
voyeur n. gægir, sjónfróari
voyeurism n. sjónfróun
catalytic l. hvetjandi-; efnahvarfs-; n. efnahvarfi
psychosexual l. kynsálar-; [~ development] kynsálþróun
counterfactual l. staðleysu-, staðlaus, óraunveruleika-, gegn staðreyndum; n. öfugmæli, staðleysa, setning sem fæst við óraunveruleika
placelessness n. staðleysa
inescapably ao. óflýjanlega, óhjákvæmilega
understandably ao. skiljanlega
strangely ao. undarlega, skringilega, furðulega
predictably ao. fyrirsjáanlega
blithely ao. glaðlega
tastelessness n. bragðleysi; smekkleysi
imperfectly ao. ófullkomnlega
unperfectly ao. ófullkomnlega
historiographical l. sagnaritunar-
parakeet n. e.k. páfagaukur
Ordovician n. ordóvisíum-tímabilið
phagocyte n. átfruma
statistically ao. tölfræðilega
genetically ao. erfðafræðilega
anthropologically ao. mannfræðilega
handwoven l. handofinn
impersonally ao. ópersónulega
flexibly ao. sveigjanlega, á sveigjanlegan hátt
context-free l. samhengisfrjáls, samhengislaus; [~ grammar] samhengisfrjáls málfræði
theologically ao. guðfræðilega
kayaker n. kajakræðari, kajakmaður
adventurousness n. ævintýramennska, ævintýraþrá
Huguenot n. húgenotti (franskur mótmælandi)
sheepdog n. fjárhundur
negatively ao. á neikvæðan hátt
unequally ao. ójafnt, ójafnlega, á ójafnan hátt
carefully ao. vandlega, varlega, gætilega
undernourishment n. vannæring
increasingly ao. í auknum mæli
spear-thrower n. spjótkastari
beating n. barsmíðar ([he took a ~])
archenemy n. erkióvinur
memoirist n. æviminningaritari
war-weary l. stríðsþreyttur
permanency n. varanleiki
orchid n. orkídea, brönugras
overproduce s. offramleiða, framleiða of mikið
exceptionally ao. einstaklega, sérlega, einkar, með afbrigðum, fádæma
prequel n. forleikur, forspil
Taoism n. taóismi, daóismi (kínversk heimspeki og trúarbrögð)
Taoist n. taóisti, daóisti
Caledonia n. Kaledónía (fornrómverskt heiti yfir Skotland)
Caledonian l. kaledónískur; n. Kaledóníumaður (sjá %[Caledonia]%)
Adriatic n. Adríahaf (hafið milli Ítalíu- og Balkanskaga); l. adríatískur
warmonger n. stríðsæsingamaður
vulva n. kvensköp
claustrophobia n. innilokunarfælni, öngfælni; innilokunarkennd
claustrophobic l. innilokunarfælinn, öngfælinn; sem veldur innilokunarkennd
Phoenicia n. Fönikía, Föníka (fornt veldi í Kanaanslandi)
Phoenician l. fönískur, fönikískur; n. Fönikíumaður
Peloponnese n. Pelópsskagi (skagi í Grikklandi)
Peloponnesian l. Pelópsskaga-; [~ War] Pelópsskagastríðið
Cretaceous n. krítartímabil; l. krítartímabils-
exogamy n. útkvæni, útmægðir; útæxlun, óskyldraæxlun
exogamous l. útkvæntur; útæxlaður (sjá %[exogamy]%)
labyrinthine l. völundarhúss-, líkur völundarhúsi; flókinn
statelet n. smáríki; lítið þjóðríki
epigenetic l. umframerfða-
epigenetically l. umframerfða-
prenatal l. forburðar-, fyrir fæðingu
Sparta n. Sparta (borgríki í Grikklandi til forna)
Assyria n. Assyría (fornt stórveldi)
Assyrian l. assyrískur; n. Assyríumaður; assyríska
Britannia n. heiti Bretlands á tímum Rómverja; persónugerving Bretlands (stríðskona með þrífork og skjöld)
decontextualize s. taka úr samhengi
patrilocal n. karlbýli; l. karlbýlis- (þar sem kona býr með fjölskyldu karlsins)
appurtenance n. fylgihlutur, fylgibúnaður; fylgiréttindi
sclerotic l. herslis-, stirðnandi
value-free l. gildislaus
cronyism n. vinhygli, frændhygli
germination n. spírun
biogeography n. líflandafræði
biogeographic l. líflandafræðilegur, líflandafræði-
biogeographical l. líflandafræðilegur, líflandafræði-
biogeographically ao. líflandafræðilega
biocultural l. lífmenningarlegur
ethology n. hátternisfræði, atferlisfræði
ethologist n. hátternisfræðingur, atferlisfræðingur
ethological l. hátternisfræðilegur, atferlisfræðilegur
multilateralism n. marghliðunarhyggja, marghliðunarstefna; marghliða samvinna eða samræður; stefna eða fyrirkomulag þar sem margir aðilar koma að borðinu
overcapacity n. umframgeta, of mikil framleiðslugeta, umframframleiðslugeta
taro n. þerrirót, taró
meta-analysis n. safngreining, yfirgreining, samgreining
neuroendocrine l. taugainnkirtla-
neuroendocrinology n. taugainnkirtlafræði
syllabary n. atkvæðatáknróf
addressee n. viðtakandi; viðmælandi, sá sem er ávarpaður
polyandry n. fjölveri (þegar kona á marga eiginmenn)
polyandrous l. fjölveris- (sjá %[polyandry]%)
intergenerational l. milli kynslóða, millikynslóða-
Neanderthal n. Neanderdalsmaður (útdauð manntegund); l. Neanderdalsmanna-
valence n. gildi eða gildistala (frumefnis)
IQ n. greindarvísitala (stytt. á [intelligence quotient])
cybercrime n. netglæpir
fellatio n. tott, reðursog, munnmök
warlordism n. stríðsherraveldi
feminization n. kvengerving; kvenvæðing
Russification n. rússavæðing
Caucasus n. Kákasusfjöll; [in the ~] í Kákasusfjöllum
Muscovite n. Moskvubúi, Moskvumaður; l. frá Moskvu, Moskvu-
Finno-Ugric l. finnsk-úgrískur; n. finn-úgríska (tungumálaætt)
abortionist n. fóstureyðir, e-r sem framkvæmir fóstureyðingar
biomolecular l. lífsameinda-
archaeologically ao. fornleifafræðilega
demilitarization n. afvopnun
stupidification n. forheimskun, heimskuvæðing
chronologically ao. í tímaröð, raðað eftir tímasetningu
sedentism n. kyrrseta, föst búseta
overspecialization n. of mikil sérhæfing
counterevidence n. gagnstæð eða andstæð sönnunargögn, sönnunargögn sem sýna hið gagnstæða
bric-a-brac n. glingur, drasl, ómerkilegir munir
blitheness n. glaðværð; blíða
habilitation n. hæfing
disinvest s. draga til baka fjárfestingar (í [from]), affjárfesta
disinvestment n. eignalosun, affjárfesting
groundskeeper n. húsvörður, landvörður, umsjónarmaður
sequoia n. rauðviður
rhapsodic l. íburðarmikill, málskrúðsmikill
lamppost n. ljósastaur
electrician n. rafvirki
militaristic l. hernaðarlegur, hernaðar-, herveldis-, herveldislegur
class-conscious l. meðvitaður um stétt (sína)
class-consciousness n. stéttarvitund, stéttarmeðvitund
mercilessly ao. miskunnarlaust, án miskunnar
unprintable l. óprentanlegur
bookshelf n. bókahilla
York n. Jórvík (borg í Norður-Englandi)
abnormally ao. óeðlilega, afbrigðilega, óvenjulega
informally ao. óformlega
valkyrie n. valkyrja
blackmailer n. fjárkúgari
cactus n. kaktus
measurably ao. mælanlega
immeasurably ao. ómælanlega
think-tank n. hugveita
playroom n. leikherbergi
candle-glow n. kertaljómi
stupidly ao. heimskulega
postcode n. póstnúmer
vice-chancellor n. varakanslari
filmmaker n. kvikmyndagerðarmaður
filmmaking n. kvikmyndagerð
rollercoaster n. rússíbani
tax-free l. skattfrjáls, tollfrjáls, undanþeginn skatti
interbellum l. milli stríða, millistríðs-
recording n. upptaka, hljóðrit
asbestos n. asbest
shockwave n. höggbylgja
theologist n. guðfræðingur
push-up n. armbeygja
pushup n. armbeygja
Hollander n. Hollendingur
raindrop n. regndropi
landmine n. jarðsprengja
self-doubt n. sjálfsefi
hypnosis n. dáleiðsla
warmly ao. hlýlega
lab n. stytt. á %[laboratory]%
pheromone n. ferómón
impossibly ao. ómögulega
burger n. sjá %[hamburger]%
seatbelt n. sætisbelti
suspiciously ao. grunsamlega
flatscreen n. flatskjár
pretense n. sjá %[pretence]%
unnavigable l. óskipgengur, sem ekki er hægt að sigla um ([the river was ~])
nymphomania n. vergirni, óvenjumikil kynhvöt (konu), kynlífsárátta
nymphomaniac n. vergjörn kona, kona með óvenjumikla kynhvöt, (kona) haldin kynlífsáráttu
technocentric l. tæknimiðaður
piglet n. gríslingur
toxicology n. eiturefnafræði
toxicologist n. eiturefnafræðingur
toxicological l. eiturefnafræðilegur
pollster n. skoðanakönnuður, skoðanakannanasérfræðingur
whisperer n. hvíslari
plowshare n. plógjárn
secretaryship n. ritaraembætti
multivariate l. fjölbreytu-, fjölþátta-, margvíður; [~ analysis] fjölbreytugreining, fjölþáttagreining, margvíð greining
corrigendum n. leiðréttingamiði; prentvillulisti
physiologically ao. lífeðlisfræðilega
shamelessness n. blygðunarleysi, skömmustuleysi
clickbait n. smellbeita
shallows n. ft. grynningar, grynning
hyperspace n. stiklurými
preindustrial l. fyrir iðnbyltingu
postindustrial l. eftir iðnbyltingu
bicycling n. hjólreiðar; l. hjólreiða-
self-enhancement n. sjálfshafning, sjálfsbót
tsardom n. keisaradæmi; keisaraveldi; keisaratign
czardom n. keisaradæmi; keisaraveldi; keisaratign
Anatolia n. Anatólía, Litla-Asía (stór skagi í Suðvestur-Asíu)
Asia Minor n. Litla-Asía (stór skagi í Suðvestur-Asíu)
boilerplate n. fastatexti, geymdur texti (texti sem er notaður ítrekað í mörgum skjölum)
ammonium n. ammóníum
quantifiable l. mælanlegur, magnmælanlegur
devilishly ao. djöfullega, andskoti
needlessly ao. óþarflega, að óþörfu
mapmaking n. kortagerð
mapmaker n. kortagerðarmaður
considerably ao. talsvert, verulega
steam-driven l. gufuknúinn
dollhouse n. dúkkuhús
mycology n. sveppafræði
mycologist n. sveppafræðingur
mycological l. sveppafræðilegur
cucurbit n. kúrbítur; grasker
preferably ao. helst
genotype n. arfgerð, erfðafar
pharmacopoeia n. lyfjabók, lyfjaskrá
iatrogenic l. meðferðartengdur, af læknisvöldum, af völdum læknismeðferðar
schoolgirl n. skólastelpa, skólastúlka
undercount s. vantelja
painstakingly ao. vandlega
city-dweller n. borgarbúi
bitterly ao. biturlega, beisklega
aborigine n. frumbyggi
transvestite n. klæðskiptingur
grayish l. gráleitur, ígrár
cantaloupe n. e.k. melóna
blunderbuss n. e.k. gamaldags byssa, framhlaðningur
animism n. andatrú, sálnatrú
landlessness n. landleysi
Tibet n. Tíbet
Tibetan l. tíbeskur; n. Tíbeti
jobless l. starfslaus, atvinnulaus
joblessness n. starfsleysi, atvinnuleysi; skortur á störfum, atvinnuskortur
chlamydia n. klamydía (kynsjúkdómur)
unpersonable l. óviðkunnanlegur, ekki góður félagsskapur
creaky l. brakandi, marrandi, hriktandi
potentially ao. mögulega
Roma n. Rómafólk, sígaunar (þjóðflokkur flökkufólks)
untitled n. án titils, nafnlaus, ónefndur, ótitlaður
gyrotron n. segulspunarafali
climacteric n. breytingaskeið, aldurshvörf; tíðahvörf
overexploit s. ofnýta
psychogenic l. sálrænn, af sálrænum toga, geðrættur
crosswalk n. gangbraut
hypothermia n. ofkæling, lágur líkamshiti
hypothermic l. ofkælingar-
solidification n. storknun; þétting; hersli
peripheral l. jaðar-, á jaðrinum; [~ vision] jaðarsjón; n. jaðarbúnaður, jaðartæki, fylgitæki
barbarization n. villimennskun, villimennskuvæðing, snúningur til villimennsku
Prometheus n. Prómeþeifur (persóna í grískri goðafræði sem stal eldi frá goðunum)
Promethean l. prómeþeifskur, Prómeþeifs- (sjá %[Prometheus]%)
mood disorder n. lyndisröskun, lyndistruflun, skapröskun
unavoidably ao. óhjákvæmilega
incomparably ao. ósambærilega
thievishness n. stelvísi, þjófgirni
biodegradable n. lífbrjótanlegur, lífbrotgjarn, lífhverfur; n. lífbrjótanlegt efni
biodegradability n. lífbrjótanleiki, náttúrueyðanleiki, rotnanleiki
biodegradation n. sjá %[biodegradability]%
acrobatic l. loftfimleika-, fimleika-, línudans-
acrobatics n. ft. loftfimleikar, fimleikar
microdose n. smáskammtur, örskammtur; s. taka smáskammta eða örskammta
inbreed s. innrækta
inbreeding n. innrækt, innræktun, skyldleikaræktun, skyldleikaæxlun
gynecologist n. kvensjúkdómalæknir, kvensjúkdómasérfræðingur
gynecological l. kvensjúkdómafræðilegur, kvensjúkdómalækninga-, kvensjúkdóma-
patois n. mállýska; svæðisbundið mál; hversdagsmál, slangur
Edinburgh n. Edinborg (höfuðborg Skotlands)
misconceived l. misskilinn, rangskilinn, vanhugsaður
misspecification n. rangskilgreining
justified l. réttlætanlegur, réttlættur; jafnaður (um texta)
unjustified l. óréttlætanlegur, óréttlættur; ójafnaður (um texta)
egalitarian l. jafnaðar-, jafnaðarlegur, jafnréttis-; n. jafnréttis- eða jafnaðarsinni
egalitarianism n. jafnaðarhyggja, jafnaðarstefna, jafnréttisstefna
google s. gúgla (fletta upp í vefleitarvél)
priapism n. sístaða (getnaðarlims)
data mining n. gagnagröfur, gagnanám
corporatocracy n. stjórn stórfyrirtækja, fyrirtækjaræði
abortifacient n. fóstureyðingarlyf, e-ð sem eyðir fóstri
trustworthiness n. áreiðanleiki, trúðverðugleiki
untrustworthy l. óáreiðanlegur, ekki traustsins verður, óskilríkur
radiology n. geislafræði, geislalæknisfræði
radiologist n. geislalæknir, röntgenlæknir
schadenfreude n. þórðargleði, gleði yfir óförum annarra
quadragenarian n. manneskja á fimmtugsaldri; l. á fimmtugsaldri
pentagenarian n. manneskja á sextugsaldri; l. á sextugsaldri
electric scooter n. rafhlaupahjól, rafbifhjól, rafskúta
sea cow n. sækýr
sub n. stytt. kafbátur (%[submarine]%); samlokubátur; forfallakennari (%[substitute teacher]%); undirgefni aðilinn í (kynlífs)sambandi (andstætt við %[dom]%)
substitute teacher n. forfallakennari
dom n. stytt. yfirdrottnari (%[dominator]%) eða valdagyðja (%[dominatrix]%) í (kynlífs)sambandi
paedomorphosis n. ungskepi
neoteny n. síbernska; lirfuskeiðslenging
harmonica n. munnharpa
dermatitis n. húðbólga, skinnþroti
swidden n. sviðjur (land rutt með eldi)
bullfrog n. baulfroskur
optical character recognition n. ljóslestur, myndlestur, stafgreining
arboretum n. trjásafn, trjágarður
ambulator n. göngumaður, gangandi maður
chyron n. borði með texta neðarlega í sjónvarpsfréttum
tasseography n. sú list að lesa spádóma úr telaufum
supersonic l. hljóðfrár, yfir hljóðhraða, sem fer með meiri hraða en hljóð
hubris n. dramb, ofdramb, hroki
hubristic l. dramblegur, hrokafullur
campfire n. varðeldur
melodic l. melódískur, hljómfagur
melodically ao. á melódískan, hljómfagran hátt
alleged l. meintur, fullyrtur
allegedly ao. sem meint er, sem fullyrt er
grouch n. geðvonska, nöldur; nöldurseggur, kvartari; s. nöldra, kvarta
grouchy l. geðvondur, nöldrandi, kvartandi
grouchily ao. á geðvondan eða nöldrandi hátt
fulfillment n. sjá %[fulfilment]%
availability n. fáanleiki, tiltækileiki
hippocampus n. dreki (heilastöð); sæhestur
sphincter n. þrengir, þrengivöðvi, lokuvöðvi, hringvöðvi
magenta l. fjólublár, blárauður; n. fjólublár litur, blárauður litur
cum n. sæði, brund; s. fá sáðlát, brunda; fs. með (úr latínu, sbr. %[magna cum laude]%)
cumshot n. sáðlát, brundun
gonorrhea n. lekandi (kynsjúkdómur)
esthetic l. sjá %[aesthetic]%
suede n. rúskinn; l. rúskinns-
nuance n. blæbrigði
armoured l. brynjaður, brynvarinn
realisation n. sjá %[realization]%
wimp n. aumingi, ræfill
wimpish l. aumingjalegur, ræfilslegur
wimpy l. aumingjalegur, ræfilslegur
violently ao. ákaflega, ofsalega, ruddalega; með ofbeldi, á ofbeldisfullan hátt
epoxy n. epoxý; [~ resin] epoxý kvoði
aggrieved l. móðgaður ([the ~ party])
velure n. velúr (e.k. flauelsefni); l. velúrs-, úr velúr
lanyard n. e-s konar skipsreim eða reipi
fart n. prump, fret, viðrekstur; s. prumpa, freta, reka við
staccato l. stuttaralegur; ao. stuttaralega
illiquid l. torseljanlegur, bundinn (um eignir, [~ assets])
illiquidity n. lausafjárskortur
activist n. aðgerðasinni; [environmental ~] umhverfisverndarsinni
heartlessness n. miskunnarleysi, harðlyndi; hugleysi, kjarkleysi
Sodom n. Sódóma (borg syndara í Gamla testamentinu)
Aphrodite n. Afródíta (grísk ástargyðja)
horseless l. hestlaus
Bavaria n. Bæjaraland (svæði í Suður-Þýskalandi)
Bavarian l. bæverskur, Bæjaralands-; n. Bæjari, Bæverji, Bæjaralendingur; bæverska (þýsk mállýska)
corrupter n. spillari, e-r sem spillir ([~ of the youth])
musicology n. tónlistarfræði
musicologist n. tónlistarfræðingur
musicological l. tónlistarfræðilegur
stonemasonry n. steinsmíði, steinhögg; múrun
horsefly n. kleggi
smugness n. sjálfumgleði, sjálfsánægja
watercooler n. vatnskælir
Afrikaner n. Búi (Suður-Afríkumaður af hollenskum uppruna)
Afrikaans n. afríkanska (germanskt mál talað af Búum í Suður-Afríku)
viable l. vænlegur, lífvænlegur; framkvæmanlegur; raunhæfur; gjaldgengur
unviable l. ekki lífvænlegur, ólífvænlegur; óframkvæmanlegur; óraunhæfur; ógjaldgengur
overwhelmingly ao. feikilega, yfirgnæfandi
morgue n. líkhús
Russophobia n. hræðsla, andúð eða hatur gagnvart Rússlandi, Rússum eða rússneskri menningu
Russophobe n. e-r sem hræðist eða hefur andúð á Rússlandi eða Rússum
Francophobia n. hræðsla, andúð eða hatur gagnvart Frakklandi, Frökkum eða franskri menningu
Francophobe n. e-r sem hræðist eða hefur andúð á Frakklandi eða Frökkum
battleworthy l. bardagahæfur, orustuhæfur
battleworthiness n. bardagahæfni, orustuhæfni
encyclopedist n. alfræðingur; ritari alfræðiorðabóka
encyclopaedist n. sjá %[encyclopedist]%
prescientific l. forvísindalegur, sem kom á undan vísindum
biotic l. lífrænn
silviculture n. skógrækt, viðarrækt
muscleman n. vöðvatröll
sinology n. kínafræði, fræðigrein sem fæst við sögu og menningu Kína
sinologist n. kínafræðingur, sérfræðingur í sögu og menningu Kína
overtaxation n. ofsköttun, of mikil skattlagning; ofreynsla
synchronization n. samstilling, samhæfing
punctually ao. tímanlega, á réttum tíma ([she arrived ~])
animist n. andatrúarmaður
archive n. skjalasafn, skjalamappa, skjöl, arkíf; s. geyma í skjalasafni
magna cum laude l. með miklum heiðri ([he graduated ~]) (úr latínu)
blackcurrant n. sólber
cassis n. sólber; sólberjavín, sólberjalíkjör
earplug n. eyrnatappi
humourist n. sjá %[humorist]%
cheddar n. cheddar-ostur (einnig ritað séddarostur)
unwholesomeness n. óheilnæmni, óhollusta
riverhead n. upptök ár
seaport n. hafnarborg, sjávarhöfn
changelessness n. breytingaleysi, óbreytileiki, stöðnun
disproportionately ao. á ósamsvarandi hátt, í óeðlilegu hlutfalli, óhóflega
proportionately ao. hlutfallslega, á samsvarandi hátt, í eðlilegu hlutfalli
riddler n. gátumaður, þrautamaður
snuff film n. myndbandsupptaka sem sýnir morð
Anthropocene n. mannöldin
statistical analysis n. tölfræðigreining, tölfræðileg greining
marginalia n. spássíugrein, spássíuathugasemd
disequilibrium n. ójafnvægi; misvægi; jafnvægismissir, jafnvægisskortur
cultivar n. ræktunarafbrigði, kvæmi
self-employment n. sjálfsmennska, vinna fyrir sig sjálfan
meltdown n. bráðnun, bræðsluslys (í kjarnaofni [nuclear ~])
built-in l. innbyggður, ílægur
broken-hearted l. harmþrunginn
child-rearing n. uppeldi (barna), barnauppeldi
bowling n. keila, keiluleikur
caste system n. stéttakerfi (sjá %[caste]%)
Zaire n. Saír (fyrrum heiti ríkisins Kongó)
savory l. sjá %[savoury]%
unsavory l. sjá %[unsavoury]%
jarl n. jarl
couture n. sérsniðin tískuföt; tíska; hátíska ([haute ~]); tískubransinn
corresponding l. samsvarandi
correspondingly ao. á samsvarandi hátt
behavior n. sjá %[behaviour]%
theater n. sjá %[theatre]%
exciting l. spennandi, æsandi
unexciting l. óspennandi
extra-terrestrial l. utan jarðarinnar, úr geimnum kominn, geim-; n. geimvera ([~ being, creature, lifeform])
Rhodes n. Ródos (eyja í austurhluta Miðjarðarhafsins)
Eskimo n. Eskimói
dengue fever n. beinbrunasótt
exfoliative l. afblöðunar-, flögnunar-, sem lýtur að flögnun
diva n. díva, söngstjarna, söngdrottning, tónlistarkona sem nýtur mikillar frægðar og aðdáunar; sterk, sjálfsörugg manneskja sem krefst mikils og vekur mikla athygli
sepsis n. blóðsótt, blóðsýking; graftarsótt, sýklasótt
perturbed l. truflaður, ringlaður, raskaður
unperturbed l. ótruflaður, óraskaður, óringlaður
unturbulent l. kyrr, ekki ókyrr; stýrilátur
debug s. aflúsa, kemba, villukemba (leiðrétta villlur í hugbúnaði)
debugging n. aflúsun, kembing, villukembing (leiðrétting á villum í hugbúnaði)
debugger n. aflúsunarhugbúnaður, villukembir (sjá %[debug]%)
cobbled l. steinlagður, steini lagður ([~ streets])
dolomite n. dólómít (steintegund)
killer whale n. háhyrningur
white grampus n. mjaldur
cancel culture n. útilokunarmenning, slaufunarmenning
cackling n. gagg; illkvitnislegur hlátur
filename n. skjalaheiti, skrárheiti
file extension n. nafnauki (í heiti tölvuskjals)
aubergine n. eggaldin
amoeba n. amba, amaba, angalýja, slímdýr, teygjudýr
defrost s. affrysta, þíða
defrosted l. affrystur, þiðinn
floss n. tannþráður; s. hreinsa tennur með tannþræði
candy floss n. sykurfrauð
palletization n. brettapökkun
ambipedal l. jafnvígur á báðum fótum
etiology n. orsakafræði; sjúkdómafræði; uppruni eða orsök sjúkdóms
aetiology n. orsakafræði; sjúkdómafræði; uppruni eða orsök sjúkdóms
spastic l. spastískur; krampa-, síbeygju-
spasticity n. síbeygjukrampar
tripedal l. þrífættur, þrífótar-
tripodal l. þrífættur, þrífótar-
mugger n. ræningi, göturæningi
paralysed l. lamaður, aflvana
burgle s. brjótast inn, fremja innbrotsþjófnað
burglarize s. brjótast inn, fremja innbrotsþjófnað
osteoarthritis n. slitgigt, liðahrörnun
anyway ao. hvort eð er, hvort sem er, samt, samt sem áður, engu að síður, allavega; uh. allavega!
rehab n. meðferð; endurhæfing; afvötnun
urethra n. þvagrás
aquifer n. (grunnvatns)veitir, grunnvatnsgeymir
colostomy n. ristilraufun; [~ bag] hægðapoki
headline n. fyrirsögn, fréttafyrirsögn; yfirskrift á síðu; höfuðlína
copilot n. aðstoðarflugmaður
verminous l. meindýra- (sjá %[vermin]%)
disinfestation n. meindýraeyðing, óværueyðing
diablerie n. svartagaldur, djöflagaldur, fjölkynngi; djöfullegheit
diablery n. sjá %[diablerie]%
diabase n. díabas (bergtegund)
ovaries n. ft. eggjastokkar
spokesperson n. talsmaður, talskona, talsmanneskja, formælandi
enchanting l. töfrandi; heillandi
reshape s. endurmóta, endurlaga, endursníða (sjá %[shape]%)
minutia n. lítið smáatriði (yfirleitt í ft., sjá %[minutiae]%)
endlessly ao. endalaust, óendanlega
disembowelment n. kviðrista (sjá %[disembowel]%)
cooking n. eldamennska, matreiðsla, matargerð (sjá %[cook]%)
small talk n. rabb, mas, kurteisishjal
crustacean n. krabbadýr
denudation n. berun; svipting
single-mindedness n. stefnufesta, einbeiting
thumbscrew n. þumalskrúfa (pyntingatæki); e.k. skrúfa
fallout n. (geislavirkt) ofanfall, úrfall, úrfelli, ryk
downwind l. undan vindi
chairperson n. fundarstjóri; forseti, formaður
splenectomy n. miltisnám
decile n. tíundarmark
lungful n. lungnafylli
repellant l. sjá %[repellent]%
neuroticism n. hugsýki, taugaveiklun
okay l. allt í lagi, ókei, sæmilegur; ao. allt í lagi, ókei, sæmilegur; uh. allt í lagi! ég skil!; s. samþykkja (óforml., [he ~ed it])
OK l. sjá %[okay]%
demote s. lækka í stöðu, lækka í tign; færa niður; niðurlægja
demotion n. stöðulækkun; lækkun, niðurfærsla
admittedly ao. vissulega, að vísu, verður að viðurkennast
façade n. sjá %[facade]%
refrigerated l. kældur, geymdur í kæliskáp
reacquaintance n. endurkynni
thyroid n. skjaldkirtill, skjaldbrjósk ([~ gland]); l. skjaldkirtils-, skjaldbrjósks- ([~ cancer, disease])
flavor n. sjá %[flavour]%
conscientiously ao. samviskusamlega
cost-effectiveness n. hagkvæmni
cost-effective l. hagkvæmur
coastal l. strand-; [~ town] strandbyggð, strandbær
ego n. sjálf, sjálfsmynd
superego n. yfirsjálf
hydrosphere n. vatnshvolf, vatnshvel; vatnshjúpur
multipolar l. fjölskauta, fjölpóla
multipolarity n. fjölskautun, fjölpólun
unipole n. einpóll, einskaut
unipolar l. einkauta, einpóla
unipolarity n. einskautun, einpólun
unconsciousness n. meðvitundarleysi
unconsciously ao. ómeðvitað, á meðvitundarlausan eða ómeðvitaðan hátt, ekki að yfirlögðu ráði
consciously ao. vísvitandi, að yfirlögðu ráði, viljandi; meðvitað, á meðvitaðan hátt, með meðvitund
eggcup n. eggjabikar
kitty n. kisa, kisi, köttur
supersession n. yfirtaka (sjá %[supersede]%)
polymorph s. fjölforma, fjölmynda, margmynda
polymorphism n. margbreytni, fjölbreytni
polymorphous l. margbreytilegur, fjölbreytilegur
polymorphic l. margbreytilegur, fjölbreytilegur
polymorphically ao. margbreytilega, fjölbreytilega
polymorphously ao. margbreytilega, fjölbreytilega
uniqueness n. einstakleiki; einkvæmni
uniquely ao. einstaklega, sérlega; á einkvæman hátt
rosewood n. rósviður; l. rósviðar-
oscillator n. áriðill, sveifill, sveifluvaki, sveiflugjafi
typesetter n. letursetjari; prentsmiður
typeset s. (undir)búa til prentunar, setja til prentunar, letursetja
typesetting n. letursetning, prentsetning
economically ao. efnahagslega, hagfræðilega
uneconomic l. óhagkvæmur; óhentugur; óefnahagslegur
uneconomical l. óhagkvæmur; óhentugur; óefnahagslegur
digitize s. stafgera, setja í eða snúa yfir á stafrænt form
digitization n. stafgerving, stöfun, stafræn yfirfærsla (sjá %[digitize]%)
seismicity n. jarðskjálftavirkni
complicit l. samsekur; meðvirkur
empowerment n. valdefling, efling; umboðsveiting
clear-sightedness n. glöggskyggni
vegetarianism n. grænmetisát; sá siður að borða ekki kjöt
hairdryer n. hárþurrka, hárblásari
embryology n. fósturfræði
bachelorhood n. piparsveinslíf, einhleypi, ókvænt ástand karlmanns
spinsterhood n. piparmeyjarlíf, einhleypi, ókvænt ástand kvenmanns
spinsterish l. piparmeyjar-, piparmeyjarleg
cliffside n. klettaveggur, klettar; bjargbrún, klettabrún
organically ao. á lífrænan hátt eða máta, lífrænt
jitterbug n. sveifludans
unconventional l. óhefðbundinn, óvanabundinn, óvenjulegur
pescatarian l. fiskáts-, sjávarfangsáts- ([~ diet]); n. fiskæta, sjávarfangsæta, manneskja sem neytir aðeins sjávarfangs
pescatarianism n. fiskát, mataræði þar sem aðeins sjávarfang (og mögulega grænmeti) er lagt sér til munns
jogging n. skokk (sjá %[jog]%)
meow uh. mjá! (mjálm í ketti)
femur n. lærleggur, lærbein, lærliður
phonological l. hljóðfræðilegur
phonologically ao. hljóðfræðilega
phono- fsk. hljóð- (í samsetningum, sbr. %[phonography]%, %[phonology]%)
neighborhood n. sjá %[neighbourhood]%
eulogise s. sjá %[eulogize]%
barefooted l. berfættur
palaeology n. sjá %[paleology]%
paleological l. fornfræðilegur, forngripafræðilegur (sjá %[paleology]%)
palaeological l. sjá %[paleological]%
bibliophilia n. ást á bókum, bókaást
bibliophilism n. ást á bókum, bókaást
reminisce s. endurminnast, minnast, rifja upp
metaphysician n. frumspekingur
feathered l. fjaðraður
conventionalize s. gera að hefð eða vana (sjá %[convention]%)
characteristically ao. á einkennandi hátt; í samræmi við skapgerð eða skaplyndi, sjálfum sér líkt; að vanda
uncharacteristically ao. á óeinkennandi hátt; ólíkt sjálfum sér, í ósamræmi við skapgerð; óvanalega
uncharacteristic l. óeinkennilegur, óeinkennandi; ólíkur sjálfum sér (sjá %[characteristic]%); óvanalegur
contaminated s. mengaður, saurgaður, spilltur
decontaminated l. afmengaður, afsaurgaður, hreinsaður
uncontaminated l. ómengaður, ósaurgaður, hreinn
thymus n. hóstarkirtill
equidistance n. jöfn fjarlægð
gaslighting n. gaslýsing
proportionally ao. hlutfallslega
floozie n. skækja, mella, vændiskona
floozy n. sjá %[floozie]%
explicably ao. útskýranlega, skiljanlega
inexplicably ao. óútskýranlega, óskiljanlega
khanate n. höfðingjaveldi, stórhöfðingjaveldi (í Asíu)
Tokyo n. Tókýó (höfuðborg Japans)
Bigfoot n. Snjómaðurinn ógurlegi (goðsagnakennd vera)
boomerang n. búmerang (ástralskt kastvopn)
gastroenterologist n. meltingarlæknir
gastroenterology n. meltingarfærafræði, meltingarlækningar
lido n. útisundlaug
GDP n. verg landsframleiðsla (stytt. á [gross domestic product])
GNP n. verg þjóðarframleiðsla (stytt. á [gross national product])
vigilante n. sjálfskipaður löggæslumaður, maður sem tekur lögin í eigin hendur
vigilantism n. sjálfskipuð löggæsla, þegar óbreyttir borgarar taka lögin í eigin hendur
accusative n. þolfall (í málfræði, [~ case]); l. þolfalls-; ásakandi, ásökunar- (sjá %[accuse]%)
NIMBY uh. ekki í mínum bakgarði! (slagorð, stytt. á [not in my backyard])
nimbyism n. sú stefna að vilja ekki að e-ð gerist í sínu hverfi eða nágrenni (sjá %[NIMBY]%)
anima n. sál, innra sjálf (í sálfræði)
thitherward ao. í þá átt, þangað
nuanced l. blæbrigðaríkur, með blæbrigðum, blæbrigðanæmur
webzine n. veftímarit (samsett úr %[web]% og %[magazine]%)
dialysis n. skilun, (himnu)síun, (himnu)skiljun
haemodialysis n. blóðskilun
WMD n. gjöreyðingarvopn, gereyðingarvopn (stytt. á [weapon(s) of mass destruction])
incommunicado l. í einangrun, einangraður; ekki í samskiptum, án samskipta, samskiptalaus
dynode n. dínóða, þrepaskaut
krill n. áta, kríli, ljósáta
cocksucker n. e-r sem sýgur typpi, hommi (niðrandi); skíthæll, fífl, hálfviti, asni (óforml.)
feisty l. viljugur, fjörugur, gáskafullur
hello uh. halló, sæll, blessaður; [say ~] heilsa (upp á)
hullo uh. halló, sæll, blessaður
hi uh. hæ, sæll, blessaður; [say ~] heilsa (upp á)
aesthete n. fagurkeri
epizootic l. faralds-, farsóttar-, sem sýkir dýr sömu tegundar
intergroup l. millihópa-, milli hópa ([~ rivalry, warfare])
seawater n. sjór, sjávarvatn
disinhibition n. afhömlun
syrinx n. neðra barkakýli, raddhylki
rheumatoid l. gigtar-, gigtarlegur, gigtlíkur
rheumatoidal l. gigtar-, gigtarlegur, gigtlíkur
rheumatologist n. gigtarlæknir
rheumatology n. gigtarlækningar
Hebrides n. ft. Suðureyjar (eyjaklasi við vesturströnd Skotlands)
fireworks n. ft. flugeldar
hologram n. heilmynd, almynd
physiotherapist n. sjúkraþjálfari
physiotherapy n. sjúkraþjálfun
endosperm n. fræhvíta
spermicide n. sáðfrumnaeyðir
triceratops n. nashyrningseðla
brontosaurus n. þórseðla (risaeðlutegund)
corselet n. lífstykki
beluga n. mjaldur
frisbee n. frisbí, svifdiskur
welfarism n. velferðarstefna
foraging n. fæðuöflun, fæðuleit (sjá %[forage]%)
clockmaker n. úrsmiður, klukkusmiður
testosterone n. testosterón (karlhormón)
estrogen n. estrógen (kvenhormón)
rooster n. hani
beeswax n. býflugnavax
stepchild n. stjúpbarn
bowstring n. bogastrengur
dyad n. tvennd, tvenna
innards n. ft. innyfli
favorite n. sjá %[favourite]%
bowtie n. þverslaufa
burp s. ropa; n. rop
wyrm n. ormur, lindormur, dreki
qubit n. skammtabiti, kúbiti ([quantum bit])
quantum bit n. skammtabiti, kúbiti ([qubit])
happily ao. hamingjusamlega, glaðlega, lánsamlega
conciseness n. gagnyrði, stuttyrði, sá eiginleiki að vera stuttorður (sjá %[concise]%)
unskilfulness n. óhagleikni, vanfærni (sjá %[unskilful]%)
stratosphere n. heiðhvolf
stratospheric l. heiðhvolfs-; gífurlegur
placeholder n. staðgengill
caldera n. askja, sigketill
Dacia n. Dakía (landsvæði sem er í dag hluti af Rúmeníu)
Dacian n. Dakíumaður (sjá %[Dacia]%); l. frá Dakíu, dakískur
whatnot n. hvaðeina, ýmislegt; svoleiðis, þess lags
reboot s. endurræsa
heteromorphism n. misformun, fjölformun
heteromorphic l. misforma, fjölforma
arrhythmia n. takttruflun, sveiflutruflun, sláttarglöp
dysrhythmia n. takttruflun, sveiflutruflun, sláttarglöp
mycoplasma n. berfrymingar
mycobacterium n. mýkóbaktería
vitalism n. lífhyggja, lífsorkukenning
slave-trade n. þrælaverslun
electrodynamics n. ft. rafsegulfræði
phytoplankton n. jurtasvif, plöntusvif
battlefront n. víglína, vígstöðvar
gunship n. orrustuskip, þungvopnað herskip; orustuþyrla ([helicopter ~])
clichéd l. klénn, klisjukenndur
paleobotany n. plöntusteingervingafræði, forngrasafræði
paleobotanist n. forngrasafræðingur, plöntusteingervingafræðingur
plutocratic l. auðveldis-, auðræðis- (sjá %[plutocracy]%)
lollipop n. sleikipinni, sleikjó
cuspidor n. hrákadallur
shush uh. uss, suss, þegiðu; s. ussa, sussa
nonlinear l. ólínulegur
enclave n. innskotssvæði, hólmlenda
gatekeeper n. dyravörður, hliðvörður
Aztec n. Asteki; l. asteskur, Asteka-
duvet n. sæng, dúnsæng
gynaecology n. kvensjúkdómafræði, kvensjúkdómalækningar, kvenlækningar
armageddon n. Harmagedón (úrslitaorrusta milli góðs og ills í abrahamískum trúarbrögðum)
esophagus n. sjá %[oesophagus]%
pasteurize s. gerilsneyða
pasteurization n. gerilsneyðing
panning n. skotrun
substitutability n. staðgengi, staðgengni
calomel n. kvikasilfursklóríð
crudely ao. á óverkaðan, óunninn eða grófan hátt, gróflega; ruddalega
actuary n. tryggingafræðingur
actuarial l. tryggingafræðilegur
Victorian l. viktoríanskur, Viktoríutímabils-, frá valdatíð Viktoríu Bretlandsdrottningu
handheld l. lófa-, lófatækur
tribalism n. ættbálkahyggja; ættarsamfélag, ættflokkasamfélag
tribalistic l. ættflokka-, ættbálka-, ættflokkalegur, ættbálkalegur
intertribal l. á milli ættflokka eða ættbálka ([~ warfare] stríð milli ættflokka)
Triassic n. trías, tríastímabil; l. trías-, tríastímabils-
Jurassic n. júra, júratímabil; l. júra-, júratímabils-
Mesozoic n. miðlífsöld; l. miðlífsaldar-
panhandler n. betlari, beiningamaður
herniated l. kviðslitinn
cardsharp n. spilahrappur
shiv n. rakhnífur, hnífur, rýtingur
troth n. tryggð, trúmennska; sannleikur (sjá %[truth]%)
hotelier n. hótelstjóri, hóteleigandi, sá sem rekur hótel
chipmunk n. íkorni, jarðíkorni
Cornishman n. maður frá Cornwall
Yorkshireman n. maður frá Yorkshire
Scots n. skoska, skosk mállýska
shootout n. skotbardagi, byssubardagi; vítaspyrnukeppni (í fótbolta)
Hawaii n. Hawaii, Hawaii-eyjar (stundum skrifað Havaí eða Havæ á íslensku)
Hawaiian n. Havaíbúi, Havaímaður; havaíska; l. havaískur
banqueting n. veisluhald (sjá %[banquet]%)
indology n. indlandsfræði (fræðigrein sem fæst við sögu og menningu Indlandsskaga)
protester n. mótmælandi
terrain n. landslag
heavyweight n. þungavigt; l. þungavigtar- ([~ boxing]), þungvægur
grumpiness n. geðvonska, vont skap, nöldursemi
guessable l. giskanlegur (sjá %[guess]%)
guitarist n. gítarleikari
clarinettist n. klarínettleikari, klarínettuleikari
pussy-whipped l. undir konuríki (sjá einnig %[hen-pecked]%)
aloha uh. halló, sæll (havaísk kveðja)
alfalfa n. refasmári, lúserna
malarkey n. bull, kjaftæði, þvættingur, vitleysa
agave n. liljuætt
tonsillitis n. eitlubólga
Carpathians n. ft. Karpatafjöll ([the ~])
hydrocephalus n. vatnshöfuð
gadzooks uh. jeminn!
drinking n. drykkja
wrathfully ao. reiðilega
characterise s. sjá %[characterize]%
rookie n. nýliði, nýgræðingur, byrjandi
semen n. sæði, sæðisvökvi, brund
line of sight n. sjónlína
sun-worship n. sóldýrkun
sun-worshipper n. sóldýrkandi
devil-worshipper n. djöfladýrkandi
devil-worship n. djöfladýrkun
scattergun n. haglabyssa
subsonic l. undir hljóðhraða
antipsoriatic l. sórastillandi
unitary l. einingar- ([~ state]); einoka ([~ matrix])
self-evaluation n. sjálfsmat
decarbonize s. afkola
decarbonization n. afkolun
circumnavigable l. sem hægt er að sigla í kringum (sjá %[circumnavigate]%)
charged l. hlaðinn (raforku) ([~ battery])
stingray n. stingskata
conspiratorial l. samsæris-, samsærismanna-
egomania n. egómanía, sjálfselska, sjálfhverfa
labile l. óstöðugur, líklegur til að breytast
lability n. óstöðugleiki
zero-sum n. núllsumma; [~ game] jafnvirðisleikur, núllsummuleikur; l. núllsummu-
onshore l. á landi
offshore l. (úti) á sjó
incubator n. hitakassi, hitaskápur, nýburakassi, klakskápur; [~ space] nýgræðingsrými
cross-cultural l. þvermenningarlegur, milli menninga
cafeteria n. kaffistofa; kaffihús
sexually ao. kynferðislega, með kynlífi, í gegnum kynlíf ([~ transmitted disease])
willful l. sjá %[wilful]%
vaginal l. legganga-, skeiðar-; er lýtur að kynfærum kvenna, píkulegur
kopek n. kópeki (rússnesk smámynt)
boyar n. bojari (rússneskur aðalsmaður)
Amerindian n. frumbyggi Ameríku; indjáni; l. sem er frumbyggi Ameríku, indjána-, af indjánaættum
Pleistocene n. ísöld
Mesoamerica n. Mið-Ameríka
Mesoamerican l. miðamerískur; n. Mið-Ameríkumaður
Confucianism n. konfúsíusarhyggja
firefly n. eldfluga, blysbjalla
Pliocene n. plíósen, plíósentími, plíósentímabil
Cambrian n. kambríumtímabil
paladin n. hetjulegur riddari, hvítur riddari
Phrygia n. Frýgía (land eða ríki sem var í Litlu-Asíu til forna)
Phrygian l. frýgískur, frýgverskur; n. Frýgíumaður (sjá %[Phrygia]%)
svelte l. grannvaxinn
salmiac n. salmíak (ammóníumklóríð)
magnanimously ao. göfuglega, á göfuglyndan hátt, af örlæti
angiology n. æðafræði
amygdal l. möndlu-
breadfruit n. brauðaldin
immutably ao. óumbreytanlega, óbreytanlega, óhagganlega
thermocline n. hitaskiptalag
antipodean n. andfætlingur, andfætingur; l. andfætlinga-
man-made l. manngerður, smíðaður af mönnum, af manna völdum
ingeniousness n. hugvitssemi, ráðkænska
impeccably l. á gallalausan eða óskeikulan hátt, óskeikullega
nullification n. ónýting, ógilding, afnám, núllun
dinnertime n. kvöldverðartími, kvöldmatartími, kvöldverðarleyti, kvöldmatarleyti
pituitary l. dingul-, heiladinguls-; [~ gland] heiladingull
Dubai n. Dúbaí (hafnarborg í Sameinuðu arabísku furstadæmunum)
Emirati l. frá Sameinuðu arabísku furstadæmunum; n. maður frá Sameinuðu arabísku furstadæmunum (sjá %[United Arab Emirates]%)
blacklist n. svartur listi; s. setja á svartan lista, útiloka, banna
blacklisted l. settur á svartan lista, útilokaður, bannaður
whitelist n. hvítur listi; s. setja á hvítan lista, leyfa, gefa aðgang
whitelisted l. settur á hvítan lista, leyfður
gymnastics n. ft. fimleikar, leikfimi
burnout n. útbruni; kulnun í starfi
polluter n. mengari, mengunarvaldur, mengill
pollutant n. mengunarefni, mengunarvaldur, mengill
underpayment n. vangreiðsla, vanborgun
cashless l. án reiðufjár ([~ payment])
tarmac n. malbik, jarðbik, asfalt; flugbraut ([on the ~])
disinterest n. áhugaleysi; óhlutdrægni, ósérplægni
psychotic l. geðveikur, geðtruflaður, sturlaður, haldinn geðhrifum; n. geðsjúklingur, sturlaður maður
psychotic break n. stundarbrjálæði
standup n. uppistand; [~ comedy] uppistandsgrín, grín á sviði; l. fínn, heiðarlegur, áreiðanlegur ([he's a ~ guy])
standup comedian n. uppistandari, grínisti á sviði
summertime n. sumartími, sumartíð, sumarmánuðir; [in the ~] á sumrin
wintertime n. vetur, vetrarlag, vetrarmánuðir, vetrartími, vetrartíð; [in ~] á veturna
Sumer n. Súmer (fornt ríki í Mesópótamíu)
Sumerian n. Súmeri; súmerska; l. súmerskur (sjá %[Sumer]%)
audiovisual l. hljóðmyndrænn, hljóðrænn og myndrænn, hljóð- og mynd-, hljóðmynda-, sjónheyrnar-
miasm n. sjá %[miasma]%
overqualified l. of hæfur, of menntaður ([he's ~ for the job])
superqualified l. gríðarlega hæfur, ofurhæfur
divided l. skiptur (upp í einingar), skiptur (á milli aðila [between]), sundraður, sundurskiptur; deildur
fragmented l. sundraður, sundurskiptur; mulinn
unvoiced l. óraddaður ([~ consonants]); ekki borinn fram með raddhljóði; ósagður ([an ~ complaint])
coronavirus n. kórónuveira
antiviral l. veirueyðandi, veiruhamlandi
antigen n. mótefnisvaki
antigenic l. mótefnisvaka-, vaka-
brewing n. bruggun
earthbound l. jarðbundinn; á leið til jarðar
contraceptive n. getnaðarvörn; l. getnaðarvarnar-, sem kemur í veg fyrir getnað
intertemporal l. milli tímabila
prolonged l. langvarandi, framlengdur
multifunctional l. fjölvirkur, með fleiri en eina virkni
social network n. félagsnet, samfélagsnet; samfélagsmiðill
social media n. ft. samfélagsmiðlar
throughput n. gegnumstreymi, streymi; afköst
hydrated l. vatnaður, vatnshaldinn, vökvaður
hydration n. vötnun, vökvun
dehydrated l. afvatnaður, þurrkaður
externalization n. úthverfing (sjá %[externalize]%)
externalize s. gera ytri, utanverðan, setja fyrir utan; úthverfa
hitman n. leigumorðingi
decisively ao. á afgerandi hátt, á einbeittan hátt
pathologize s. sjúkdómsvæða
theodicy n. guðfræðileg réttlæting, réttlæting á eiginleikum guðs, guðfræðilegt uppgjör við tilvist illsku
secularization n. veraldarvæðing; afhelgun; aðskilnaður ríkis og kirkju; upptaka á eignum klaustra og kirkja
barometric l. loftþrýstings-, loftþyngdar-, sem mælir loftþrýsting
Westernization n. vesturlandavæðing
nitroglycerin n. nítróglyserín
ideation n. hugmyndamótun, hugmyndasköpun; hugleiðingar ([suicidal ~])
ideational l. hugmyndamótunar-, hugmyndasköpunar-
cheesecake n. ostakaka
importer n. innflutningsaðili, innflytjandi, innflutningsfyrirtæki, e-r sem flytur inn (vörur)
cetacean n. hvalur; l. hvala-, af hvalaætt
subsidization n. niðurgreiðsla; niðurgreiðslustefna
gangly l. renglulegur
asthenic l. þróttlaus; renglulegur
inegalitarian l. ójafnaðar-, ójafnaðarlegur, ójafnréttis-
drastically ao. á áhrifamikinn, umfangsmikinn eða róttækan hátt ([she altered her life ~])
midsection n. miðja; mitti, skrokkur, magi
vaguely ao. ónákvæmlega, á óákveðin eða ónákvæman hátt
modestly ao. hæversklega, á hæverskan eða siðprúðan hátt, af siðprýði
triumphantly ao. sigri hrósandi, á sigursælan hátt
riff-raff n. ruslaralýður, skríll, illþýði, pakk
per se ao. sem slíkur, út af fyrir sig (úr latínu)
hashish n. hass
stoned l. grýttur; skakkur, freðinn, í kannabisvímu; undir áhrifum vímuefna
stoner n. freðhaus, grasreykingamaður, kannabisfíkill; dópisti; grjótkastari
pothead n. freðhaus, grasreykingamaður, kannabisfíkill
rigor mortis n. dauðastirðnun (úr latínu)
copywriter s. (auglýsinga)textahöfundur, textasmiður
copywriting n. textasmíði (fyrir markaðssetningu, auglýsingar, o.s.frv.)
unjustly ao. óréttilega, óréttvíslega, á óréttlátan hátt
moonshiner n. landabruggari
relatives n. ft. ættingjar
gruffly ao. hranalega, óþýðlega
mentorship n. leiðsögn; ráðgjafahlutverk, leiðsegjandahlutverk
assayer n. matsmaður; efnagreiningarmaður; málmgreiningarmaður
deserted l. yfirgefinn, mannlaus, sem liggur í eyði
dumbass n. fífl, bjáni, asni; l. heimskur (óforml.)
bellboy n. vikapiltur
camaraderie n. kumpánaskapur, góður félagsandi, góður kunningsskapur, lagsmennska
misguided l. afvegaleiddur, illa úthugsaður
venipuncture n. bláæðarástunga
air defence n. loftvarnir
chemotherapy n. efnameðferð, lyfjameðferð
angiogenesis n. æðamyndun
angiogenic l. æðamyndandi
nerve-wracking l. stressandi, kvíðavaldandi, taugaveiklandi
nerve-racking l. sjá %[nerve-wracking]%
untidiness n. sóðaskapur, óþrifleiki, skortur á umhirðu, umhirðuleysi
countlessly ao. ótal, óteljandi
countlessness l. óteljanleiki
uncountableness l. óteljanleiki
uncountability l. óteljanleiki
trap house n. eiturlyfjagreni
mayhaps ao. kannski, ef til vill, máske
ejective n. þrýstihljóð; l. útkasts-, útkastandi
chiropractor n. hnykkjari, hnykklæknir, kírópraktor
pimply l. bólugrafinn
coleslaw n. hrásalat
sigil n. innsigli
Thrace n. Þrakía (landsvæði í Grikklandi til forna)
Thracian l. þrakverskur; n. Þrakverji
Barbary Coast n. Barbaríið (strandhéruð Norður-Afríku)
Dadaism n. dadaismi (listastefna)
Gaulish l. gallverskur, gallískur, frá Gallíu
Stockholm n. Stokkhólmur (borg í Svíþjóð)
Oslo n. Osló (borg í Noregi)
curcuma n. gullinrót, kúrkúma, túrmerik
charcuterie n. kjötbúð; unnar kjötvörur
polder n. sæland (láglendi neðan sjávarmáls)
cathode n. bakskaut, katóða
macroclimate n. veðurfar á stóru svæði
gubernatorial l. landstjóra-, landstjóralegur, ríkisstjóra-, ríkisstjóralegur (sjá %[governor]%)
tightwad n. nirfill, nískupúki, svíðingur
cheapskate n. nirfill, nískupúki, svíðingur
lackluster l. sjá %[lacklustre]%
vigor n. sjá %[vigour]%
impressive l. tilkomumikill, impónerandi
spacial l. sjá %[spatial]%
drugged-out l. útúrdópaður, undir áhrifum (sterkra) lyfja
druggie n. dópisti, lyfjafíkill
corvid n. hröfnungur, fugl af sporfuglaætt; l. hröfnunga-
mayo n. stytt. á %[mayonnaise]%
myelopathy n. mænukvilli, beinmergskvilli
gardenia n. geislamaðra
spatiotemporal l. tímarúms-, rúmtíma-
vibraphone n. víbrafónn (hljóðfæri)
bandstand n. hljómskáli, hljómsveitarpallur
neurogenesis n. taugamyndun
ultrasound n. úthljóð, yfirhljóð; ómspeglun; ómgreining, úthljóðsgreining ([~ diagnosis])
cleanup n. hreinsun, tiltekt
lookup n. uppfletting; sjá %[look]% og %[up]%
jalopy n. bíldrusla
direwolf n. stór úlfur, skelfilegur úlfur
supercede s. sjá %[supersede]%
oblast n. fylki, hérað, umdæmi (í Rússlandi og öðrum löndum)
underlying l. undirliggjandi, undirrótar-, grundvallar-
betterment n. betrun, umbót
Septuagint n. Sjötíumannaþýðingin (grísk þýðing hebresku biblíunnar)
cannon fodder n. fallbyssufóður
shapeshifter n. hamskiptingur
stinky l. illa lyktandi, illa þefjandi
fulfill s. sjá %[fulfil]%
semantic l. merkingarlegur, merkingarfræðilegur
semantics n. ft. merkingarfræði
semantically ao. merkingarlega, merkingarfræðilega
semanticist n. merkingarfræðingur
peristalsis n. iðrahreyfing, maga- og garnahreyfingar
entrenched l. víggirtur; rótgróinn
monohydrate n. einhýdrat
humerus n. upphandleggsbein, upparmsleggur, upphandleggur
ulna n. öln, olnbogabein
ulnar l. olnboga-, alnar-
tattletale n. klagari, kjaftakind
unisex l. fyrir bæði kynin ([~ bathroom, ~ clothing])
soppiness n. væmni
pipsqueak n. örverpi
briskly ao. fjöruglega, snarplega
wombat n. vambi (pokadýr)
netiquette n. mannasiðir á netinu (sjá %[etiquette]%)
heatstroke n. hitaslag
rephrase s. umorða, endurorða
impoverished l. fátækur, gerður fátækur; rýrður (sjá %[impoverish]%)
astounded l. agndofa, forviða (sjá %[astound]%)
valor n. hreysti
swimwear n. sundföt
entropy n. óreiða
nepo n. stytt. á %[nepotism]% (óforml.)
webster n. vefari
faux l. falskur, óekta (úr frönsku)
speakeasy n. ölstofa, knæpa (á bannárunum í Bandaríkjunum)
escrow n. varsla; vörslureikningur, geymslureikningur
metacognition n. hugvitund (þekking á eigin hugsun eða vitund)
metacognitive l. hugvitundar- (sjá %[metacognition]%)
nightcap n. nátthúfa; síðasti drykkurinn fyrir svefninn
sports n. ft. íþróttir (sjá %[sport]%)
vandal n. skemmdarvargur; [Vandal] Vandali (forngermanskur þjóðflokkur)
beret n. alpahúfa
gopher n. e.k. jarðíkorni
electromagnetic l. rafsegul-; rafsegulfræðilegur
electromagnetism n. rafsegulmagn; rafsegulfræði
biased l. hlutdrægur, óhlutlaus, ekki hlutlaus; vilhallur eða óvilhallur ([~ in favour of, against])
chowder n. e.k. þykk súpa
vasectomy n. sáðrásarúrnám
castrated l. geldur, geltur, vanaður
uncastrated l. ógeldur, ógeltur, óvanaður
endoscopy n. holsjárskoðun, holspeglun
impressed l. hrifinn, impóneraður
unimpressed l. ekki hrifinn, ekki impóneraður
stimuli n. ft. sjá %[stimulus]%
thermostat n. hitastillir, hitastýring
thermoregulator n. hitastillir
lymphedema n. vessabjúgur
heterozygosity n. arfblendni
cellophane n. sellófan
brinkmanship n. að tefla á tæpasta vað, hættuspil
mononymous l. með eitt nafn
mononymously ao. undir einu nafni, með einu nafni
dendrite n. gripla, taugafrumugripla
extrauterine l. utanlegs-
Latino l. rómansk-amerískur; n. manneskja frá Rómönsku Ameríku
undervaluation n. vanmat; of lág verðlegging
overvaluation n. ofmat; of há verðlegging
frictionless l. núningslaus; þægilegur
overwrite s. skrifa yfir, yfirskrifa
penchant n. hneigð, tilhneiging
candelabra n. ft. sjá %[candelabrum]%
hoodlum n. bófi, óþokki
abnormality n. afbrigðileiki, afbrigðilegheit
sandstorm n. sandstormur, sandbylur
toadlike l. froskalegur, líkur froski
anti-capitalist l. andkapítalískur; n. andkapítalisti
tenseness n. spenna (sjá %[tense]%)
pee n. piss, þvag, hland; s. pissa, míga, kasta af sér vatni
affine l. vildar-; [~ function] vildarfall
user n. notandi
mudslide n. aurskriða, aurflóð
Ceylon n. gamalt heiti yfir eyjuna Sri Lanka
rehire s. endurráða, ráða aftur til vinnu
bellybutton n. nafli
periosteum n. beinhimna
periosteal l. beinhimnu-
toroidal l. holhrings-
wetback n. mexíkóskur innflytjandi í Bandaríkjunum (niðrandi)
substation n. undirstöð
self-actualization n. sjálfsbirting
classless l. stéttlaus
disassemble s. taka í sundur
symbolism n. táknfræði, táknun
Tasmania n. Tasmanía (eyja sunnan við meginland Ástralíu)
Tasmanian l. tasmanískur; n. Tasmaníubúi, Tasmaníumaður
Tasmanian wolf n. pokaúlfur, tasmaníuúlfur, tasmaníutígur
Tasmanian tiger n. pokaúlfur, tasmaníuúlfur, tasmaníutígur
Tasmanian devil n. tasmaníuskolli
northerly l. norðlægur ([~ wind])
sociolect n. félagsleg málgerð, stéttamállýska
internalization n. innhverfing
singleton n. einstaksmengi
intersubjectivity n. samhuglægni
intersubjective l. samhuglægur
backlog n. ólokin verkefni, ófrágengin verkefni, listi ólokinna verkefna
organisation n. sjá %[organization]%
pixie n. ljósálfur, álfadís, álfur
fratriage n. arfur sem rennur til yngri bróður
brachiosaurus n. finngálkn
yuan n. júan (kínversk mynt)
octane n. oktan
hooligan n. dólgur, ófriðarseggur
football hooligan n. fótboltabulla
myxedema n. slímbjúgur
summarise s. sjá %[summarize]%
chickenpox n. hlaupabóla
varicella n. hlaupabóla
joystick n. stýripinni, gleðipinni
storytelling n. frásögn; frásagnarlist
worthwhile l. verðugur, þess virði, ómaksins virði, ómaksins vert, erfiðisins virði, tilvinnandi
bordello n. vændishús, hóruhús
donut n. sjá %[doughnut]%
ossified l. orðinn að beini; ósveigjanlegur, fastur í sínum venjum; gamaldags
femicide n. kvennamorð
bronchial l. berkju-; [~ asthma] kafmæði
dietitian n. næringarfræðingur, manneldisfræðingur
dietician n. sjá %[dietitian]%
psycholinguistic l. málsálarfræðilegur
psycholinguistics n. ft. málsálarfræði, sálfræðileg málvísindi
decompress s. afþjappa
decompression n. afþjöppun
lupus n. rauðir úlfar (sjálfsofnæmissjúkdómur)
Rastafarian n. rastafari; l. rastafara-
torque n. snúningsátak, snúningsvægi
Hun n. Húni (af þjóðflokki Húna)
Hunnic l. húnskur (sjá %[Hun]%); húnska, húnsk tunga
defeatist n. uppgjafarsinni; l. uppgjafar-
defeatism n. uppgjafarstefna
English-speaking l. enskumælandi
English speaker n. enskumælandi manneskja
boondocks n. ft. sveitabyggðir
manic l. ær, hamstola, óður, manískur, oflætis-
pedicure n. fótsnyrting
short-tempered l. bráðlyndur, uppstökkur, skapstyggur
houseguest n. gestur, húsgestur, gestur á heimilinu
sideburns n. ft. bartar
clothesline n. þvottasnúra
unification n. sameining
rearmament n. endurvopnun
barbed l. gadda-, með göddum (sjá %[barb]%)
africanist n. afríkufræðingur, sérfræðingur í málefnum Afríku
streamlined l. straumlínulaga, straumlínulagaður
streamline n. straumlína; s. gera straumlínulagað; hagræða, einfalda
login n. innskráning
self-consciousness n. sjálfsvitund, sjálfsmeðvitund
mainframe n. stórtölva, megintöla
viability n. lífvæni, lífvænleiki
slipperiness n. hálka
overcompensate s. ofbæta (fyrir e-ð); ofgreiða
overcompensation n. ofbætur (fyrir e-ð); ofgreiðsla
inhalable l. innöndunarlegur, aðöndunarlegur, öndunarhæfur, sem hægt er að anda að sér (sjá %[inhale]%)
Tatar n. Tatari
pariah n. e-r sem er útskúfaður (úr samfélaginu), úrhrak
pager n. símboði, boðtæki
beeper n. símboði, boðtæki
egregiously ao. frámunalega
recombination n. endursameining
née l. með fæðingarnafn (um kvænta konu sem hefur tekið upp eftirnafn eiginmanns), t.d. [Jane Doe née Smith]
nee l. sjá %[née]%
faintly ao. dauflega
fisheries n. ft. fiskimið; sjávarútvegur
fishing grounds n. ft. fiskimið
extraordinarily ao. óvenjulega, frámunalega
concierge n. móttökustjóri; umsjónarmaður, umsjónarkona; hótelþjónn
hoover n. ryksuga
Christology n. kristsfræði, kristfræði
Christological l. kristsfræðilegur
Christologist n. kristsfræðingur
Greek fire n. óslökkvandi eldur, grískur eldur (sjá einnig %[wildfire]%)
command line n. skipanalína
morpheme n. myndan, morfem
spectrogram n. litrófsmynd, rófmynd, rófrit, litrófsrit
pentagram n. fimmhyrnd stjarna
normative l. gildishlaðinn
illiberalism n. ófrjálslyndi
firestorm n. eldhaf, eldhríð
scepter n. sjá %[sceptre]%
peacekeeper n. friðargæsluliði, friðargæslumaður, e-r sem heldur friðinn
matrices n. ft. fylki (sjá %[matrix]%)
Corinth n. Korinta (borg í Grikklandi)
Corinthian l. korintískur; n. Korintumaður
Berlin n. Berlín (borg í Þýskalandi)
Berliner n. Berlínarbúi
Vienna n. Vínarborg, Vín
Viennese l. frá Vín, Vínar-; n. ft. Vínarbúar
Corsica n. Korsíka
Corsican l. korsíkanskur; n. korsíska; Korsíkumaður, Korsíkani
ecdysiast n. fatafella, nektardansmær
aftercare n. eftirmeðferð
trilobite n. þríbroti (útdauður flokkur liðdýra)
ipsilateral l. samhliðar-, á sömu hlið, samlægur
ipsilaterally ao. samhliða
galactorrhea n. mjólkurflæði, mjólkurrennsli
lactorrhea n. mjólkurflæði, mjólkurrennsli
morph s. umbreytast; n. myndbrigði (í málvísindum)
transferability n. flytjanleiki, flutningshæfni (sjá %[transfer]%)
protégé n. skjólstæðingur
protege n. sjá %[protégé]%
unenthusiastic l. óákafur, lítt áhugasamur
firecracker n. púðurkerling
defectiveness n. göllun, ófullkomleiki, ábótavöntun
envision s. sjá fyrir sér
modernization n. nútímavæðing
quantify s. mæla (magn); magnhæfa, magnfesta, magngreina
quantified l. mældur (í magni); magnfestur, magngreindur
unquantified l. ómældur (í magni); ómagnfestur, ómagngreindur
quantifier n. magnari
humidify s. koma raka í; væta, bleyta
humidifier n. rakatæki
churlishness n. dónaskapur, ruddaskapur; níska
Mennonite n. mennoníti (fylgismaður kenninga hollenska guðfræðingsins Menno); l. mennoníta-
capillaries n. ft. háræðar
cleft lip n. skarð í vör; skarð í góm
carbonation n. kolsýring (sjá %[carbonate]%)
reintroduce s. endurinnleiða, innleiða aftur; koma (e-u) aftur á; kynna aftur til sögunnar; koma e-m aftur í kynni við, kynna e-n aftur
orthographic l. sjá %[orthographical]%
abolished l. afnuminn; eyddur, útrýmdur
risky l. áhættusamur, hættulegur
apraxia n. verkstol; hreyfistol
moderately ao. hóflega
tutu n. tútú (e.k. ballettkjóll)
symptomatology n. einkennafræði; einkennamynd
parkinsonism n. heilkenni lamariðu, lamariða, riðulömun
dysgraphia n. rithömlun
brainstem n. heilastofn
rogueish l. sjá %[roguish]%
airlift n. loftbrú; s. flytja loftleiðis
redcurrant n. rifsber
bimetallic l. tvímálma, úr tveimur málmum
grimoire n. seiðbók, galdrabók
gramary n. galdralist; lærdómur; sjá %[grammar]%
depressed l. þunglyndur, hryggur; þrýstur niður, bældur niður
pollinator n. frjóberi, frævari
roundtrip n. ferð fram og til baka; báðar leiðir
sorority n. systrafélag
dysphagia n. kyngingarerfiðleikar
cloudiness n. skýjað veður; skýjahula
irrevocably ao. óafturkallanlega; óriftanlega
receptiveness n. móttækileiki
expat n. sjá %[expatriate]%
sanctions n. ft. refsiaðgerðir; viðskiptaþvinganir
cacophonous l. mishljóma, mishljóðandi
Arianism n. aríanismi, aríusarstefna (guðfræðileg kenning innan kristindóms kennd við munkinn Aríus)
Arian n. aríusarsinni (sjá %[Arianism]%); l. aríanisma-, aríusarstefnu- ([~ heresy])
apnea n. öndunarstöðvun, öndunarstopp, andhlé; [sleep ~] kæfisvefn
apnoea n. sjá %[apnea]%
blindingly ao. blindandi, ljómandi skærlega; gríðarlega, mjög, afskaplega, rosalega ([~ obvious, ~ fast])
esotericism n. dulspeki, dulhyggja; dulhyggjustefna
compartmental l. hólfa-, klefa-, flokka-
compartmentalize s. skipta í hólf eða klefa; flokka
compartmentalization s. skipting í hólf eða klefa; flokkun; skipulag þar sem skipt er í aðgreind hólf
fool's gold n. glópagull
pyrite n. glópagull, brennisteinskís, járnkís, pýrít
laguna n. strandlón
quadriplegia n. ferlömun (lömun fjögurra útlima)
quadriplegic l. lamaður á fjórum útlimum (sjá %[quadriplegia]%)
white-collar l. hvítflibba-; [~ job] hvítflibbastarf; [~ crime] hvítflibbaglæpir
blue-collar l. bláflibba-; [~ worker] bláflibbastarfsmaður, verkamaður, starfsmaður á plani
Yank n. sjá %[Yankee]%
prankster n. hrekkjalómur, hrekkjadólgur
voice-over n. talsetning
voiceover n. sjá %[voice-over]%
deerskin n. dádýraskinn
crypto- fsk. dul-; leyndar-; dulinn, falinn, leyndur (sjá t.d. %[cryptography]%, %[cryptonym]%)
Nestorianism n. nestoríanismi (guðfræðikenning kennd við patríarkann Nestoríos)
Nestorian l. nestorískur (sjá %[Nestorianism]%)
nautilus n. perlusnekkja, kuggur
polyhedral l. með margar hliðar, með marga fleti
ocelot n. pardusköttur
bobcat n. rauðgaupa
caracal n. eyðimerkurgaupa
recklessly ao. hirðuleysislega
mannequin n. gína
lubricator n. sleipiefni; sleipiefnisberi
armor n. sjá %[armour]%
make-up n. sjá %[makeup]%
Kathmandu n. Katmandú
Dublin n. Dyflinni (borg á Írlandi)
Algiers n. Algeirsborg
Naples n. Napólí
Johannesburg n. Jóhannesarborg
Istanbul n. Istanbúl, Mikligarður (borg í Tyrklandi)
Kurdistan n. Kúrdistan (svæði í Mið-Austurlöndum)
Middle East n. Mið-Austurlönd
Far East n. Austurlönd fjær
breastplate n. brjóstplata, brynja sem ver bringuna
Aquarius n. Vatnsberinn (stjörnumerki)
Aries n. Hrúturinn (stjörnumerki)
Taurus n. Nautið (stjörnumerki)
Gemini n. Tvíburarnir (stjörnumerki)
Cancer n. Krabbinn (stjörnumerki)
Leo n. Ljónið (stjörnumerki)
Virgo n. Meyjan (stjörnumerki)
Libra n. Vogin (stjörnumerki)
Scorpio n. Sporðdrekinn (stjörnumerki)
Sagittarius n. Bogmaðurinn (stjörnumerki)
triage n. neyðarflokkun, flokkun á grundvelli þarfa eða neyðar
ageism n. aldursfordómar, fordómar gagnvart öldruðum; mismunun á grundvelli aldurs
ingestion n. innbyrðing, inntaka, neysla
sacrum n. spjaldbein
bloodless l. blóðlaus, án blóðs
automatization n. sjálfvirknivæðing; sjálfstýring
shipmate n. skipsfélagi, skipverji
broadsheet n. stór prentaður einblöðungur
antinatalism n. fólksfækkunarhyggja
antinatalist n. fólksfækkunarsinni
adiabatic l. innrænn; óverminn; jafnvarma
palagonite n. mógler, basaltgler
anthracis n. miltisbrandsbaktería
mythicize s. gera að goðsögn
mythologize s. gera að goðsögn, gera goðsagnarkenndan
autoionization n. sjálfsjónun
ionize s. jóna
deionize s. afjóna
deionization n. afjónun
dissociation n. hugrof, klofnun, persónuleikarof (í sálfræði); aðgreining
plexus n. flétta, flækja
homeostasis n. samvægi
integration n. heildun; blöndun, innlimun, aðlögun; samþætting, sameining
wellspring n. (óþrjótandi) uppspretta, brunnur, uppsprettulind
mammogram n. brjóstamynd
colonisation n. sjá %[colonization]%
misandry n. karlhatur, karlfyrirlitning
misandrist n. karlhatari, kvenremba
gender studies n. ft. kynjafræði
antifeminist n. andfemínisti; l. andfemínista-, andfemínískur
schizoid l. hugkleyfur; n. kleyfhugi
polestar n. pólstjarna
propagandistic l. áróðurskenndur, áróðurslegur
propagandistically ao. áróðurslega
catnip n. kattarnípa, kattarmynta
catmint n. kattarnípa, kattarmynta
cha n. te
honeysuckle n. toppar, geitatoppar (ættkvísl runna)
second-class l. í öðrum flokki; annars flokks
redesign s. endurhanna; n. endurhönnun (sjá %[design]%)
redesigned l. endurhannaður
coitus n. kynmök, samfarir
coital l. kynmaka-, samfara-
file format n. skjalasnið
steerable l. stýranlegur
diaspora n. dreifing eða útbreiðsla þjóðar utan heimalandsins
acupuncture n. nálastungulækningar
arduousness n. örðugleiki, torveldni
coziness n. huggulegheit, notalegheit
Kosovo n. Kósóvó
Kosovar l. kósovóskur; n. Kósovói
Kosovan l. kósovóskur; n. Kósovói
East Timor n. Austur-Tímor
Cabo Verde n. Grænhöfðaeyjar
Bosnian l. bosnískur; n. Bosníumaður
Salvadoran l. salvadorskur; n. Salvadori
filtered l. síaður
unfiltered l. ósíaður
demanding l. krefjandi
undemanding l. ókrefjandi, ekki krefjandi
tangerine n. tangerína, mandarína, klementína
math n. stærðfræði (stytt. á %[mathematics]%)
maths n. stærðfræði (stytt. á %[mathematics]%)
ovum n. egg
atherosclerosis n. fituhrörnun, æðakölkun
motorcyclist n. mótorhjólamaður, vélhjólamaður, bifhjólamaður
rubella n. rauðir hundar (sjúkdómur)
overprotective l. ofverndandi, sem verndar óhóflega
overprotect s. ofvernda
overprotected l. ofverndaður
overprotection n. ofvernd, ofverndun
Carolingian l. karólínskur, Karlunga- (af franskri konungsætt); n. Karlungur; karólínskt letur
Merovingian n. Mervíkingur (af franskri konungsætt); l. mervíkinga-
third-rate l. þriðja flokks, afar lélegur
cultivatable l. ræktanlegur
uncultivatable l. óræktanlegur
nervous system n. taugakerfi
cephalopod n. smokkur, höfuðfætlingur (flokkur lindýra)
overpraise s. oflofa; n. oflof
globally ao. hnattrænt, um allan heim, á hnattrænan hátt
coyote n. sléttuúlfur
sucrose n. súkrósi, sykur
anaphylaxis n. bráðaofnæmi
generalise s. sjá %[generalise]%
annoyed l. pirraður
koala n. pokabjörn, kóalabjörn
Minerva n. Mínerva (rómversk gyðja visku og hagleiks)
Athena n. Aþena (grísk gyðja visku og hernaðar)
floodplain n. áreyri, flóðslétta
urogram n. þvagfæramynd
neurogram n. taugarafrit; minnisspor
hypothalamus n. undirstúka (heilans)
thalamus n. stúka, bakstúka (heilans)
photovoltaic l. ljósspennu-
sailboat n. seglbátur, seglskip, seglskúta
hookworm n. kengormur, krókormur
barracks n. ft. hermannaskálar, hermannabústaðir
pellagra n. húðkröm
readability n. læsileiki
orthodontist n. tannréttir
glottal l. raddbanda-; [~ stop] raddbandalokhljóð
decentralize s. dreifa (valdi, stjórnsýslu, rekstri)
decentralized l. dreifður, valddreifður, ómiðstýrður, ekki miðstýrður ([~ government, system])
centralized l. miðstýrður, miðlægur ([~ government, system])
roadworthiness n. sá eiginleiki að vera hæfur til nota á vegi (sjá %[roadworthy]%)
alright uh. allt í lagi! ([all right])
root canal n. rótargöng
marmite n. marmít (e.k. breskt álegg)
polygyny n. fjölkvæni
polygynous l. fjölkvæntur
punisher n. refsari (sjá %[punish]%)
half-brother n. hálfbróðir
half-sister n. hálfsystir
kinfolk n. skyldmenni, ættingjar, frændfólk
percentile n. hundraðshlutamark, hundraðsmark
acidification n. súrnun, sýring
ethnocentric l. þjóðhverfur
isolationism n. einangrunarstefna
isolationist l. einangrunarsinni
interregional l. millisvæða- ([~ competition, conflict, co-operation])
vibe n. bylgja (stytt. á %[vibration]%); stemning, andrúmsloft
awkwardly ao. klaufalega, klunnalega, ófimlega; afkáralega; óþægilega
egocentricity n. sjálfhverfa, sjálflægni
infanticidal l. barnamorðs-
dactylography n. fingrafarafræði
landline n. landlína, jarðlína
enthralling l. töfrandi, gagntakandi, hrífandi
hindquarters n. ft. afturhluti (líkamans)
salami n. (ítölsk) spægipylsa
overstimulate s. oförva
overstimulated l. oförvaður
overstimulation n. oförvun
unicameral l. einnar deildar; með eina þingdeild ([~ legislature]); í einu herbergi
unicameralism l. sú stefna að hafa löggjafarþing í einni deild (þ.e.a.s. ekki tvískipt, sjá %[bicameralism]%)
ultraviolet l. útfjólublár, útblár; [~ light] útfjólublátt ljós; n. útblámi
stock market n. hlutabréfamarkaður, verðbréfamarkaður, kauphöll
upstate l. norðar í fylkinu, í upphéröðum, nyrðra (BNA)
Iliad n. Ilíonskviða ([the ~])
odyssey n. ævintýraleiðangur, langur leiðangur; [the Odyssey] Ódysseifskviða
sparkling wine n. freyðivín
sparkling water n. sódavatn, kolsýrt vatn
thornbush n. þyrnirunni
intercontinental l. milli heimsálfa
loincloth n. lendaskýla, lendaklæði
biceps n. ft. tvíhöfðavöðvar; upphandleggsvöðvar
bellicosity n. stríðsæsingur; stríðsæði, stríðsgirni
philologically ao. textafræðilega
impotently ao. á getulausan eða vanmáttugan hátt
potently ao. sterklega, getulega, á sterkan, máttugan eða getumikinn hátt
Aramaic l. aramískur; n. aramíska
Whitsun n. hvítasunna
ardor n. sjá %[ardour]%
radula n. skráptunga, rasptunga
unnamed l. ónefndur, ónafngreindur, nafnlaus
cellulitis n. húðbeðsbólga
Mancunian l. frá Manchester, Manchester-; n. Manchester-búi; Manchester-talandi, Manchester-hreimur
shatterproof l. brotheldur
non-breakable l. óbrjótanlegur
sugarcoat s. sykurhúða; fegra
hermeneutical l. túlkunarfræðilegur; ritskýringar-
marooned l. yfirgefinn, skilinn eftir á eyðiströnd eða eyju
furore n. sjá %[furor]%
colostrum n. broddmjólk
Maronite n. maroníti (kristinn Líbani); l. maronískur
unachievable l. óframkvæmanlegur, ófáanlegur, ómögulegur, ónáandi; andstæða %[achievable]%
cranial l. kúpu-, höfuðkúpu-, heilakúpu (sjá %[cranium]%)
driveway n. innkeyrsla; heimreið
rooftop n. húsþak, þak
NDA n. trúnaðarsamningur (stytt. á [non-disclosure agreement])
Scouse n. Liverpool-enska, Liverpool-hreimur
Liverpudlian l. frá Liverpool; n. Liverpool-búi
printout n. útprentun
chapped l. sprunginn (um hörund), fullur af sprungum; [~ lips] þurrar, sprungnar varir
unfeminine l. ókvenlegur
unmasculine l. ókarlmannlegur
Scythian n. Skyþíumaður, Skyþi (forn hirðingjaþjóð); l. skyþískur
endocarditis n. hjartaþelsbólga
cokehead n. kókhaus, kókaínfíkill, kókaínisti
cocainist n. kókhaus, kókaínfíkill, kókaínisti
coke fiend n. kókhaus, kókaínfíkill
dictaphone n. hljóðritunartæki
cock-eyed l. sjá %[cockeyed]%
abridged l. styttur, minnkaður, skertur
unabridged l. óstyttur, óminnkaður, óskertur
unabridgeable l. óstyttanlegur, óminnkanlegur, óskerðanlegur
chain mail n. hringabrynja
brigandine n. miðaldabrynja
organelle n. frumulíffæri
gym n. líkamsræktarstöð (stytting á %[gymnasium]%); fimleikar, leikfimi (stytting á %[gymnastics]%)
gym teacher n. leikfimiskennari
pelagic l. úthafs-; uppsjávar-
fungible l. skiptanlegur, útskiptanlegur
nonfungible l. óskiptanlegur, óútskiptanlegur
eclampsia n. krampi
colitis n. ristilbólga
analgesic n. verkjalyf, verkjastillandi lyf, verkjadeyfandi lyf
ataxia n. hreyfiglöp
paraplegic n. þverlami (manneskja sem er lömuð á neðri útlimum); l. þverlömunar-, lamaður á neðri útlimum
hairpin n. hárnál, hárpinni; kröpp beygja
zoological garden n. dýragarður
stepmom n. stjúpmóðir, stjúpa; sjá %[stepmother]%
disinformation n. rangar, villandi eða misvísandi upplýsingar; útbreiðsla misvísandi upplýsinga; falsfréttir
fake news n. ft. falsfréttir
Kremlin n. Kreml (borgarvirki í Moskvu sem er bústaður forseta Rússlands); rússnesk stjórnvöld; sovésk stjórnvöld
Transnistria n. Transnistría
anime n. japanskar teiknimyndir
manga n. japönsk teiknimyndablöð
cyberattack n. tölvuárás, netárás
rosarium n. rósagarður
well-proportioned l. í góðum hlutföllum
drool s. slefa; n. slef
hookah n. (miðausturlensk) vatnspípa
acrimoniously ao. beisklega, biturlega, með heift, í illindum
codename n. dulnefni; kenninafn; þróunarnafn
ahistorical l. ósögulegur; ekki samkvæmt sögunni eða sagnfræðinni; án sögulegs eða sagnfræðilegs samhengis
djinn n. e-s konar andi (í arabískum þjóðsögum)
primatology n. fremdardýrafræði, prímatafræði
primatologist n. fremdardýrafræðingur, prímatafræðingur
paradoxically ao. á þversagnarkenndan hátt, þversagnarlega
MDMA n. metýlendíoxýmetamfetamín, alsæla (vímuefni); sjá %[ecstasy]%
limitlessness n. takmarkaleysi, ótakmörkun
soft-spoken l. mjúkmæltur, mjúkmáll, blíðmæltur, blíðmáll, mildur í máli
colibri n. kolibrífugl (sjá %[hummingbird]%)
isolable l. sem hægt er að einangra, einangranlegur (sjá %[isolate]%)
isolating l. einangrandi
insulating l. einangrandi
cyberwarfare n. rafrænn hernaður, tölvuhernaður, nethernaður
Revelations n. ft. [Book of ~] opinberunarbók Jóhannesar (í biblíunni)
colonoscopy n. ristilspeglun
cellist n. sellóleikari
Dionysian l. díónýsískur
winemaking n. víngerð, vínframleiðsla, vínbruggun
winemaker n. víngerðarmaður, vínbruggari, vínframleiðandi
bourse n. evrópsk verðbréfakauphöll
accelerometer n. hröðunarmælir
chronometer n. skipsklukka; nákvæm klukka
nanometre n. nanómetri, millímíkron
decametre n. dekametri (10 metrar)
OCD n. áráttu-þráhyggjuröskun; stytt. á [obsessive–compulsive disorder]
ADHD n. athyglisbrestur (taugaröskun); stytt. á [attention deficit hyperactivity disorder]
esterification n. estramyndun
trivialization n. það að gera lítið úr (e-u)
trivialize s. gera lítið úr, gera ómerkilegt
protracted l. langvinnur, langdreginn, langvarandi
differentiate s. aðgreina, greina á milli; deilda, diffra
differentiation n. aðgreining, greining á milli; deildun, diffrun
death squad n. dauðasveit
execution squad n. aftökusveit
amygdala n. amygdala, mandla (hluti af randkerfi heilans)
rustling n. stuldur á búfénaði; skrjáf; l. skrjáfandi
rustler n. þjófur sem stelur búfénaði, sauðaþjófur, hestaþjófur, naugripaþjófur
internationalization n. alþjóðavæðing
epiphenomenon n. fylgifyrirbæri
cerebellum n. litli heili, hnykill
Neptune n. Neptúnus (pláneta, rómverskt goð)
Uranus n. Úranus (pláneta, grískt goð)
Jupiter n. Júpíter (pláneta, rómverskt goð)
perijove n. Júpíternánd
distill s. sjá %[distil]%
non-reciprocal l. ógagnkvæmur
thermonuclear l. kjarnasamruna-, samruna-
hydrogen bomb n. vetnissprengja
blowback n. bakslag, afturköst, neikvæðar (ófyrirséðar) afleiðingar; bakskot
oviduct n. eggrás, eggjaleiðari, eggrás, legpípa
uterine l. leg-
exon n. táknröð, tjáröð (svæði í genum)
combinatorics n. ft. talningarfræði, samtakagreining
thusly ao. þannig, á þennan veg, á þennan hátt; á þann hátt sem sýndur er
self-correction n. sjálfsleiðrétting
epigenetics n. ft. umframerfðir, hjáerfðir
ergo ao. þar af leiðandi, þess vegna
morphological n. myndunarfræðilegur (sjá %[morphology]%)
anaemic l. blóðlaus
anemic l. blóðlaus
engorgement n. offylli; hám; blóðsókn
progesterone n. prógesterón (meðgönguhormón)
rigidly ao. stirðlega; stranglega; harðlega
hemolytic l. rauðaleysandi
hyperdontia n. oftenning, tannmergð
sinusitis n. skútabólga
scumbag n. skíthæll, drullusokkur
mudslinger n. leðjukastari
mudslinging n. leðjukast
mishmash n. hrærigrautur, samtíningur, óreiðukennd samblanda
maiming n. limlesting; lemstrun
nightgown n. náttkjóll
eco- fsk. vist-, umhverfis-; sjá t.d. %[ecology]%, %[ecosystem]%
pimpernel n. nónblóm
acoustical n. heyrnarlegur; hljómlegur
monozygotic l. eineggja
dizygotic l. tvíeggja
olfaction n. þefskyn, lyktarskyn
marmoset n. silkiapi
intermezzo n. millispil
irresponsibly ao. á óábyrgan eða ábyrgðarlausan hátt
embolus n. blóðrek
bolus n. munnbiti, tugga; stakur skammtur
meerkat n. jarðköttur
screenwriter n. (kvikmynda)handritshöfundur, höfundur handrita fyrir myndefni
igloo n. snjóhús
semicolon n. semíkomma
graphologist n. rithandarfræðingur, rithandarsérfræðingur
chopstick n. (asískur) matarprjónn
tantalise s. sjá %[tantalize]%
asteroid n. smástirni; loftsteinn
planetoid n. smástirni
contralateral l. gagnstæður, hinum megin
metabolite n. umbrotsefni
sociolinguistics n. ft. félagsmálvísindi, félagsmálfræði
penlight n. pennaljós, lítið vasaljós
urbanite n. þéttbýlismaður, þéttbýlisbúi, borgarbúi
suburbanite n. úthverfabúi, úthverfamaður
scoliosis n. hryggskekkja
univariate l. einbreytu-, einvíður
ribcage n. brjóstkassi
cooperation n. sjá %[co-operation]%
waveform n. bylgjulögun, bylgjuform
Raeto-Romance n. retórómanska (tungumál sem talað er í Sviss)
Romansh n. retórómanska (tungumál talað í Sviss)
semiotic l. táknfræðilegur
semiotics n. ft. táknfræði
headband n. ennisband
octet n. áttund; átta bita bæti
sneakers n. ft. strigaskór, íþróttaskór
Normandy n. Normandí (svæði í Norður-Frakklandi)
phonics n. ft. hljóðlestur
phenotype n. svipgerð, svipfar
phenotypic l. svipgerðar-, svipfars-
jousting n. burtreiðar (sjá %[joust]%)
capybara n. flóðsvín
grassfire n. sinubruni
interdimensional l. milli vídda
hatchery n. klakstöð
interosseous l. milli beina
brainy n. stórgáfaður, gáfaður, afburðagreindur, greindur
vexillology n. fánafræði
vexillologist n. fánafræðingur
acidic l. súr, sýru-
nonacidic l. ósúr
bromide n. brómíð
overemphasize s. leggja of mikla áherslu á
oil rig n. olíuborpallur; olíustöð
rhetorically ao. mælskulega
overstay l. dvelja of lengi; dvelja lengur en ([~ one's welcome])
cock-a-doodle-doo uh. gaggalagú! n. hanagal
piste n. braut, slóð; skíðabrekka, skíðabraut
tattooed l. húðflúraður, hörundsflúraður, tattóveraður, tattúveraður
tattooist n. húðflúrari, hörundsflúrari
dachshund n. greifingjahundur
frosting n. ísing
sanitize s. hreinsa, gjörhreinsa
sanitizer n. hreinsari, sótthreinsari; sótthreinsiefni, hreinsiefni
sanitized l. hreinsaður, gjörhreinsaður
insanitation n. óhreinlæti, skortur á hreinlæti
tropopause n. veðrahvörf, veðramörk
podcaster n. hlaðvarpari (e-r sem heldur úti stafrænum útvarpsþætti)
electrode n. rafskaut
cortisone n. kortísón
tensile l. teygjanlegur, teygjanleika-, teygju-, tog-
fascinated l. heillaður, töfraður (sjá %[fascinate]%)
gastrulation n. holfósturmyndun; vembilsmyndun
wisteria n. e.k. klifurjurt
beige l. drappaður, drapplitaður, ljósbrúnn, grábrúnn; óspennandi; n. drapplitur, ljósbrúnn litur, grábrúnn litur
disfigured l. afmyndaður, afskræmdur
hoarsely ao. með hásri röddu
blowtorch n. lóðlampi
handcuffed l. handjárnaður, handfjötraður, í handfjötrum
handcuffs n. ft. handjárn, handfjötrar
wittiness n. hnyttni, fyndni
ex-wife n. fyrrverandi eiginkona
ex- fsk. fyrrverandi (sbr. %[ex-wife]%, %[ex-husband]%)
breastfeed s. hafa barn á brjósti, gefa barninu brjóst
breastfeeding n. brjóstagjöf
deadline n. tímamörk, eindagi, skilafrestur
argyria n. silfursverting; silfureitrun
saturnism n. blýeitrun
deadliness n. banvæni
tête-à-tête l. augliti til auglitis (úr frönsku)
tempo n. taktur; hraði
carbonated l. kolsýrður
fervor n. sjá %[fervour]%
discoloured l. upplitaður; aflitaður
discolored l. upplitaður; aflitaður
sitcom n. gamanþáttur, gamanþáttaröð (stytt. á [situation comedy])
didgeridoo n. diggerídú (ástralskt blásturshljóðfæri)
destroyer n. eyðileggjari, eyðir (sjá %[destroy]%); lítið, hraðskreitt herskip
Albion n. fornt heiti yfir Bretland ([perfidious ~])
situational l. stöðu-, legu-; háð stöðu, legu eða aðstæðum
Freudian l. freudískur (sjá %[Freudianism]%)
Freudianism n. freudismi (sálfræðikenningar Sigmunds Freud)
commandeer s. gera (e-ð) upptækt (með gerræðisvaldi eða í hernaðarskyni), taka í herþjónustu
equalizer n. jafnari
wallaby n. vallabía (ástralskt pokadýr)
Counter-Reformation n. Gagnsiðbótin ([the ~])
bilaterally ao. á tvíhliða hátt, með tveimur hliðum
bilateralism n. sú stefna að gera tvíhliða samninga
oarfish n. síldakóngur
tuya n. stapi, móbergsstapi
orbital l. brautar-, sporbrautar-, sporbaugs-, brautgengur (sjá %[orbit]%)
typeface n. leturgerð
mysteriously ao. á dularfullan eða leyndardómsfullan hátt
cabaret n. kabarett
skinny-dip s. synda nakinn
skinny-dipping n. að synda nakinn, nakið sund
regenerative l. endurmyndandi, endurnýjandi
inattentiveness n. athyglisleysi, skortur á athygli
hypoprosexia n. athyglisleysi
common sense n. heilbrigð skynsemi
common-sense l. af eða út frá heilbrigðri skynsemi ([~ explanation])
common-sensical l. af eða út frá heilbrigðri skynsemi ([~ explanation])
emigré n. e-r sem býr utan heimalands síns, e-r sem flutti frá heimalandi sínu
dedicated l. tileinkaður; ánafnaður; vígður; helgaður
yellow fever n. mýgulusótt
bowerbird n. laufskálafugl
bodybuilding n. vaxtarrækt
bodybuilder n. vaxtarræktarmaður; vöðvatröll, vöðvafjall
beefcake n. vöðvatröll, vöðvastæltur maður (óforml.)
butch l. (mjög) karlmannlegur í útliti eða hegðun (óforml.); n. karlmannleg lesbía (niðrandi)
nutcracker n. hnetubrjótur
earlobe n. eyrnasnepill
gonad n. kynkyrtill
roughneck n. ruddi, groddi, rusti, þjösni; verkamaður
redneck n. sveitadurgur, sveitalubbi, sveitavargur, durtur
disarticulate s. aflima, stýfa
disarticulation n. stýfing (aflimun)
misallocation n. röng úthlutun
cojones n. ft. eistu; kjarkur, hugrekki
demonology n. djöflafræði
demonologist n. djöflafræðingur
dobermann n. dobermann-hundur, dofri
tuxedo n. smóking; kjólföt
limerick n. limra
comeuppance n. makleg málagjöld
excommunicator n. bannfærari
whistleblower n. uppljóstrari
whistleblowing n. uppljóstrun, afhjúpun
neurotoxin n. taugaeitur
dismembered l. sundurlimaður
dismembering n. sundurlimun
exacerbated s. æstur, egndur, ertur, gerður verri
moocher n. afæta, sníkjudýr, e-r sem lifir af öðrum, beiningamaður, betlari
mooch s. sníkja, lifa af öðrum, betla
cellulose n. beðmi, sellulósi, tréni
lipocyte n. fitufruma
totipotency n. algeta, alhæfni
omnicompetence n. alhæfni
mesothelioma n. miðþekjuæxli
shackled l. fjötraður
trashcan n. ruslafata, ruslakarfa, ruslatunna
cellulite n. appelsínuhúð
Manichean n. maníki (sjá %[Manicheanism]%); l. maníkískur
Manicheanism n. maníkeismi (trúarbrögð)
superparasite n. sníkilssníkill
standoffish n. fjarlægur, dulur (í skapi), fálátur; ófélagslyndur, óvingjarnlegur
provably ao. sannanlega, á sannanlegan hátt
interstellar l. milli stjarna
masseur n. (karlkyns) nuddari
masseuse n. (kvenkyns) nuddari
observability n. skoðanleiki, sjáanleiki, athuganleiki
defined l. skilgreindur, útlistaður, skýrður; takmarkaður
miscalculated l. misreiknaður, skakkt reiknaður
recessionary l. kreppu-; kreppuvaldandi; samdráttar-, afturdráttar-, samdragandi
sitar n. sítar (indverskt strengjahljóðfæri)
excommunicant n. bannfærður einstaklingur, e-r sem hefur verið bannfærður
clitoris n. snípur
ovulate s. losa egg
ovulation n. egglos
trimester n. þriggja mánaða tímabil, ársfjórðungur
testicular l. eistna-
perimetrium n. leghála
motility n. hreyfanleiki
phimosis n. forhúðarþröng
mini- fsk. smá-, míní-
microbiome n. örverumengi
miniskirt n. mínípils, stuttpils, mjög stutt pils
Jute n. Jóti
crotch n. klof; klyftir
bowhead whale n. norðhvalur, grænlandssléttbakur, grænlandshvalur
gormless l. vitlaus, heimskur; óreyndur, barnalegur
braindead l. heiladauður
vitalization n. lífgun
revitalization n. endurlífgun
disgorgement n. spýja, spýjun; gubb, æla, uppkast (sjá %[disgorge]%)
naively ao. barnalega, einfeldningslega; náttúrulega, án tilgerðar
effluvia n. ft. af %[effluvium]%
postpartum l. eftirfæðingar-, eftir fæðingu
tilde n. tilda, bylgjutákn
endosome n. innblaðra
brain drain n. spekileki
chronologist n. tímatalsfræðingur; tímatalsritari
semilunar l. hálfmána-
graphic design n. grafísk hönnun
divorced l. fráskilinn (úr hjónabandi); skilinn frá, aftengdur ([~ from reality])
ex nihilo l. úr eða frá engu (úr latínu)
Spanish flu n. spænska veikin ([the Spanish influenza])
appendicitis n. botnlangabólga
warhammer n. stríðshamar
spellcasting n. það að kasta galdri, töfrar, galdrar
spellcaster n. töframaður, galdramaður, sá sem kastar göldrum
infotainment n. afþreyingarefni sem upplýsir
<<<<<<< HEAD
hoagie n. samlokubátur
lymphocyte n. hvítfruma (hvítt blóðkorn), eitilfruma
pantsing s. girða niður um einhvern (sem hrekkur)
obliged l. vera í þakkarskuld við e-n, þakklátur
muesli n. múslí
dowel n. díll (viðarpinni fyrir samfestingar í trésmíði)
annulled l. gerður ógildur (þ.e. samningur, gjarnan ógilding hjúskapar)
speeding n. ofsaakstur, akstur yfir hámarkshraða
hyphenated l. (ritað) með bandstriki
onboarding n. byrðing (t.d. flugvélar eða báts); grunnþjálfun nýliða (t.d. í fyrirtæki)
flatter s. veita fagurmæli, skjalla, hrósa, lofa, upphefja; að e-ð fari manni vel (um fatnað)
cramped l. stappað, troðfyllt, troðið (um rými eða atburð, t.d. kvikmyndasalur, tónleikar); skortur á athafnafrelsi (vegna plássleysis)
klutz n. klaufi
toned l. skorinn (um ásýnd líkama, það sést móta fyrir vöðvum)
budding n. blómstrandi, á uppleið (frami einhvers)
asexual l. ókynhneigður, upplifir skerta kynferðislegan áhuga (óháð kyni)
smithereen n. [blow up into smithereens] að springa í tætlur 
layover n. millilending (þegar ferðast er með flugvél)
kingpin n. glæpakóngur, glæpaforingi, mafíuforingi
doomed l. dauðadæmdir, vonlaus
mastermind n. að vera heilinn á bak við eitthvað, snillingur, hugmyndasmiður, hönnuður, (gjarnan notað um glæpi eða illverk)
slingshot n. slöngva, teygjubyssa
hijinx n. brall, uppákomur, brek, sprell, strákapör
zoning n. deiliskipulag
focal l. að vera í brennipunkti
footage n. myndband, myndefni; ræma (sem geymir myndefni)
computed l. reiknað; gert í tölvu; [~ tomography] sneiðmyndataka
relatively a. tiltölulega
characterized l. [~ by something] einkennast af e-u; [~ by someone] lýst eða skilgreint af einhverjum
sequence n. röð, runa; [in ~] í röð, hver á eftir öðrum;
bypass s. fara hjáleið, fara framhjá  ; n. [~ surgery] hjáveituaðgerð
surveil s. njósna um e-n, fylgjast með e-m á laun
choreograph s. hanna dans, semja dans
choreography n. danshönnun, dansgerð, danssmíði
boolean n. [~ algebra] Boole-algebra; [~ value] sanngildi; [~ variable] Boole-breyta, breyta með sanngildi
namespace n. nafnarúm, nafnamengi
rating n. einkunn, skor; flokkur, flokkun (t.d. lágmarksaldur fyrir kvikmyndir)
hypothesize s. geta sér til um, gera sér í hugarlund; mynda kenningu
paternalism n. forræðishyggja
paternalist l. forræðishyggið
paternalistic l. hafa tilhneigingu til forræðishyggju
filibuster n. málþóf
follicular l. eggjastokka-
score n. skor, stig, einkunn; s. skora, skora mark; skora e-ð (rista í)
thruster n. hreyfill (fyrir þotur, eldflaugar og geimför)
geosynchronous l. [~ orbit] jarðsnúningsbundinn sporbaugur
histamine n. lostefni, histamín 
inactivate s. afvirkja
sequencing s. [gene ~] raðgreina erfðaefnis
parametrize s. stika (e-ð)
airway n. öndunarvegur
muffled l. hljóðdeyft, kæft (um hljóð)
cynic n. svartsýn manneskja
fortified l. að búið að styrkja e-ð eða efla (t.d. veggur, vín, hugur)
dilapidated l. niðurnítt (t.d. hús)
spoiled s. dekraður; skemmt, úldið (t.d. mjólk)
juggle s. halda (e-u) á lofti (t.d. boltum, verkefnum)
juggling n. sjá %[juggle]%
sparkler n. stjörnuljós
hidden l. hulinn, falinn
saturated l. mettaður
craving n. þrá, sterk löngun 
jiggle s. dilla (t.d. bossa)
yank s. toga í e-ð; [~ his chain] stríða einhverjum 
idiopathic s. e-ð sem ekki er hægt að skýra með kerfisbundnum hætti
beta n. gríski stafurinn beta; prófunarferli á hugbúnaði eða kerfi; l. síðri eða annars flokks
overestimated l. ofmetið
estrus n. tíðir, tíðahringur, blæðingar
oestrous n. sjá %[estrus]%
excluded l. útilokaður
slot n. rauf, rifa, hólf, lúga; setja í rauf;
aphantasia n. Skortur á getu til myndrænnar ímyndunar
motivate s. hvetja e-n; [feel motivated] finna fyrir hvata
arguably a. umdeilanlega
arguable l. umdeilanlegt
meliorist n. umbótahyggjusinni
pivotal l. að hafa spilað lykilhlutverki (í e-u)
specificity n. sértækni (það að vera sértækt)
unease n. ónot, ónotatilfinning
irreducible l. ókljúfanlegur, óþættanlegur, ósmækkanlegur
sensationalism n. æsifréttamennska, æsifregnastíll
proponent n. stuðningsmaður, stuðningsaðili (e-s framtaks), hvatamaður
infected l. sýktur
preoccupation n. að vera upptekinn við e-ð
revealed l. uppljóstrað, afhjúpað
botched l. klúðrað, misheppnað
programming n. forritun
license s. fá eða hafa leyfi fyrir einhverju (oft skírteini) frá viðeigandi leyfisveitanda
differential l. mismuna-; [~ diagnosis] mismunagreining; n. mismunadrif (búnaður svo dekk megi snúast mishratt á bíl) 
=======
offline l. ekki tengdur, ótengdur, ónettengdur; ekki uppi, niðri (um vélræna þjóna)
spellbound l. undir álögum, undir áhrifum galdurs; heillaður, hugfanginn
>>>>>>> 30631fe7
<|MERGE_RESOLUTION|>--- conflicted
+++ resolved
@@ -5890,7 +5890,6 @@
 spellcasting n. það að kasta galdri, töfrar, galdrar
 spellcaster n. töframaður, galdramaður, sá sem kastar göldrum
 infotainment n. afþreyingarefni sem upplýsir
-<<<<<<< HEAD
 hoagie n. samlokubátur
 lymphocyte n. hvítfruma (hvítt blóðkorn), eitilfruma
 pantsing s. girða niður um einhvern (sem hrekkur)
@@ -5980,7 +5979,5 @@
 programming n. forritun
 license s. fá eða hafa leyfi fyrir einhverju (oft skírteini) frá viðeigandi leyfisveitanda
 differential l. mismuna-; [~ diagnosis] mismunagreining; n. mismunadrif (búnaður svo dekk megi snúast mishratt á bíl) 
-=======
 offline l. ekki tengdur, ótengdur, ónettengdur; ekki uppi, niðri (um vélræna þjóna)
-spellbound l. undir álögum, undir áhrifum galdurs; heillaður, hugfanginn
->>>>>>> 30631fe7
+spellbound l. undir álögum, undir áhrifum galdurs; heillaður, hugfanginn