aardvark n. jarðsvín (riðvaxið afrískt spendýr með langan rana)
database n. gagnagrunnur, gagnasafn
classroom n. kennslustofa, skólastofa
coedit s. meðritstýra, ritstýra ásamt öðrum; [he ~ed the dictionary] hann var meðritstjóri orðabókarinnar
dune n. sandhóll (sem myndast úr foksandi), sandskafl
microwave n. örbylgja; örbylgjuofn; s. hita í örbylgjuofni
microwave oven n. örbylgjuofn
helicopter n. þyrla; [~ pilot] þyrluflugmaður
computer n. tölva, reiknivél; e-r sem reiknar, reiknari
computer science n. tölvunarfræði
computer scientist n. tölvunarfræðingur
computing n. tölvun, tölvuvinnsla
algorithm n. algrím, reiknirit
algorithmic l. reiknirits-, algríms-, algrímskur
heliocentrism n. sólmiðjukenning
geoheliocentrism n. jarðsólmiðjukenning stjarnfræðingsins Tycho Brahe ([the Tychonic system])
geoheliocentric l. jarðsólmiðjukenningar- (sjá %[geoheliocentrism]%)
pseudoscience n. gervivísindi
pseudoscientific l. gervivísindalegur
pseudoscientist n. gervivísindamaður
zombie n. uppvakningur
dinosaur n. risaeðla
neurodegeneration n. taugahrörnun
neurodegenerative l. taugahrörnunar-; [~ disorder] taugahrörnunarsjúkdómur
bathroom n. baðherbergi
calcium n. kalk
biotechnology n. líftækni
biotech n. líftækni (stytt. á %[biotechnology]%)
complicated l. flókinn
camera n. myndavél, ljósmyndavél; kvikmyndaupptökuvél
blowjob n. munnmök
bookmark n. bókamerki
broadband n. breiðband (hröð nettenging)
subcommittee n. undirnefnd
sustainability n. sjálfbærni
sustainable l. sjálfbær
unsustainability n. ósjálfbærni
unsustainable l. ósjálfbær, ekki hægt að halda uppi, óviðhaldanlegur
unemployment n. atvinnuleysi
username n. notandanafn
video n. myndband, myndbandsupptaka
wishlist n. óskalisti
carbon tax n. kolefnisskattur
hippie n. hippi
hippy n. hippi
briefcase n. skjalataska
television n. sjónvarp; sjónvarpstæki
garage n. bílskúr
speedometer n. hraðamælir
astrophysics n. stjarneðlisfræði
astrophysicist n. stjarneðlisfræðingur
geophysics n. jarðeðlisfræði
geophysicist n. jarðeðlisfræðingur
geophysical l. jarðeðlisfræðilegur
theoretical physics n. fræðileg eðlisfræði
astronaut n. geimfari
cosmonaut n. geimfari
jazz n. djass, djasstónlist
faeces n. ft. saur, hægðir
hillbilly n. sveitavargur, afdalamaður
sniper n. leyniskytta
straitjacket n. spennitreyja
quantum physics n. skammtafræði
spacecraft n. geimskip, geimfar
space shuttle n. geimferja, geimskutla
aircraft n. flugvél, loftfar
laptop n. fartölva
cryptography n. dulkóðun, dulkóðunarfræði, dulmál
cryptographer n. dulkóðunarfræðingur, dulritunarfræðingur, dulmálsfræðingur
cryptographic l. dulkóðunar-, dulmáls-, dulritunar-
mansplain s. hrútskýra (þegar karlmaður útskýrir e-ð á yfirlætisfullan hátt)
mansplaining n. hrútskýring (sjá %[mansplain]%)
podcast n. hlaðvarp (stafrænn útvarpsþáttur)
email n. tölvupóstur (stytt. á [electronic mail])
e-mail n. tölvupóstur (stytt. á [electronic mail])
smartphone n. snjallsími
telecommunication n. fjarskipti, fjarskiptatækni
nazi n. nasisti; l. nasista-
nazism n. nasismi
neo-nazi n. nýnasisti
neo-nazism n. nýnasismi
fascism n. fasismi
fascist n. fasisti
fascistic l. fasískur, fasistalegur
telephony n. símtækni
keyboard n. lyklaborð
touch screen n. snertiskjár
lemur n. lemúr (dýr af prímataættum frá eyjunni Madagaskar)
baseball n. hafnabolti (bandarísk íþrótt)
jet n. þota (þrýstiloftsflugvél)
automobile n. bifreið, bíll, sjálfrennireið
kleptocracy n. þjófræði (stjórnarfyrirkomulag þar sem æðstu ráðamenn stela frá almenningi)
kleptocrat n. þjófóttur ráðamaður (sjá %[kleptocracy]%)
kleptocratic l. þjófræðis-, þjófóttur (sjá %[kleptocracy]%)
website n. vefsíða, vefsetur (á veraldarvefnum)
web page n. vefsíða (á veraldarvefnum)
homepage n. heimasíða (á veraldarvefnum)
screenshot n. skjáskot
neoliberalism n. nýfrjálshyggja
neoliberal l. nýfrjálshyggju-; n. nýfrjálshyggjumaður, nýfrjálshyggjusinni
creativity n. sköpun, sköpunargáfa
ecology n. vistfræði
ecological l. vistfræðilegur, vistfræði-; [we are facing ~ collapse]
ecologically ao. vistfræðilega
ecologist n. vistfræðingur
encryption n. dulkóðun
encrypt s. dulkóða
girlfriend n. kærasta, unnusta; vinkona
guestbook n. gestabók
holocaust n. helför; [the Holocaust] helförin, þ.e. kerfisbundin tortíming Gyðinga á síðustu árum seinni heimsstyrjaldar
microphone n. hljóðnemi
mic n. hljóðnemi (stytt. á %[microphone]%)
mike n. hljóðnemi (stytt. á %[microphone]%)
newsletter n. fréttabréf
phone n. sími, símtæki; s. hringja úr símtæki (stytt. á %[telephone]%)
pizza n. pítsa, flatbaka (ítalskur réttur)
masturbate s. fróa sér, runka sér
masturbator n. e-r sem fróar eða runkar sér (sjá %[masturbate]%)
masturbatory l. sjálfsfróandi, sjálfsrunkandi
programmer n. forritari
recycling n. endurvinnsla, endurnýting
recycle s. endurvinna, endurnýta
recycled l. endurunninn, endurnýttur
ringtone n. hringitónn
sunglasses n. ft. sólgleraugu, skyggð gleraugu
titanium n. títan, títaníum (málmur, frumefnið [Ti])
tsunami n. flóðbylgja
vibrator n. titrari (kynlífsleikfang)
workplace n. vinnustaður
milkshake n. mjólkurhristingur
spacesuit n. geimbúningur, búningur geimfara
televise s. sjónvarpa, senda út í sjónvarpi (sjá %[television]%)
motorway n. hraðbraut
katana n. katana (e.k. japanskt sverð)
animalistic l. dýrslegur
cyanide n. blásýra
hydrocyanic acid n. blásýra
prussic acid n. blásýra
microchip n. örflaga
microprocessor n. örgjörvi
credit card n. kreditkort, krítarkort (rafrænt greiðslukort)
jeans n. ft. gallabuxur
entomological l. skordýrafræðilegur
teleology n. markhyggja (sú kenning að endanleg útskýring á orsökum fyrirbæris, atburðar eða athafnar verði að hafa skírskotun til tilgangs eða ætlunar)
teleological l. markhyggjulegur, markhyggju- (sjá %[teleology]%)
biosphere n. lífhvolf, lífríki
fjord n. fjörður (sjá einnig %[fiord]%)
global warming n. hnattræn hlýnun, hlýnun jarðar, jarðhlýnun
fighter jet n. orustuþota, herþota
jeep n. jeppi, torfærubifreið
megacorporation n. stórfyrirtæki, risafyrirtæki, gríðarstórt fyrirtæki
megacorp n. sjá %[megacorporation]%
clickable l. smellanlegur, smellvænn
mediascape n. fjölmiðlaumhverfi, fjölmiðlaheimur (heimurinn eins og hann birtist í fjölmiðlum)
snowboard n. snjóbretti; s. fara á snjóbretti
newswoman n. fréttakona
cookbook n. matreiðslubók, eldamennskubók
cunt n. píka (óforml.)
effectiveness n. skilvirkni, virkni
feedback n. endurgjöf
functionality n. virkni
furniture n. húsgögn; [he got rid of all his ~] hann losaði sig við öll húsgögnin
gasoline n. bensín
halloween n. hrekkjavaka
headphone n. heyrnartól (yfirleitt í ft. %[headphones]%)
headphones n. ft. heyrnartól
homework n. heimavinna
investor n. fjárfestir
mega- fsk. (í samsetningum) ofur-; risa-; mjög stór; sjá t.d. %[megabyte]%, %[megafauna]%
methodology n. aðferðafræði; [his ~ was flawed] hann beitti gölluðum aðferðum
methodological l. aðferðafræðilegur
methodologically ao. aðferðafræðilega
movie n. kvikmynd, bíómynd (óforml.); [I'm going to the ~s] ég er farinn í bíó
necessarily ao. nauðsynlega
pediatrician n. barnalæknir
pediatrist n. barnalæknir
pediatric l. barnalæknisfræðilegur, barnalækninga-
printable l. prentanlegur
reload s. endurhlaða
handbag n. handtaska
barcode n. strikamerki
secularism n. veraldarhyggja (lögmálið að ríkisvald eigi að vera aðskilið frá trúfélögum)
secularist n. veraldarhyggjusinni, veraldarhyggjumaður; sjá %[secularism]%
press release n. fréttatilkynning; [he sent out a ~] hann sendi frá sér fréttatilkynningu
hangar n. flugskýli, flugvélaskýli; skáli eða byrgi fyrir loftför
buzzword n. tískuorð
thesaurus n. samheitaorðabók
semester n. önn; hluti skólaárs
antibody n. mótefni
brochure n. bæklingur
respected l. virtur, sem nýtur virðingar
python n. pýtonslanga (ættkvísl óeitraðra slangna sem finnst í Afríku og í Asíu); [Python] forritunarmál
publicly ao. opinberlega
groundwater n. grunnvatn
earring n. eyrnalokkur
anarchism n. stjórnleysisstefna, anarkismi (hugmyndafræði sem einkennist af andstöðu við yfirvald og höfnun á réttmæti þess)
anarchistic l. stjórnleysis-, anarkískur (sjá %[anarchism]%)
hepatitis n. lifrarbólga (sjúkdómur)
spectrography n. litrófsfræði
spectroscopy n. litrófsgreining, litrófsmæling
espresso n. espressó (sterkur og bragðmikill kaffidrykkur)
expresso n. sjá %[espresso]%
marxism n. marxismi (hugmyndafræði kennd við þýska fræðimanninn Karl Marx)
marxist n. marxisti (fylgismaður kenninga Karls Marx, sjá %[marxism]%)
postmodern l. póstmódernískur (sjá %[postmodernism]%)
postmodernistic l. póstmódernískur (sjá %[postmodernism]%)
postmodernism n. póstmódernismi (heimspeki- og menningarstefna sem tók við af módernisma)
postmodernist n. póstmódernisti (fylgismaður póstmódernisma, sjá %[postmodernism]%)
structuralism n. formgerðarstefna, strúktúralismi (rannsóknaraðferð til að útskýra kerfi tungumála með athugun á formum og reglum)
multitasking n. fjölverkavinnsla (þegar mörg verk eru leyst samtímis)
multitask s. vinna mörg verk samtímis
ozone n. óson (fjölgervingsform súrefnis, O3)
PTSD n. sjá %[post-traumatic stress disorder]%
post-traumatic stress disorder n. áfallastreituröskun ([PTSD])
download s. hala niður; n. niðurhal
metabolism n. efnaskipti
nuke s. sprengja með kjarnorkuvopnum; n. kjarnorkuvopn (óforml.); sjá %[nuclear weapon]%
hormone n. hormón, hormóni, vaki, kirtlavaki (boðefni sem fjölfruma lífvera framleiðir í kirtli og orka á ýmisleg lífsferli)
lesbian n. lesbía, samkynhneigð kona; l. lesbískur
homosexual l. samkynhneigður; n. samkynhneigður einstaklingur
homosexuality n. samkynhneigð
nylon n. nælon (gerviefni)
refinance s. endurfjármagna
expertise n. sérfræðiþekking, sérþekking, sérfræðikunnátta; [area of ~] sérsvið
internet n. internet, alnet, víðnet (oft skrifað með stórum staf, [the Internet])
surfboard n. brimbretti
rollerskate n. hjólaskauti; s. ferðast á hjólaskautum
geyser n. goshver
penis n. typpi, getnaðarlimur, göndull
cunnilingus n. munnmök, að fara niður á konu, að sleikja píku
bestseller n. metsölubók; vara sem selst í miklu magni
bestselling l. söluhæstur; metsölu-
roommate n. herbergisfélagi, kammerat
simultaneously ao. samtímis, samtíða, á sama tíma
technician n. tæknimaður
typically ao. dæmigert; yfirleitt
viagra n. víagra (stinningarlyf)
ninja n. ninja (e.k. japanskur launmorðingi)
quantum mechanics n. ft. skammtafræði
quantum mechanical l. skammtafræðilegur
quantum computer n. skammtatölva
quantum computing n. skammtareikningur, skammtatölvun; skammtatölvunarfræði
pantyhose n. sokkabuxur
polyester n. pólýester (gerviefni)
protein n. prótín, prótein (lífrænt efnasamband)
recreational l. afþreyingar-
bandwidth n. bandvídd (flutningsgeta samskiptarásar)
marathon n. maraþon (staðlað langhlaup)
intranet n. innra net, staðbundið net
dick n. typpi, getnaðarlimur (óforml.)
nuclear l. kjarnorku-
nuclear missile n. kjarnorkueldflaug
nuclear weapon n. kjarnorkuvopn
nuclear bomb n. kjarnorkusprengja
nuclear warhead n. kjarnaoddur
nuclear explosion n. kjarnorkusprenging
nuclear submarine n. kjarnorkukafbátur
nuclear reactor n. kjarnaofn
nuclear plant n. kjarnorkuver
nuclear fission n. kjarnaklofnun
nuclear fusion n. kjarnasamruni
starship n. geimskip (stjörnuskip)
modem n. mótald (búnaður sem mótar og afmótar merki)
radar n. ratsjá, radar
sociobiology n. félagslíffræði
sociobiological l. félagslíffræðilegur
sociobiologist n. félagslíffræðingur
samurai n. samúræi (japanskur stríðsmaður)
Anzac n. ástralskur eða nýsjálenskur hermaður (í fyrri heimsstyrjöld)
zoophilia n. dýragirnd
teenager n. táningur, unglingur
teenage l. tánings-, unglings-; á táningsaldri, á unglingsaldri
stadium n. leikvangur, völlur
startup n. [~ (company, firm)] sprotafyrirtæki
wobbly l. valtur
workflow n. verkferli, verkskipulag, verkflæði
workforce n. vinnuafl, starfslið; vinnumarkaður
widespread l. víðtækur; útbreiddur
watt n. vatt (mælieining)
megawatt n. megavatt (milljón vött)
gigawatt n. gígavatt (milljarður vatta)
kilowatt n. kílóvatt (þúsund vött)
workstation n. vinnustöð; skrifborðstölva
cougar n. fjallaljón; kynferðislega virk eldri kona (óforml.)
calisthenics n. ft. leikfimiæfingar
calisthenic l. leikfimi-, leikfimiæfinga-
automation n. sjálfvirkni; sjálfvirknivæðing
automate s. sjálfvirknivæða, gera sjálfvirkt
automatable l. sjálfvirknivæðanlegur (sjá %[automate]%)
bot n. (stytt. á %[robot]%) vélmenni, þjarkur, vélþræll
tweeze s. snyrta með flísatöng
aerodrome n. flugvöllur, flugstöð
airport n. flugvöllur, flugstöð, flughöfn
accelerator n. hraðall; bensíngjöf (á bifreið eða farartæki)
mobile device n. fartæki
airliner n. farþegaflugvél
dashboard n. mælaborð
fuselage n. bolur eða skrokkur á flugvél
anchorman n. fréttaþulur
anchorwoman n. kvenkyns fréttaþulur
news anchor n. fréttaþulur
Paleolithic n. fornsteinöld, ársteinöld; l. fornsteinaldar-
Palaeolithic n. fornsteinöld, ársteinöld; l. fornsteinaldar-
Neolithic l. nýsteinaldar-
Mesolithic n. miðsteinöld; l. miðsteinaldar-
superstate n. stórveldi, ofurveldi; öflugt ríki myndað úr mörgum smærri ríkjum
Stalinist n. stalínisti (fylgismaður stefnu Jósefs Stalín í Sovétríkjunum); l. stalínskur
Stalinism n. stalínismi (stefna Jósefs Stalín í Sovétríkjunum)
Leninist n. lenínisti (fylgismaður hugmyndafræði Vladimírs Lenín); l. lenínskur
Leninism n. lenínismi (hugmyndafræði Vladimírs Lenín)
conglomeration n. samsteypa
conglomerated l. samsteyptur, samsettur
cinema n. kvikmyndahús, bíó; kvikmyndalistin, kvikmyndabransinn
entertainment industry n. skemmtanabransinn, afþreyingarbransinn
stereotypical l. dæmigerður, sem fylgir staðalmynd, staðalmyndar-
sociological l. (sam)félagsfræðilegur, félagsvísindalegur
sociologist n. (sam)félagsfræðingur
social science n. félagsvísindi
social scientist n. félagsvísindamaður, félagsvísindakona
societal l. samfélagslegur, félagslegur, þjóðfélagslegur
sophisticated l. fágaður; háþróaður; margbrotinn
zombify s. breyta í uppvakning (sjá %[zombie]%)
gaoler n. fangavörður
interface n. viðmót; tenging; snertipunktur tveggja fyrirbæra, þar sem tvö fyrirbæri mætast
bromance n. brómans (óforml.), náið vinasamband tveggja karlmanna (samsett úr %[brother]% og %[romance]%)
selfie n. sjálfa, sjálfsmynd, ljósmynd sem e-r tekur af sjálfum sér
paywall n. greiðslugátt, greiðsluveggur, greiðslumúr
crowdsource s. lýðvirkja
blockchain n. bálkakeðja
roleplay n. hlutverkaleikur, spuni, spunaspil
teflon n. teflon (gerviefni)
hovercraft n. svifnökkvi
transistor n. smári (hálfleiðaratæki sem er grunneining í rökrásum tölva)
pacemaker n. gangráður, hjartagangráður
polio n. mænusótt
escalator n. rúllustigi
wyvern n. dreki, ormur, naðra
laser n. leysir, leysigeisli
valium n. valíum (kvíðastillandi lyf)
vinyl n. vínill; vínilplata, hljómplata úr vínil
kevlar n. kevlar (sterkt trefjaefni notað í skotheldum vestum); skothelt vesti
cell phone n. farsími, GSM-sími, gemsi
CD n. geisladiskur (stytt. á %[compact disc]%)
compact disc n. geisladiskur
sonar n. hljómsjá, ómsjá, sónar
camcorder n. lítil kvikmyndatökuvél (samsett úr %[camera]% og %[recorder]%)
anarcho-capitalism n. anarkó-kapítalismi (sú stjórnmálastefna að afnema ríkið og færa allar þjónustur í hendur einkaaðila)
anarcho-capitalist n. anarkó-kapítalisti (fylgismaður anarkó-kapítalisma, sjá %[anarcho-capitalism]%)
biodome n. lífhvelfing (lokað vistkerfi í hvelfingu)
paedophile n. barnaníðingur; e-r sem haldinn er barnagirnd
pedophile n. sjá %[paedophile]%
paedophilia n. barnagirnd, barnaníð
pedophilia n. sjá %[paedophilia]%
cyberspace n. netheimar
mockumentary n. grín- eða háðmynd í sniði heimildarmyndar, heimildarháðmynd
emoticon n. lyndistákn, tjákn
hyperlink n. tengill (á veraldarvefnum)
smiley l. glaðlyndur; brosandi; n. broskarl (tákn)
spam n. ruslpóstur; unnin kjötvara í niðursuðudósum; s. senda ruslpóst
spammer n. sendandi ruslpósts
nerd n. nörd, njörður, sérvitringur, lúði
nerdy l. nördalegur, sérvitur, lúðalegur
crossword n. krossgáta
diesel n. dísill, dísilolía
internship n. starfsnám, starfsþjálfun
Islam n. íslam (eingyðistrú sem á upptök sín á Arabíuskaga)
Islamic l. íslamskur (sjá %[Islam]%)
passphrase n. aðgangsorð, lykilorð, aðgangsfrasi
marijuana n. maríjúana (kannabislyf)
metadata n. lýsigögn, gögn sem lýsa öðrum gögnum
Muslim n. múslími (sá sem aðhyllist íslamska trú, sjá %[Islam]%); l. múslímskur
nutritional l. næringar-
outsource s. útvista
outsourcing n. útvistun
paperback n. pappírskilja
pixel n. díll, punktur, myndeining (í stafrænni mynd)
playboy n. glaumgosi
playlist n. spilunarlisti; lagalisti
plaza n. torg
processor n. örgjörvi; úrvinnsluforrit eða úrvinnsluaðili (sjá %[process]%)
word processor n. ritvinnsluforrit
semiconductor n. hálfleiðari (í rafmagnsverkfræði)
latency n. biðtími (í samskiptum yfir net eða í eðlisfræðilegum ferlum)
euphoria n. sæluvíma, alsæla
euphoric l. í sæluvímu, alsæll
restructuring n. endurskipulagning
restructure s. endurskipuleggja
tugboat n. dráttarbátur
Celt n. Kelti
xenolith n. xenólít (grjóttegund)
decanter n. karafla, borðflaska
genetics n. ft. erfðafræði
genetic l. erfðafræðilegur, erfðafræði-, erfða-; sem lýtur að tilurð e-s
genetic engineering n. erfðatækni
crowdfund s. lýðfjármagna, hópfjármagna
crowdfunding n. lýðfjármögnun, hópfjármögnun
crowdfunded l. lýðfjármagnað, hópfjármagnað
polypropylene n. fjölprópýlen, pólýprópýlen
audio n. hljóð
audio quality n. hljómgæði, hljóðgæði
audio channel n. hljóðrás
audio spectrum n. hljóðróf
cassette n. (hljóð)snælda, kassetta
audio cassette n. (hljóð)snælda, (hljóð)spóla, kassetta
hard disk n. harður diskur (í tölvum)
hard drive n. harður diskur (í tölvum)
walkman n. vasadiskó (lítið tæki sem spilar hljóðsnældur)
libertarianism n. frjálshyggja (stjórnmálastefna sem segir að setja beri ríkisvaldi þröng takmörk)
libertarian l. frjálshyggju-; n. frjálshyggjumaður, frjálshyggjusinni
module n. (sjálfstæð) eining í kerfi
modular l. samansett úr (sjálfstæðum) einingum
oil tanker n. olíuskip, olíuflutningaskip
tanker n. skip sem flytur mikið magn af vökva (t.d. olíu)
neoconservative n. nýíhaldsmaður; l. nýíhalds-, nýíhaldssamur
rollerblades n. ft. línuskautar
plexiglass n. plexígler
thermophile n. hitakær lífvera
thermophilic l. hitakær (notað um lífverur sem dafna við háan hita)
consultancy n. ráðgjöf; ráðgjafarstofa, ráðgjafarfyrirtæki
demographic l. lýðfræðilegur
demography n. lýðfræði
demographics n. ft. lýðfræðiupplýsingar, lýðfræðileg tölfræði
demographer n. lýðfræðingur
demographically ao. lýðfræðilega
downtown n. miðbær, miðborg; l. miðbæjar-, í miðbænum; ao. miðbæjar-, í miðbænum
evaluation n. mat ([a comprehensive ~ of his performance])
evaluate s. meta, yfirvega
firmware n. fastbúnaður (í tölvum)
gangbang n. hópkynlíf
informative l. upplýsandi, fróðlegur, lærdómsríkur, fræðandi
insulin n. insúlín, eyjavaki (hormón sem myndast í briskirtli)
keyword n. lykilorð; leitarorð
literacy n. læsi, lestrarkunnátta
mailman n. bréfberi, póstmaður
makeup n. (andlits)förðun, (andlits)farði, meik
marina n. smábátahöfn
nudist n. strípalingur, striplingur
pipeline n. leiðsla; n. ft. [~s] leiðslukerfi
radio n. útvarp, útvarpstæki; s. útvarpa ([he ~ed for help])
realtor n. fasteignasali, fasteignamiðlari
riverside n. árbakki; l. við árbakka, árbakka-
renewable l. endurnýjanlegur; n. endurnýjanlegur hlutur
renewables n. ft. endurnýjanlegar orkulindir; endurnýjanlegir hlutir
prostate n. blöðruhálskirtill
primarily ao. aðallega; fyrst og fremst; einkum
playback n. spilun, afspilun
plasma n. rafgas; blóðvökvi
parameter n. færibreyta
hardcover l. harðspjalda; n. harðspjalda bók
genome n. erfðamengi, genamengi
forbidden l. bannaður, forboðinn
forgotten l. gleymdur
freelance l. sjálfstætt starfandi ([he's a ~ journalist])
freelancer n. e-r sem er sjálfstætt starfandi
newswire n. fréttaveita, fréttastöð
neurochemical l. taugaefnafræðilegur
vector n. vigur, vektor
cannabis n. kannabis (jurt sem er vímugjafi)
revenant n. afturganga, uppvakningur; e-r sem snýr aftur
bullshit n. kjaftæði, þvæla; nautaskítur; s. halda fram kjaftæði eða þvælu; blekkja; ljúga ([he was ~ting all along])
shades n. ft. skyggð gleraugu, sólgleraugu
econometric l. hagmælinga-, hagtölfræði-
econometrics n. ft. hagmælingar; hagtölfræði
cromulent l. ásættanlegur (grínorð úr teiknimyndaþáttunum [The Simpsons])
cretin n. kretíni, kretíndvergur, kyrkivaxinn maður (vanþroska maður með óstarfhæfan skjaldkirtil); bjáni, asni, fífl, hálfviti, fáviti
cretinism n. kyrkivöxtur, kretínismi (meðfæddur galli sem heftir starfsemi skjaldkirtils)
cretinous l. kyrkivaxtar-, kretína-, kretíndverga; fávitalegur, bjánalegur
doppelganger n. tvífari
citizen n. borgari; ríkisborgari
citizenship n. ríkisborgararéttur; ríkisfang
donate s. gefa
majordomo n. ráðsmaður, bryti, yfirmaður; bústjóri
operating system n. stýrikerfi
user interface n. notendaviðmót, notendaskil
pull request n. togbeiðni, dráttarbeiðni
customize s. sérsníða, sérstilla
customise s. sjá %[customize]%
customization n. sérsnið, sérstilling
customisation n. sjá %[customization]%
trampoline n. trampólín
stuntman n. áhættuleikari
compiler n. e-r sem dregur saman (úr ritum); þýðandi (hugbúnaður)
bling n. glingur, skartgripir (óforml.)
telepath n. e-r sem er fjarskyggn
telepathic l. fjarskyggn, fjarskynjandi
box-office n. miðasala
biodiversity n. líffræðileg fjölbreytni, fjölbreytni lífríkis, líffjölbreytni
bioengineering n. líftækni, lífverkfræði
bioengineer n. líftæknifræðingur
confidentiality n. trúnaður
lyrebird n. lýrufugl (e.k. spörfugl)
porn n. klám (óforml. stytt. á %[pornography]%)
porno n. klám (óforml. stytt. á %[pornography]%)
pornographic l. klæminn, klám-; [~ literature] klámrit
natural language processing n. máltækni, málvinnsla, málgreining
language technology n. máltækni
guerrilla n. skæruliði
guerrilla warfare n. skæruhernaður
neoclassical l. nýklassískur; [~ architecture] nýklassísk byggingarlist
neoclassicism n. nýklassík, nýklassísk stefna
basic l. grundvallar-, undirstöðu- ([~ principles]); basískur (efnafr.); n. ft. [the ~s] grundvallaratriðin
basically ao. í grundvallaratriðum; í grófum dráttum
hyponym n. undirheiti ([crow is a ~ of bird])
hypernym n. yfirheiti ([bird is a ~ of crow])
antonym n. andheiti ([dead is the ~ of alive])
software n. hugbúnaður
software engineer n. hugbúnaðarverkfræðingur
software development n. hugbúnaðarþróun
software developer n. hugbúnaðarsmiður
update s. uppfæra; n. uppfærsla; [software ~] hugbúnaðaruppfærsla
updated l. uppfærður
upgrade s. uppfæra; n. uppfærsla
upgraded l. uppfærður
insurgency n. uppreisn
dynastic l. ættar-, konungsættar-, aðalsættar-
hypertension n. háþrýstingur; óvenjulega hár blóðþrýstingur
hyperventilate s. anda of hratt, ofanda
hyperventilation n. oföndun
hyperactive l. ofvirkur
hyperactivity n. ofvirkni
upholstery n. bólstrun
hagiography n. helgisaga, dýrlingasaga; helgisagnaritun
hagiographer n. helgisagnaritari, dýrlingasöguritari
hagiographic l. helgisagna-, dýrlingasögu-
hagiographical l. helgisagna-, dýrlingasögu-
volcanology n. eldfjallafræði
volcanological l. eldfjallafræðilegur, eldfjallafræði-
volcanologist n. eldfjallafræðingur
electron n. rafeind
electronic l. rafrænn, raftæknilegur, raftækni-; rafeinda-
electronics n. ft. raftækni, rafeindatækni; rafeindabúnaður
electronic microscope n. rafeindasmásjá
electronic warfare n. raftæknihernaður, rafrænn hernaður
proton n. róteind
meson n. miðeind
neutrino n. fiseind
photon n. ljóseind
elementary particle n. öreind
neonate n. nýburi
boulevard n. breiðstræti
reconstruction n. endurbygging, enduruppbygging
vocational l. starfs-, fag-, iðn- ([~ training]); köllunar-
entrepreneur n. athafnamaður, frumkvöðull
entrepreneurial l. athafnamennsku-, frumkvöðla-, framtaks-
entrepreneurship n. athafnamennska, frumkvæði, framtakssemi, brautryðjandastarf
screensaver n. skjávari
paradigmatic l. beygingardæmis-; fyrirmyndar-, fullkomið dæmi um e-ð
dysfunction n. bilun, truflun; vanhæfni
dysfunctional l. bilaður, virkar ekki sem skyldi
dyslexia n. lesblinda, lestrarörðugleiki
dyslexic l. lesblindur
dystrophy n. vanþroski, veiklun
sonic l. hljóð-, hljóðbylgju-; hljóðhraða-
hypersonic l. sem ferðast á fimmföldum hljóðhraða eða hraðar
hypersensitivity n. ofurnæmni, ofurviðkvæmni
hypersensitive l. ofurnæmur, ofurviðkvæmur
hallowed l. heilagur, vígður
fundamentalism n. bókstafstrú ([Christian ~ is a force in US politics])
fundamentalist n. bókstafstrúarmaður
awareness n. vitund; meðvitund
worried l. áhyggjufullur, kvíðafullur
physically ao. líkamlega
meaningful l. merkingarbær; þýðingarmikill, innihaldsríkur; verulegur
homeland n. heimaland
hometown n. heimabær
motivation n. hvati, hvatning, hvöt
motivational l. hvata-, hvatningar-; [~ speaker] hvatningarræðumaður
disturbed l. truflaður, ónáðaður; raskaður
immunology n. ónæmisfræði
aluminium n. ál
aluminum n. ál (BNA)
hardwood n. harðviður; gegnheill viður; l. harðviðar-
vanilla n. vanilla; l. vanillu-
orgasm n. fullnæging
bacterial l. gerla-, bakteríu-, örveru-
hallucinatory l. ofskynjunar-
hallucinogen n. ofskynjunarlyf, ofskynjunarefni
hallucinogenic l. ofskynjunarvaldandi; n. ofskynjunarvaldur
accessibility n. aðgengi, aðgengileiki
digital l. stafrænn
eugenic l. kynbóta-, mannkynbóta-
eugenics n. ft. arfbætur, kynbótastefna, mannkynbætur
eugenicist n. kynbótastefnumaður
sexy l. kynþokkafullur, kynæsandi
overview n. yfirlit, yfirsýn
preview n. forskoðun, forsýn; s. forskoða, forsýna
collagen n. kollagen
secretariat n. stjórnardeild, stjórnarskrifstofa, stjórnsýsla
columnist n. dálkahöfundur, pistlahöfundur
toolbox n. verkfærakista
fructose n. ávaxtasykur, frúktósi
conviction n. sannfæring, vissa; sakfelling, sakaráfelling
harassment n. áreitni
residential l. íbúða-; [~ area, district] íbúðahverfi; sjá %[residence]%
fundraising n. fjáröflun
fennel n. fennika (jurt)
Madagascar n. Madagaskar
publishing n. útgáfustarfsemi ([they're the biggest name in ~])
CV n. ferilskrá (stytt. á latneska [curriculum vitae])
press conference n. blaðamannafundur, fréttamannafundur
AIDS n. alnæmi, eyðni (stytt. á [acquired immunodeficiency syndrome])
limousine n. limúsína, limmósína, eðalvagn, glæsivagn
enquiry n. spurning; fyrirspurn; rannsókn
lightweight l. léttur; léttvægur, veigalítill; n. keppandi í léttvigt í íþróttum (t.d. hnefaleikum, [~ champion])
logistic l. sem lýtur að skipulagi (á t.d. flutningi á vistum og búnaði)
logistical l. sem lýtur að skipulagi (á t.d. flutningi á vistum og búnaði)
logistics n. ft. (hernaðar)fræði sem fást við skipulag og flutning á búnaði, vistum, mannafli, o.þ.h.
long-term l. langtíma-; [in the long term] til langs tíma
hinterland n. upplönd, afdalasvæði; sveitir í kringum þéttbýli
con artist n. svikahrappur, svindlari, blekkingamaður, blekkingameistari
optimize s. besta, hagræða, fínstilla, gera eitthvað betra eða skilvirkara
optimized l. bestaður, hagræddur, fínstilltur, gerður skilvirkari
optimization n. bestun, hagræðing, fínstilling, betrumbót; auka skilvirkni e-s
optimum l. bestur, hagstæðastur; n. kjörstaða
optimal l. eins gott og getur orðið
seeress n. spákona, völva, seiðkona
oral sex n. munnmök
Afghanistan n. Afganistan
Afghan l. afganskur, frá Afganistan; n. Afgani
afghani n. afgani (afganskur gjaldmiðill)
Albania n. Albanía
Albanian l. albanskur, frá Albaníu; n. Albani, Albaníumaður; albanska
Algeria n. Alsír
Algerian l. alsírskur, frá Alsír; n. Alsíringur, Alsírbúi
American Samoa n. Bandaríska Samóa
Andorra n. Andorra
Angola n. Angóla
Angolan l. angólskur; n. Angólamaður, Angólabúi
Antarctica n. Suðurskautslandið (heimsálfa)
Argentina n. Argentína
Argentinian l. argentínskur, frá Argentínu; n. Argentínumaður
Armenia n. Armenía
Armenian l. armenskur, frá Armeníu; n. Armeni; armenska
Aruba n. Arúba (eyja í Karíbahafi)
Australia n. Ástralía
Australian l. ástralskur, frá Ástralíu; n. Ástrali, Ástralíumaður
Azerbaijan n. Aserbaídsjan
Bahamas n. Bahamaeyjar
Bahrain n. Barein
Bangladesh n. Bangladess
Barbados n. Barbados
Belarus n. Hvíta-Rússland, Belarús
Belarussian l. hvítrússneskur; n. Hvítrússi; hvítrússneska (tungumál)
Belorussian l. sjá %[Belarussian]%
Belize n. Belís
Benin n. Benín
Bermuda n. Bermúdaeyjar
Bhutan n. Bútan
Bolivia n. Bólivía
Bosnia n. Bosnía
Herzegovina n. Hersegóvína
Botswana n. Botsvana
Brunei n. Brúnei
Bulgaria n. Búlgaría
Bulgarian l. búlgarskur, frá Búlgaríu; n. Búlgari, Búlgaríumaður; búlgarska
Burkina Faso n. Búrkína Fasó
Burundi n. Búrúndí
Cambodia n. Kambódía
Cambodian l. kambódískur; n. Kambódíumaður; kambódíska, kmeríska (tungumál)
Cameroon n. Kamerún
Canada n. Kanada
Canadian l. kanadískur, frá Kanada; n. Kanadamaður
Cape Verde n. Grænhöfðaeyjar
Cayman Islands n. Caymaneyjar
Central African Republic n. Mið-Afríkulýðveldið
Chad n. Tsjad
Chile n. Chile, Síle
Chilean l. chileskur, síleskur; n. Chile-maður eða Sílemaður
Christmas Island n. Jólaey
Colombia n. Kólumbía
Colombian l. kólumbískur; n. Kólumbíumaður, Kólumbíubúi
Comoros n. Kómoreyjar
Congo n. Kongó
Costa Rica n. Kosta Ríka
Costa Rican l. kostarískur; Kosta Ríka-maður
Croatia n. Króatía
Croatian l. króatískur; n. Króati; króatíska
Cuba n. Kúba
Cuban l. kúbverskur; n. Kúbverji, Kúbumaður
Cyprus n. Kýpur
Cypriot l. kýpverskur; n. Kýpverji
Czech Republic n. Tékkland
Czechia n. Tékkland
Czech l. tékkneskur; n. Tékki; tékkneska (tungumál)
Djibouti n. Djíbútí
Dominica n. Dóminíka
Dominican Republic n. Dóminíska lýðveldið
Ecuador n. Ekvador
Egypt n. Egyptaland
Equatorial Guinea n. Miðbaugs-Gínea
Eritrea n. Erítrea
Estonia n. Eistland
Estonian l. eistneskur, frá Eistlandi; n. Eisti, Eistlendingur; eistneska (tungumál)
Eswatini n. Svasíland
Ethiopia n. Eþíópía
Falkland Islands n. Falklandseyjar
Falklands n. Falklandseyjar
Faroe Islands n. Færeyjar
Faroese l. færeyskur, úr Færeyjum; n. Færeyingur; færeyska (tungumál)
Fiji n. Fídjíeyjar
Finland n. Finnland
Finn n. Finni
France n. Frakkland
French Guiana n. Franska Gvæjana
French Polynesia n. Franska Pólýnesía
Gabon n. Gabon
Gabonese l. gabonskur; n. Gaboni
Gambia n. Gambía
Gambian l. gambískur; n. Gambi, Gambíumaður
Georgia n. Georgía
Georgian l. georgískur (frá landinu Georgíu); georgískur (arkítektúr í Bretlandi á 18. öld og fyrri hluta 19. aldar, kennt við konunga þess tíma); n. Georgíumaður; georgíska
Germany n. Þýskaland
Ghana n. Gana
Gibraltar n. Gíbraltar
Greenland n. Grænland
Guadeloupe n. Gvadelúpeyjar
Guam n. Gvam
Guatemala n. Gvatemala
Guinea n. Gínea
Guinea-Bissau n. Gínea-Bissaú
Guyana n. Gvæjana
Haiti n. Haítí
Honduras n. Hondúras
Indonesia n. Indónesía
Indonesian l. indónesískur; n. Indónesi
Iran n. Íran
Iraq n. Írak
Iraqi l. írakskur, frá Írak; n. Íraki
Isle of Man n. Mön (eyja milli Bretlands og Írlands)
Israel n. Ísrael
Israeli l. ísraelskur; n. Ísraeli, Ísraelsmaður
Italy n. Ítalía
Jamaica n. Jamaíka
Jamaican l. jamaískur; n. Jamaíki
Jersey n. Jersey
Jordan n. Jórdanía
Jordanian l. jórdanskur; n. Jórdani
Kazakhstan n. Kasakstan
Kazakh l. kasakskur; n. Kasaki
Kenya n. Kenía
Kenyan l. kenískur; n. Keníumaður
Kiribati n. Kíribatí
Kuwait n. Kúveit
Kyrgyzstan n. Kirgistan
Laos n. Laos
Latvia n. Lettland
Latvian l. lettneskur; n. Letti; lettneska
Lebanon n. Líbanon
Lebanese l. líbanskur; n. Líbani
Lesotho n. Lesótó
Liberia n. Líbería
Liberian l. líberískur; n. Líberíumaður
Libya n. Líbía
Libyan l. líbískur; n. Líbíumaður
Liechtenstein n. Liechtenstein
Lithuania n. Litáen
Lithuanian l. litáískur; n. Litái; litáíska
Luxembourg n. Lúxemborg
Macedonia n. Makedónía
Macedonian l. makedónískur; n. Makedóni; makedóníska
Malawi n. Malaví
Malaysia n. Malasía
Malaysian l. malasískur; n. Malasi
Malay l. malasískur; n. Malasi; malasíska
Maldives n. Maldíveyjar
Mali n. Malí
Malta n. Malta
Maltese l. maltneskur, maltverskur; n. Maltverji, Möltumaður; maltneska
Marshall Islands n. Marshalleyjar
Martinique n. Martiník
Mauritania n. Máritanía
Mauritanian l. máritanskur; n. Máritani
Mauritius n. Máritíus
Mauritian l. máritanskur; n. Máritani
Mexico n. Mexíkó
Mexican l. mexíkóskur, mexíkanskur; n. Mexíkói, Mexíkani
Micronesia n. Míkrónesía
Micronesian l. míkrónesískur; n. Míkrónesíumaður, Míkrónesi
Moldova n. Moldóva
Moldovan l. moldóvskur; n. Moldóvi
Monaco n. Mónakó
Mongolia n. Mongólía
Montenegro n. Svartfjallaland
Montenegrin n. Svartfellingur; svartfellska; l. svartfellskur
Morocco n. Marokkó
Moroccan l. marokkóskur; n. Marokkói, Marokkómaður
Mozambique n. Mósambík
Mozambican l. mósambískur; n. Mósambíki
Myanmar n. Mjanmar
Myanmarese l. mjanmarskur; n. Mjanmari
Burma n. Búrma
Burmese l. búrmanskur
Namibia n. Namibía
Namibian l. namibískur; n. Namibíumaður
Nauru n. Nárú
Nepal n. Nepal
Nepalese l. nepalskur; n. Nepali
Nepali l. nepalskur; n. nepalska
Netherlands n. ft. Niðurlönd(in) ([the ~])
Netherlander n. Niðurlendingur, Hollendingur
New Caledonia n. Nýja-Kaledónía (sjá %[Caledonia]%)
New Zealand n. Nýja-Sjáland
New Zealander n. Nýsjálendingur
Nicaragua n. Níkaragva
Nicaraguan l. níkaragskur; n. Níkaragvamaður
Niger n. Níger
Nigeria n. Nígería
Nigerian l. nígerískur, frá Nígeríu; n. Nígeríumaður, Nígeríubúi
North Korea n. Norður-Kórea
North Korean l. norðurkóreskur; n. Norður-Kóreumaður
North Macedonia n. Norður-Makedónía
Oman n. Óman
Pakistan n. Pakistan
Pakistani l. pakistanskur; n. Pakistani
Palau n. Palá
Palestine n. Palestína
Palestinian l. palestínskur, frá Palestínu; n. Palestínumaður
Panama n. Panama
Papua New Guinea n. Papúa Nýja-Gínea
Paraguay n. Paragvæ
Paraguayan l. paragvæskur; n. Paragvæi
Peru n. Perú
Philippines n. ft. Filippseyjar ([the ~])
Philippine l. filippseyskur, frá Filippseyjum; n. Filippseyingur
Filipino n. Filippseyingur; l. filippseyskur, frá Filippseyjum
Filipina n. Filippseyjakona
Portugal n. Portúgal
Puerto Rico n. Púertó Ríkó
Qatar n. Katar
Romania n. Rúmenía
Romanian l. rúmenskur, frá Rúmeníu; n. Rúmeni; rúmenska
Russia n. Rússland
Rwanda n. Rúanda
Samoa n. Samóa
San Marino n. San Marínó
Saudi Arabia n. Sádi-Arabía
Senegal n. Senegal
Serbia n. Serbía
Serb n. Serbi
Serbian l. serbneskur; n. serbneska; Serbi
Seychelles n. Seychelles-eyjar
Sierra Leone n. Síerra Leóne
Singapore n. Singapúr
Slovakia n. Slóvakía
Slovak n. Slóvaki
Slovakian l. slóvakískur, slóvaskur; slóvakíska
Slovenia n. Slóvenía
Slovene n. Slóveni
Slovenian l. slóvenskur; n. Slóveni
Solomon Islands n. Salómonseyjar
Somalia n. Sómalía
Somali l. sómalískur; n. Sómali
Somalian l. sómalískur; n. Sómali
South Africa n. Suður-Afríka
South Korea n. Suður-Kórea
Sri Lanka n. Srí Lanka
Sudan n. Súdan
Sudanese l. súdanskur
South Sudan n. Suður-Súdan
South Sudanese l. suðursúdanskur; n. Suður-Súdani
Suriname n. Súrínam
Svalbard n. Svalbarði
Swaziland n. Svasíland
Switzerland n. Sviss
Syria n. Sýrland
Syrian l. sýrlenskur; n. Sýrlendingur
Taiwan n. Taívan
Tajikistan n. Tadsjikistan
Tanzania n. Tansanía
Tanzanian l. tansanískur; n. Tansani, Tansaníubúi
Thailand n. Taíland
Thai l. taílenskur; n. Taílendingur
Timor-Leste n. Austur-Tímor
Togo n. Tógó
Tokelau n. Tókelá
Tonga n. Tonga
Tunisia n. Túnis
Turkmenistan n. Túrkmenistan
Tuvalu n. Túvalú
Uganda n. Úganda
Ukraine n. Úkraína
Ukrainian l. úkraínskur; n. Úkraínumaður; úkraínska
United Arab Emirates n. Sameinuðu arabísku furstadæmin
United Kingdom n. Bretland (Sameinaða konungdæmið)
United States of America n. Bandaríki Norður-Ameríku, Bandaríkin
United States n. sjá %[United States of America]%
Uruguay n. Úrúgvæ
Uruguayan l. úrúgvæskur; n. Úrúgvæi
Uzbekistan n. Úsbekistan
Uzbek l. úsbekskur; n. Úsbeki; úsbekska (tungumál)
Vanuatu n. Vanúatú
Vatican n. Vatíkanið í Róm
Venezuela n. Venesúela
Venezuelan l. venesúelskur; n. Venesúelabúi, Venesúelabúi
Vietnam n. Víetnam
Vietnamese l. víetnamskur; n. Víetnami; víetnamska
Western Sahara n. Vestur-Sahara
Yemen n. Jemen
Yemeni l. jemenskur; n. Jemeni
Zambia n. Sambía
Zambian l. sambískur, frá Sambíu; Sambíumaður
Zimbabwe n. Simbabve
Korea n. Kórea
Korean l. kóreskur, frá Kóreu; n. Kóreumaður; kóreska
tsar n. Rússlandskeisari
tsarina n. Rússlandskeisaradrottning
unsubscribe s. segja upp áskrift ([~ from the newsletter] segja upp áskrift að fréttabréfi)
camouflage n. felulitur, felubúningur, dulbúningur, dulklæði; s. felulita, felubúa, dulbúa, dulklæða
endangered l. í hættu, í voða; [~ species] dýrategund í útrýmingarhættu
occupational l. starfs-, atvinnu-; [~ hazard] atvinnuáhætta, áhætta sem fylgir e-i starfsemi
endogenous l. kominn innan frá (lífveru)
endogamous l. innvensla-
endogamy n. innvensl (hjúskapur innan sama ættflokks)
multicultural l. fjölmenningarlegur, fjölmenningar-; [~ society] fjölmenningarsamfélag
multiculturally ao. fjölmenninegarlega
multiculturalism n. fjölmenning, fjölmenningarstefna
multifaceted l. marghliða, margþættur, fjölbreyttur
concept n. hugtak, almenn hugmynd
conceptual l. hugtækur, hugtaka-, hugtaks-
conceptualize s. gera sér hugmynd um e-ð; gera e-ð að hugtaki
polymer n. fjölliða (gerviefnategund)
conditioning n. skilyrðing
air conditioning n. loftræsting
air conditioner n. loftræstitæki, loftræstingarbúnaður
checklist n. gátlisti, minnislisti, verkefnalisti
chassis n. botngrind, undirgrind, vagngrind
hierophantic l. er varðar forngrískan prest eða túlkun heilagra leyndardóma
marketing n. markaðssetning, markaðsmál; markaðsdeild
electrolyte n. raflausn, rafvaki; rafvökvi
electrolysis n. rafgreining, rafsundrun
redhead n. rauðhærð manneskja
redheaded l. rauðhærður
pub n. knæpa, krá, ölstofa, bar, pöbb; stytt. á %[public house]%
public house n. knæpa, krá, ölstofa, bar, pöbb
LED n. stytt. á [light emitting diode]; ljósdíóða, ljóstvistur, ljóstvískaut
buddy n. félagi, lagsmaður, vinur
querulant n. þrætugjarn maður, kverúlant, nöldurseggur
carburetor n. blöndungur (í sprengihreyfli eða bílvél)
carburettor n. blöndungur (í sprengihreyfli eða bílvél)
dominatrix n. valdagyðja, kona sem öllu ræður (í sadómasókísku sambandi)
pikeman n. hermaður vopnaður löngu spjóti
glucose n. glúkósi, þrúgusykur
dextrose n. dextrósi, þrúgusykur
lactose n. mjólkursykur, laktósi
lactose intolerance n. mjólkuróþol, laktósaóþol
amino acid n. amínósýra, hvítusýra
zip n. þytur; rennilás; s. þjóta, skjótast; hvína; opna eða loka rennilási; þjappa stafrænt skjal
zoom s. þjóta; breyta vídd linsu (í ljósmyndun); þysja ([~ in or out] þysja inn eða út)
ziggurat n. musteristurn, musterispíramídi, stallapíramídi
Zion n. Síon (hæð í borginni Jerúsalem í Palestínu)
Zionism n. síonismi (sú stefna að stofna sjálfstætt ríki gyðinga í Palestínu)
Zionist n. síonisti (sá sem aðhyllist síonisma, sjá %[Zionism]%); l. síonista-
zeta n. sjötti stafurinn í gríska stafrófinu (ζ)
zeppelin n. loftfar, loftskip
Zeus n. Seifur, æðsti guðinn í forngrískri goðafræði
zero gravity n. þyngdarleysi (t.d. í geimskipi eða geimstöð)
amplifier n. magnari
amp n. magnari (stytt. á %[amplifier]%)
erotica n. kynæsandi bækur, list eða myndefni
gram n. gramm
patriarchy n. feðraveldi, ættfeðrastjórn
matriarchy n. mæðraveldi
matriarch n. ættmóðir
matriarchal l. ættmæðra-
zucchini n. kúrbítur
courgette n. kúrbítur
Holland n. Holland
tech n. stytt. á %[technology]%
tech giant n. tæknirisi
catharsis n. kaþarsis, búkhreinsun; hreinsun, geðhreinsun, hreinsun sem fylgir geðhrifum harmleiks
aitch n. stafurinn H (h)
haitch n. stafurinn H (h); írskt, ástralskt, skoskt afbrigði af %[aitch]%
tipping point n. vendipunktur
metric system n. metrakerfið
zed n. bókstafurinn zeta (Z)
seneschal n. ráðsmaður sem sér um eignir aðalsmanns (á miðöldum)
awesome l. ægiþrunginn, ógnarlegur; æðislegur, magnaður, undursamlegur; uh. frábært! magnað!
consortium n. samtök, hópur (fjárfesta); auðhringur
memorabilia n. ft. minjagripir, minnisgripir, minningagripir, hlutir sem minna eiganda á fyrri upplifanir
lithium n. litíum, litín, liþín (frumefni)
helium n. helíum (frumefni)
fluorine n. flúor (frumefni)
sodium n. natríum (frumefni)
silicon n. kísill, sílikon (frumefni)
sulfur n. brennisteinn (frumefni); sjá einnig %[sulphur]%
potassium n. kalíum (frumefni)
chromium n. króm (frumefni)
bromine n. bróm (frumefni)
cadmium n. kadmín, kadmíum (frumefni)
barium n. barín, baríum (frumefni)
tungsten n. volfram, wolfram (frumefni)
thallium n. þallín, þallíum (frumefni)
bismuth n. bismút (frumefni)
polonium n. pólon (frumefni)
thorium n. þórín (frumefni)
uranium n. úran (frumefni)
osmium n. osmín, osmíum (frumefni)
plutonium n. plúton, plútóníum (frumefni)
europium n. evrópín, evrópíum (frumefni)
californium n. kalifornín, kaliforníum (frumefni)
manganese n. mangan (frumefni)
vanadium n. vanadín, vanadíum (frumefni)
strontium n. strontín, strontíum (frumefni)
cesium n. sesín, sesíum (frumefni)
Buddhism n. búddismi (austurlensk trúarbrögð)
Buddhist n. búddisti (sjá %[Buddhism]%); l. búddista-
Copt n. sjá %[Coptic]%
Coptic n. Kopti; koptíska (tungumál Kopta í Egyptalandi); l. koptískur
burgeon s. blómstra, spíra; dafna, vaxa; [a ~ing community] ört vaxandi samfélag
shyly l. feimnislega, gætilega, fælnislega
inswathe s. sveipa, hjúpa; sbr. %[enswathe]%
encave s. innibyrgja; sjá %[incave]%
timbal n. tromma; sjá einnig %[tymbal]%
lockjaw n. stífkrampi
tetanus n. stífkrampi
impractical l. óhagkvæmur, óhentugur, óraunhæfur
innovative l. frumlegur, uppfinningasamur, nýsköpunar-, nýbreytni-
immunodeficiency n. ónæmisbæklun, ónæmisbrestur
immunodeficient l. ónæmisbæklaður, ónæmisbrostinn
immunocompromisation n. ónæmisbæling, skerðing ónæmiskerfis
immunocompromised l. ónæmisbældur, með skert ónæmiskerfi
calloused l. hertur (um hörundið); orðinn kaldlyndur; sigggróinn; [~ hands] hendur með sigg
proudly l. af/með stolti, stærilæti, hroka
climate change n. loftslagsbreytingar, veðurfarsbreytingar
honky n. niðrandi orð um hvítt fólk
honkey n. sjá %[honky]%
honkie n. sjá %[honky]%
Chink n. niðrandi orð um e-n af kínverskum uppruna
relocate s. flytja, endurstaðsetja
relocation n. flutningur, endurstaðsetning
isomorphism n. einsmótun
isomorphic l. einsmótað
isometric l. jafnlengdar-
metro n. neðanjarðarlestarkerfi; stytt. á %[metropolis]% eða %[metropolitan]%
format n. snið, form; s. sníða; forsníða ([he ~ted the hard drive])
worldwide ao. á heimsvísu, um allan heim
cursor n. bendill, bendir
thriller n. reyfari, spennusaga, spennumynd
fridge n. kæliskápur, ísskápur
freezer n. frystir, frystikista, frystiklefi
Yugoslavia n. Júgóslavía
Yugoslavian l. júgóslavneskur; n. Júgóslavi
Yugoslavic l. júgóslavneskur (sjá einnig %[Yugoslavian]%)
Yugoslav n. Júgóslavi
Soviet Union n. Sovétríkin
Soviet l. sovéskur; n. Sovétmaður
pricing n. verðlagning
manually ao. handvirkt
callus n. sigg
vacuum cleaner n. ryksuga
bibliographer n. bókfræðingur
bibliographic l. bókfræðilegur, bókfræði-
bibliographical l. bókfræðilegur, bókfræði-
motherboard n. móðurborð (í vélbúnaði)
pasta n. pasta (deig gert úr hveiti)
spaghetti n. spagettí, hveitilengjur (tegund af %[pasta]%)
cannelloni n. e.k. pasta
acrylic l. akrýl-
allergy n. ofnæmi
allergen n. ofnæmisvaldur
allergenic l. ofnæmisvaldandi
allergenicity n. ofnæmisvirkni
organizer n. skipuleggjari, skipuleggjandi
aerospace n. flugiðnaður, flugtækni; flugverkfræði ([~ engineering])
aerospace engineer n. flugvélaverkfræðingur, flugtæknifræðingur
aeronautical l. flugvéla-, flugfars-
aeronautical engineer n. flugvélaverkfræðingur
fuck s. (óforml.) ríða, eiga kynmök; n. dráttur, kynmök, samfarir; uh. helvítis! andskotinn! djöfullinn!
fucking l. andskotans, helvítis, djöfulsins (áhersluorð, sjá %[fuck]%)
shit n. kúkur, saur, drulla; s. kúka, skíta; uh. fjandinn! fjandans!
tergum n. bakskjöldur
PIN n. persónunúmer, persónulegt kenninúmer (stytt. á [personal identification number])
HIV n. eyðniveira, alnæmisveira (stytt. á [human immunodeficiency virus])
surrealism n. súrrealismi, fjarstæðustefna (stefna í listum og bókmenntum)
surreal n. súrrealískur, fjarstæðukenndur, sem ber svip af súrrealisma (sá %[surrealism]%)
sleaze n. viðbjóður, spilling, svindl, subbuskapur, ógeðfeldni
flab n. spik, fita
yuppie n. (óforml.) uppi, ung fagmanneskja í þéttbýli (stytt. á [young urban professional])
visa n. vegabréfsáritun, áritun, dvalarleyfi ([my ~ has expired])
viral l. veiru-
technique n. aðferð, tækni; [parenting ~s] uppeldisaðferðir
threesome n. þremenningur, trekantur
vitamin n. vítamín, fjörefni
swinger n. e-r sem stundar makaskipti, makaskiptir
timer n. tímamælir, skeiðklukka
timeline n. tímalína
toxic l. eitraður
toxicity n. eiturvirkni, eiturhrif, eitrun
someone n. einhver
safari n. (dýra)skoðunarferð
rugby n. ruðningur (ensk íþrótt)
blackjack n. spilið tuttugu og einn; kylfa
bunny n. (ung) kanína
capitol n. höfuðborg; musteri
dystopia n. dystópía; skelfilegt, hræðilegt ríki; andstæðan af fyrirmyndarríki (sjá %[utopia]%)
dystopian l. dystópískur (sjá %[dystopia]%)
xerox s. ljósrita (í N-Ameríku, sjá %[photocopy]%); n. ljósritað afrit; [~ machine] ljósritunarvél
photocopy s. ljósrita
photocopier n. ljósritunarvél
behavioural l. atferlis-, hegðunar-
behavioral l. sjá %[behavioural]%
technocracy n. tækniveldi
technocrat n. tækniveldissinni; tækniveldismaður, kerfiskarl
nightlife n. næturlíf
annoying l. pirrandi, ergjandi, truflandi
supervision n. eftirlit, yfirsjón, (yfir)umsjón,
time zone n. tímabelti
hegemon n. forystuveldi, forræðisveldi, forysturíki, oddaveldi
hegemonic l. forystuveldis-, forystu-, forræðis-; sjá %[hegemony]%
bloc n. fylking, þjóðafylking ([the Eastern ~], [the Western ~])
geographic l. landafræðilegur; sjá einnig %[geographical]%
catalyst n. hvati, efnahvati (í efnafræði); orsakavaldur
tesseract n. ferverpill (fjórvíður teningur)
incentivize s. hvetja, skapa hvata (til e-s)
vis-a-vis fs. sjá %[vis-à-vis]%
vis-à-vis fs. gagnvart, andspænis, á móti; augliti til auglitis
newbie n. nýgræðingur, byrjandi, grænjaxl
VIP n. mjög mikilvæg manneskja (stytt. á [very important person])
educated l. menntaður; vel upplýstur; [an ~ guess] vel grundvölluð ágiskun
roulette n. rúlletta; [Russian ~] rússnesk rúlletta
sadism n. kvalalosti, kvalafýsn, sadismi
sadist n. lostakvalari, sadisti
sadistic l. kvalalosta-, sadista-
masochism n. sjálfspíningarhvöt, sjálfspíslarhvöt, masókismi
sadomasochism n. sadómasókismi, löngun til að kvelja bæði sjálfan sig og aðra (sjá %[sadism]% og %[masochism]%)
sadomasochistic n. sadómasókískur, kvalarlosta- (sjá %[sadomasochism]%)
BDSM n. kynlíf sem einkennist af kvalalosta, pyntingu, drottnun og undirgefni (stytt. á [bondage, domination, sado-masochism])
skeptic n. sjá %[sceptic]%
skeptical l. sjá %[sceptical]%
skepticism n. sjá %[scepticism]%
facticity n. sá eiginleiki að vera staðreynd (sjá %[fact]%)
halogen n. hópur frumefna, þ.e. flúor, klór, bróm, joð og astat
astatine n. astat (frumefni)
DNA n. deoxýríbósakjarnsýra, þ.e. erfðaefni, erfðavísir (stytt. á [deoxyribonucleic acid])
PC n. einkatölva (stytt. á [personal computer]); pólitískur rétttrúnaður ([political correctness])
deontology n. skyldufræði, skyldusiðfræði (í heimspeki)
deontological l. skyldufræðilegur, skyldusiðfræðilegur (sjá %[deontology]%)
megafauna n. stór dýr, risadýr (sjá %[fauna]%)
monotonal l. sjá %[monotonous]%
montage n. myndblöndun, myndsamsetning, myndflétta, myndaröð
digitalize s. koma á stafrænt snið (sjá %[digital]%)
hardcore n. harðkjarni; l. harðkjarna-
ministry n. ráðuneyti; boðun trúar, fagnaðarerindis
nearby l. nálægt, í grenndinni, nærliggjandi
payroll n. launaskrá; launagreiðslur
convinced l. sannfærður; [he was ~ that ...]
kakistocracy n. stjórn hinna verstu
prepaid l. fyrirframgreiddur, borgaður fyrirfram
fascinating l. heillandi, töfrandi
benchmark n. viðmið, viðmiðun; afkastaprófun, afkastamæling; s. mæla afköst (út frá viðmiðum)
sensitivity n. næmni, viðkvæmni
transsexual n. kynskiptingur, trans manneskja; l. kynskiptings-, trans-
tranny n. (niðrandi) sjá %[transsexual]%
trivia n. smámunir, lítilræði; fróðleiksmoli; spurningaleikur
toolkit n. verkfærakista, verkfærakassi
workout n. líkamsrækt, líkamsþjálfun, líkamsæfing
fibrillate s. tifa, titra, flökta
fibrillation n. tif, titringur, flökt (í hjartanu)
teleportation n. fjarflutningur
teleport s. fjarflytja
telekinesis n. fjarhreyfing
telekinetic l. fjarhreyfingar-, gæddur fjarhreyfingarkröftum
neurosis n. taugaveiklun, hugsýki
neurotic l. taugaveiklaður, hugsjúkur
router n. beinir (tæki sem beinir gögnum milli staða)
gyrocopter n. smáþyrla
carbon fibre n. koltrefjar, kolefnistrefjar
bungee n. teygja
bungee jumping n. teygjustökk
salvia n. salvía (jurt)
Gaia n. gyðja jarðarinnar í grískri goðafræði
Gaea n. sjá %[Gaia]%
irritant n. e-ð sem ertir eða pirrar; sjá %[irritate]%
organ donor n. líffæragjafi
binge n. hám, ofát; ofdrykkja, fyllirí; s. háma í sig (e-ð [~ on ...]), éta yfir sig, drekka yfir sig
periodic table n. lotukerfið (í efnafræði)
coupon n. miði, afsláttarmiði
corporate l. fyrirtækja-, félags-
facilitator n. sá sem greiðkar fyrir einhverju, gerir eitthvað auðveldara (sjá %[facilitate]%); umræðustjóri
scenario n. aðstæður, atburðarás ([consider the following ~])
airline n. flugfélag
wallpaper n. veggfóður; s. veggfóðra
insider n. innherji, innanbúðarmaður
cultural l. menningarlegur, menningar-
bookstore n. bókabúð
prepared l. undirbúinn
confirmed l. staðfestur; staðfastur ([he is a ~ bachelor])
percent n. prósent, hundraðshluti
inkjet n. bleksprautun; l. bleksprautu- ([an ~ printer])
cholesterol n. kólesteról
freeware n. ókeypis hugbúnaður
spyware n. njósnahugbúnaður
malware n. illkynja hugbúnaður
shareware n. deilihugbúnaður
adware n. hugbúnaður með auglýsingum
acne n. unglingabólur, graftarbólur
architectural l. byggingarlistar-
internationally ao. alþjóðlega
copyrighted l. varið af höfundarétti
patented l. varið af einkaleyfi
subsection n. undirdeild, undirflokkur, undirkafli, undirhluti
Babylon n. Babýlon (höfuðborg Babýloníu til forna); auðug og spillt stórborg
Babylonian l. babýlonskur; n. Babýlonsmaður (sjá %[Babylon]%)
betwixt fs. sjá %[between]%
stereo l. víðóma (með tveimur hljóðrásum); hljómtæki, hljómflutningstæki
steroid n. steri; n. ft. [steroids] sterar, steralyf
xenomorph n. geimvera, utanaðkomandi lífvera
kraken n. sæskrímsli, risakolkrabbi
epistemology n. þekkingarfræði
epistemological l. þekkingarfræðilegur
epistemologically ao. þekkingarfræðilega
leprechaun n. búálfur
jotun n. jötunn
orc n. orki
orca n. háhyrningur
modal logic n. háttarökfræði
shite n. sjá %[shit]%
political philosophy n. stjórnspeki, stjórnmálaheimspeki
abattoir n. sláturhús
cosmology n. heimsfræði, heimsmyndarfræði
cosmological l. heimsfræðilegur
ontology n. verufræði
ontological l. verufræðilegur
metaphilosophy n. heimspeki heimspekinnar, heimspekileg skoðun á aðferðum heimspekinnar
natural philosophy n. náttúruspeki, náttúruvísindi ([the ~ of Isaac Newton])
natural science n. náttúruvísindi
plankton n. svif, svifdýr
alga n. sjá %[algae]%
algae n. ft. þörungar (et. %[alga]%)
theogony n. goðakyn, tilurð goðanna
sociopath n. siðblindingi, siðblind manneskja
sociopathic l. siðblindur
sociopathy n. siðblinda
psychopath n. brjálæðingur, snarbrjálaður (siðblindur) geðsjúklingur
psychopathic l. (snar)brjálaður
psychopathy n. sturlun, brjálæði, siðblinda
kleptomaniac n. stelsjúk manneskja (sjá %[kleptomania]%)
crap n. skítur, kúkur; drasl; rugl, kjaftæði; l. lélegur, ömurlegur; s. skíta, kúka; uh. andskotans!
longsword n. langsverð
spadroon n. létt sverð
claymore n. skoskt sverð; jarðsprengja
gladius n. rómverskt sverð
machete n. sveðja
épée n. sverð sem notað er notað í ólympískum skylmingum
epee n. sjá %[épée]%
siege engine n. umsátursvopn, umsátursvél, umsáturstæki
siege tower n. umsátursturn
trebuchet n. valslöngva, steinvarpa (umsátursvopn á miðöldum)
ballista n. ballista (risastór lásbogi sem skýtur spjótum)
petard n. e.k. sprengja
kobold n. hrekkjóttur álfur eða púki (í þýskri þjóðtrú)
minotaur n. mínótár (úr grískri goðafræði, skrímsli sem er hálfur maður og hálft naut)
banshee n. kvenvofa (í írskri þjóðtrú)
phoenix n. Fönix (ódauðlegur eldfugl í grískri goðafræði)
bogeyman n. vondi karlinn, vætturinn (í barnamáli)
Scientology n. Vísindakirkjan
Scientologist n. Vísindakirkjumeðlimur
Aristotelianism n. heimspeki gríska fræðimannsins Aristótelesar
Aristotelian l. aristótelískur (eftir gríska heimspekingnum Aristótelesi)
succubus n. kvendjöfull
behemoth n. stór og mikil ófreskja (úr Jobsbók í Biblíunni)
gargoyle n. ufsagrýla
Beelzebub n. Belsibúbb (Satan)
reggae n. reggí, reggítónlist; [~ musician] reggítónlistarmaður
activation n. virkjun (sjá %[activate]%)
activate s. virkja, ræsa, kveikja á
holistic l. heildrænn
duo n. par, tvíeyki, tveir menn saman; tvenning; lag sem tveir eiga að syngja
byte n. bæti, bæt, tölvustafur (átta bita gagnaeining í tölvum)
kilobyte n. kílóbæti, 1024 bæti (sjá %[byte]%)
megabyte n. megabæti, 1024 kílóbæti (sjá %[byte]%)
gigabyte n. gígabæti, 1024 megabæti (sjá %[byte]%)
terabyte n. terabæti, 1024 gígabæti (sjá %[byte]%)
petabyte n. petabæti, 1024 terabæti (sjá %[byte]%)
kike n. júði (niðrandi orð um Gyðinga)
shylock n. okurlánari; júði (niðrandi orð um Gyðinga)
climatic l. loftslags- (sjá %[climate]%)
climactic l. hápunkts-, hæsta stigs
anticlimax n. spennufall (sjá %[climax]%)
anticlimactic l. spennufalls- (sjá %[climactic]%)
yoyo n. jójó (leikfang)
auxesis n. miklar ýkjur eða stigmögnun (í ræðulist)
aardwolf n. jarðúlfur (afrískt spendýr)
morning star n. morgunstjarna (plánetan Venus); gaddakylfa
Venus n. plánetan Venus; rómversk ástar- og frjósemisgyðja
blimp n. loftbelgur, loftfar, loftskip
Czechoslovakia n. Tékkóslóvakía
menswear n. herrafatnaður
womenswear n. kvenfatnaður
sportswear n. íþróttafatnaður
hangover n. þynnka, timburmenn
analyst n. greinandi, sérfræðingur, rýnir, e-r sem rýnir í gögn (sjá %[analyze]%)
logistician n. skipulagsfræðingur, birgðafræðingur, flutningafræðingur, sérfræðingur í (hernaðar)skipulagi (sjá %[logistics]%)
hypertext n. stiklutexti, veftexti
DVD n. mynddiskur, DVD-diskur (stytt. á [Digital Video Disc], stafrænn myndbandsdiskur)
beautification n. fegrun
beautician n. snyrtifræðingur, fegrunarfræðingur
ceasefire n. vopnahlé
millipede n. þúsundfætla
cherubic l. engillegur; saklaus, ljúfur
lyricism n. ljóðrænn stíll
pragmatism n. raunsæi; verkhyggja (í heimspeki); sjá %[pragmatic]%
pragmatist n. raunsær maður (sem fylgir ekki kreddum); verkhyggjumaður (í heimspeki); sjá %[pragmatic]%
science fiction n. vísindaskáldskapur
Yiddish n. jiddíska (háþýsk tunga töluð af gyðingum sem eiga rætur að rekja til Mið- og Austur-Evrópu); l. jiddískur
yoga n. jóga (e.k. slökunaræfingar)
yowl n. langt óp eða öskur; s. æpa, öskra
zaibatsu n. japönsk fyrirtækjasamsteypa
zygote n. okfruma
zygotic l. okfrumu-
zipper n. rennilás
reefer n. kannabis (óforml. slangur)
amphetamine n. amfetamín (spítt, örvandi lyf)
methamphetamine n. metamfetamín (örvandi lyf)
meth n. sjá %[methamphetamine]%
psilocybin n. sílósíbin (virka efnið í ofskynjunarsveppum)
restart s. endurræsa, endurhefja (sjá %[start]%)
sales n. ft. sala ([~ have been disappointing]); söludeild; sjá %[sale]%
desktop n. yfirborð skrifborðs; skjáborð (í tölvuviðmóti); borðtölva ([~ computer])
synchronicity n. samstilling; samræming; sjá %[synchronous]%
asynchronous l. ósamstilltur; ósamræmdur; ekki samtímis; sjá %[synchronous]%
discombobulate s. rugla, slá út af laginu, koma í uppnám
discombobulated l. ruglaður, sleginn út af laginu
discombobulation n. ruglingur, ringulreið; sjá %[discombobulate]%
quintillion n. trilljón (10 í 18. veldi)
xenophobia n. útlendingahatur, útlendingaótti, ótti við útlendinga eða utanaðkomandi
xenophobe n. e-r sem hræðist útlendinga eða utanaðkomandi, útlendingahatari
xenophobic l. útlendingahatandi, hræddur við útlendinga eða utanaðkomandi
xylophone n. sílófónn (ásláttarhljóðfæri)
xylophonist n. sílófónleikari, ásláttarhljóðfæraleikari
cryptocurrency n. rafmynt
bacchanalia n. ft. svall, orgía (hjá Rómverjum til forna, kennd við guðinn Bakkus)
orgy n. (kynlífs)svall, svallveisla, orgía
dildo n. gervilimur (kynlífsleikfang)
mage n. seiðkarl, galdrakarl; sjá %[magician]%
octopus n. kolkrabbi
anhedonia n. vansæld, vansæla, gleðileysi, nautnaleysi
anhedonic l. vansæll, gleðilaus, gleðisnauður, nautnalaus
dysphoria n. eirðarleysi, þunglyndi, vanlíðan
dysphoric l. eirðarlaus, þunglyndur, óhamingjusamur
gnoll n. e.k. hundmenni, hundingi
synonymicon n. samheitaorðabók (sjá einnig %[thesaurus]%)
groundhog n. norður-amerískt múrmeldýr
treant n. entur, trjámenni, trjámaður
druid n. drúidi (fornkeltneskur prestur eða seiðkarl)
ghast n. draugur, vofa
Pegasus n. Pegasus, skáldfákur (vængjaður hestur í grískri goðafræði)
homunculus n. smámenni
ineffectiveness n. gagnsleysi, árangursleysi, áhrifaleysi (sjá %[ineffective]%)
sphinx n. sfinx (goðsagnavera með líkama ljóns og mannshöfuð)
telephone book n. símaskrá
phone book n. símaskrá
telephone directory n. símaskrá
teleprocessing n. fjarvinnsla
processing n. vinnsla (sjá %[process]%)
championship n. mót, (meistara)keppni (sjá %[champion]%)
unavailable n. ótiltækur, ófáanlegur, ekki í boði
computational l. reikni-, reiknifræðilegur, reiknilegur ; [~ linguistics] reiknileg málvísindi; [~ power] reikniafl
lich n. lík; e.k. uppvakningur
interpreted l. túlkaður, þýddur, skýrður (sjá %[interpret]%)
bubonic l. nárakýlis- (sjá %[bubo]%); [~ plague] kýlapest (svarti dauði)
unapproachable l. ónálganlegur (sjá einnig %[inapproachable]%); fjarlægur, lokaður
ethernet n. íðnet
impaired l. skertur, minnkaður, rýrður; skemmdur, skaddaður
inbox n. pósthólf, innhólf, skilaboðaskjóða
thumbnail n. þumalnögl; smámynd ([~ image])
pimp n. melludólgur, hórmangari; s. selja (vændi); koma á framfæri (óforml.)
lymph node n. eitill
ecumenical l. sjá %[oecumenical]%
corpus n. búkur, bolur; málheild
habeas corpus n. (úr latínu) réttur handtekins manns til að vera leiddur fyrir dómara án tafar
arquebus n. e.k. gamaldags byssa (sjá einnig %[harquebus]%)
environmental l. umhverfis-; sjá %[environment]%
hydroelectric l. vatnsafls-, vatnsorku-; [hydroelectric power plant] vatnsaflsvirkjun, vatnsorkuver
hydroelectricity n. vatnsaflsorka, vatnsorka, vatnsaflsrafmagn
geothermal l. jarðhita-, jarðvarma-; [geothermal power plant] jarðvarmavirkjun, jarðhitavirkjun
geothermally ao. jarðhitalegur, jarðvarmalegur
boner n. standpína, holdris, reisn
urologist n. þvagfæralæknir, þvagfærasérfræðingur
endocrinologist n. innkirtlalæknir, innkirtlasérfræðingur, innkirtlafræðingur
endocrinology n. innkirtlalækningar, innkirtlafræði
ophthalmologist n. augnlæknir, augnsérfræðingur
ophthalmology n. augnlækningar
political correctness n. pólitískur rétttrúnaður
rediscover n. enduruppgötva (sjá %[discover]%)
xeno- fsk. ókunnugur, utanaðkomandi, erlendur, útlendur (sjá t.d. %[xenophobe]%, %[xenomorph]%)
re- fsk. endur-; sjá t.d. %[revolution]%, %[reload]%, %[rediscover]%
auto- fsk. sjálf-, sjálfs-; sjá t.d. %[automobile]%, %[autobiography]%, %[autonomy]%
pre- fsk. for-, áður-, á undan, fyrir, fyrr; of snemma; sjá t.d. %[prementioned]%, %[predict]%, %[premature]%
post- fsk. á eftir e-u; sjá t.d. %[postmortem]%, %[postmodern]%
counter- fsk. mót-, gegn-; andspænis, gagnstæður; sjá t.d. %[counteract]%, %[counterfeit]%
intra- fsk. innan, innra-, innbyrðis, innvortis; sjá t.d. %[intravenous]%, %[intranet]%
quasi- fsk. hálf-, hálfgerður, hálfpartinn, næstum, hér um bil, eins konar; [a ~religious concept] hálfpartinn trúarlegt hugtak
neuro- fsk. tauga-; sjá t.d. %[neurochemical]%, %[neurodegeneration]%, %[neurologist]%
hyper- fsk. yfir-, of-; sjá t.d. %[hypercritical]%, %[hyperventilation]%
contra- fsk. á móti, gegn; sjá t.d. %[contradict]%, %[contravene]%
preter- fsk. handan, meira en; sjá t.d. %[preternatural]%, %[preterhuman]%
praeter- fsk. handan, meira en; sjá %[preter-]%
para- fsk. hliðstæður, nærliggjandi, samliggjandi, handan; sjá t.d. %[parasite]%, %[paranormal]%
tele- fsk. fjar-; sjá t.d. %[telephone]%, %[telescope]%
bio- fsk. líf-, lífs-; sjá t.d. %[biology]%, %[biography]%
hydro- fsk. vatns-; sjá td. %[hydrogen]%, %[hydroelectric]%
geo- fsk. jarð-, heims-, hnatt-; sjá t.d. %[geology]%, %[geopolitics]%
antisocial l. andfélagslegur ([~ behaviour])
antibiotic l. gegn sýklum, andsýkla-; n. sýklalyf (yfirleitt í ft. [~s])
antibiotics n. ft. sjá %[antibiotic]%
anti-Semitism n. gyðingahatur, fordómar í garð gyðinga
anti-Semite n. gyðingahatari
anti-Semitic l. gyðingahatandi, fjandsamlegur gyðingum
anti-inflammatory l. bólgueyðandi
anti-aircraft l. gegn flugvélum eða loftförum, loftvarna-; [~ system] loftvarnakerfi; [~ gun] loftvarnabyssa
anticlockwise l. rangsælis; ao. rangsælis
counterclockwise l. rangsælis; ao. rangsælis
clockwise l. réttsælis; ao. réttsælis
IRC n. stytt. á [Internet Relay Chat] (spjallkerfi á internetinu)
intravenous l. innan æða, innanæða-, í æð
intravenously ao. í æð
suboptimal l. ekki eins góður og kostur er á (sjá %[optimal]%)
microorganism n. örvera
prementioned l. áðurnefndur, fyrrnefndur
neurologist n. taugalæknir, taugasérfræðingur
neurology n. taugafræði, taugasjúkdómafræði, taugalæknisfræði
neurological l. tauga-, taugafræðilegur; [~ damage] taugaskemmdir
neurologically ao. taugafræðilega
demiurge n. heimssmiður (í kerfi Gnostika); undirgoð, undirguð
superman n. ofurmaður, ofurmenni; yfirmenni (æðri tegund manns)
icon n. táknmynd, tákn, íkon; líkneski; helgimynd, dýrlingamynd
iconic l. táknrænn, táknmynda-; helgimynda-
iconoclastic l. táknmyndabrjótandi, helgimyndabrjótandi
iconoclasm n. helgimyndabrot; trúarskoðun innan kristindóms
iconography n. táknmyndafræði, táknmyndalist; helgimyndafræði
iconographic l. táknmyndafræðilegur, helgimyndafræðilegur
nighthawk n. nátthrafn, náttfari
nightclub n. næturklúbbur, skemmtistaður
nightstand n. náttborð
night watchman n. næturvörður
nil n. núll; ekkert
nitrite n. nítrít (NO2)
bong n. vatnspípa; hasspípa; bjölluhringing
boob n. brjóst (óforml., oft í ft. [~s] (kvenmanns)brjóst); auli
boobie n. sjá %[boob]%
booby trap n. gildra
bookworm n. bókaormur
photographic l. ljósmynda-, ljósmyndunar-; [~ evidence] sönnunargögn í formi ljósmynda
phonographer n. hljóðritari
defenestrate s. kasta út um glugga
defenestration n. kast (út um glugga)
Africa n. Afríka (heimsálfa)
African l. afrískur; n. Afríkubúi, Afríkumaður, Afríkani
America n. Ameríka
Arctic n. Norðurskautslandið (yfirleitt með ákv. greini, [the ~]); l. Norðurskauts-
Arctic Circle n. Norðurheimskautsbaugur
Antarctic Circle n. Suðurheimskautsbaugur
North America n. Norður-Ameríka (heimsálfa)
North American n. norðuramerískur; n. Norður-Ameríkani, Norður-Ameríkumaður
Central America n. Mið-Ameríka
Central American n. miðamerískur; n. Mið-Ameríkani, Mið-Ameríkumaður
South America n. Suður-Ameríka (heimsálfa)
South American n. suðuramerískur; n. Suður-Ameríkani, Suður-Ameríkumaður
Oceania n. Eyjaálfa (heimsálfa sem nær yfir Ástralíu og nærliggjandi eyjar)
telegraphy n. símritun
telegrapher n. símritari, símaþjónn
Asian l. asískur, austurálfu-, frá austurálfu; n. Asíumaður, Asíubúi, austurálfumaður
Oceanian l. Eyjaálfu-, frá Eyjaálfu; n. Eyjaálfumaður
Polynesia n. Pólýnesía (eyjaklasi í Kyrrahafi)
Polynesian l. pólýnesískur
Caribbean l. Karíbahafs-, karíbskur; n. karíbskur maður; [the ~] Karíbahaf
ukulele n. úkulele, smágítar (strengjahljóðfæri)
Lombardy n. Langbarðaland
Kiev n. Kænugarður (borg í Úkraínu)
Kyiv n. Kænugarður (borg í Úkraínu)
Constantinople n. Mikligarður (í dag tyrkneska borgin Istanbúl)
cologne n. ilmvatn, kölnarvatn, rakspíri; [Cologne] Köln (borg í Þýskalandi)
London n. Lundúnir, London (höfuðborg Bretlands)
New World n. Nýi heimurinn (álfurnar Suður- og Norður-Ameríka, og Eyjaálfa)
Old World n. Gamli heimurinn (álfurnar Evrópa, Asía og Afríka)
criminological n. afbrotafræðilegur, glæpafræðilegur
criminologist n. afbrotafræðingur, glæpafræðingur
empathy n. samkennd, samúð, hluttekning, að finna til með einhverjum
empathetic l. samkenndarsamur, samúðarfullur, tilfinningalega skilningsríkur, hluttekningarsamur
empathize s. finna til með, hafa samúð með, skilja tilfinningalega, skilja hvernig e-m líður
pilum n. rómverskt kastspjót
Catalonia n. Katalónía (sjálfstjórnarsvæði á Spáni)
paranormal l. yfirskilvitlegur, yfirnáttúrulegur, dulrænn
Dick n. gælunafn yfir e-n sem heitir [Richard]
ceramicist n. leirkerasmiður; sjá einnig %[ceramist]%
civilizational l. siðmenningar-, siðmenningarlegur, heimsmenningarlegur (sjá %[civilization]%)
spliff n. jóna, kannabisvindlingur (óforml.)
doobie n. jóna, kannabisvindlingur (óforml.)
narcolepsy n. drómasýki
narcoleptic n. drómasjúkur; n. drómasjúkur einstaklingur, drómasjúklingur
autism n. einhverfa, sjálfhverfa (þroskaröskun)
autism spectrum n. einhverfuróf
autistic l. einhverfur, sjálfhverfur
narcissism n. sjálfsást, sjálfsdýrkun, narsissismi
narcissistic l. sjálfselskandi, sjálfsdýrkandi, narsissískur, narsissistískur
narcissist n. narsissisti, e-r sem virkilega elskar eða dýrkar sjálfan sig
personality disorder n. persónuleikaröskun
Athens n. Aþena (borg í Grikklandi)
Athenian l. aþenskur; n. Aþeningur
tutorial l. kennslu-, kennara-; n. kennsluefni, námsefni, leiðbeiningar; kennslustund
meds n. ft. stytt. á %[medicine]% (ft.)
tweet s. tísta; n. tíst
nary l. enginn, ekki nokkur, ekki neinn ([~ a soul in sight])
colotomy n. ristilskurður
WWW n. stytt. á [World Wide Web]; veraldarvefurinn
annotated l. ritskýrður, með athugasemdum; sjá %[annotate]%
scientism n. (öfga)vísindahyggja; sú kenning að aðferðir náttúruvísinda ráði við öll svið mannlegra fræða
scientistic l. (öfga)vísindahyggjulegur; sjá %[scientism]%
USA n. ft. stytt. á %[United States of America]%
US n. ft. Bandaríkin; stytt. á %[United States]%
UK n. Bretland; stytt. á %[United Kingdom]%
USSR n. Sovétríkin; stytt. á [Union of Soviet Socialist Republics], enska heiti Sovétríkjanna
us fn. andlagsfall af %[we]%, okkur; [this concerns all of ~] þetta varðar okkur öll
congressman n. þingmaður (á löggjafarþingi Bandaríkjanna)
Java n. eyja í Indónesíu; kaffidrykkur; forritunarmál
catalog n. sjá %[catalogue]%
criteria n. ft. sjá %[criterion]%
originally ao. upphaflega, upprunalega; frumlega, einkennilega; sjá %[original]%
infrared l. innrauður, infrarauður; [~ light] innrautt ljós
biomass n. lífmassi; lífbrenni
NATO n. stytt. á [North Atlantic Treaty Organization]; Atlantshafsbandalagið
polyphony n. margröddun, fjölröddun, pólýfónía
polyphonic l. margraddaður, fjölraddaður
polyphonous l. margraddaður, fjölraddaður
basketball n. körfubolti, körfuknöttur; körfuknattleikur, körfuboltaleikur
sensor n. skynjari, nemi; [motion ~] hreyfiskynjari
motion sensor n. hreyfiskynjari
browser n. vafri, netvafri, vefskoðari
Atlantic l. Atlantshafs-
role n. hlutverk
role model n. fyrirmynd
configure s. stilla; mynda, laga
config n. stytt. á %[configuration]%
bikini n. bikiní, baðföt
resell s. endurselja
reseller n. endursöluaðili, endursölumaður, endurseljandi
gel n. gel, hlaup (stytt. á %[gelatine]%)
cookie n. smákaka; vefkaka (á veraldarvefnum)
footwear n. skófatnaður, skótau, skóbúnaður
interracial l. milli kynþátta
racism n. kynþáttahatur, kynþáttafordómar, kynþáttahyggja, rasismi
racist n. kynþáttahatari, rasisti; l. kynþáttahatandi, rasískur, kynþáttahyggju-
euro n. evra (evrópskur gjaldmiðill, €)
petite l. fíngerður, smágerður, smávaxinn, lítill, lítilvaxinn
volleyball n. blak (knattleikur)
motel n. vegahótel (BNA, samsett úr %[motor]% og %[hotel]%)
combo n. stytt. á %[combination]%
stolen l. stolinn; sjá %[steal]%
specialized l. sérhæfður; sjá %[specialize]%
multimedia n. margmiðlun, margmiðlunarefni; l. margmiðlunar-
teen n. táningur, unglingur; l. tánings-, á táningsaldri, á unglingsaldri; sjá %[teenage]%
artwork n. listaverk, kúnstverk; myndskreyting(ar)
California n. Kalifornía (ríki í suðvesturhluta Bandaríkjanna)
documented l. skjalfestur; skjalaður; skráður; sjá %[document]%
futhark n. germanskt rúnaletur
asshole n. rassgat; (óforml.) skíthæll, leiðindamanneskja ([he is such an ~])
anus n. endaþarmsop, rassgat
machine gun n. hríðskotabyssa
Maxim gun n. hríðskotabyssa frá 19. öld ([Whatever happens, we have got the ~, and they have not])
Gatling gun n. frumstæð hríðskotabyssa
howitzer n. e.k. fallbyssa
machismo n. karlmennskustælar, ýkt eða yfirgengileg karlmennska; karlremba
aircraft carrier n. flugmóðurskip
cheetah n. blettatígur
snow leopard n. snæhlébarði, snjóhlébarði
mountain lion n. fjallaljón
naval mine n. tundurdufl
ibex n. steingeit
kudu n. kúdú (afrísk antílóputegund)
colonialism n. nýlendustefna
colonialist n. nýlendusinni, nýlenduherra; l. nýlendustefnu-, nýlenduherra-
postcolonial l. eftirnýlendu-, eftirlendu-, síðnýlendu-
postcolonialism n. síðnýlendustefna, eftirlendustefna, eftirlendufræði
galleon n. galíon (stórt úthafsflutningaskip)
battlecruiser n. e.k. orustu- eða beitiskip
Canaan n. Kanaansland
literally ao. bókstaflega, orðrétt
warthog n. vörtusvín
APC n. brynvarinn bíll (stytt. á [armoured personnel carrier])
SUV n. jeppi, jepplingur (stytt. á [sport utility vehicle])
dosage n. (lyfja)skammtur
ornithopter n. blakvængja
man-o'-war n. herskip
quadrireme n. fornt herskip (með fjórum áraröðum)
quinquereme n. fornt herskip (með fimm áraröðum)
telecom n. sjá %[telecommunication]%
nominated l. tilnefndur (sjá %[nominate]%)
bookseller n. bóksali
Siam n. Síam (Taíland)
Siamese l. síamskur (taílenskur); [~ cat] síamsköttur; [~ twins] síamstvíburar
frat n. sjá %[fraternity]%; [~ boy] háskólaklíkustrákur
hacker n. (tölvu)hakkari, tölvurefur, tölvugarpur; tölvuþrjótur
contact lens n. augnlinsa, snertilinsa
yeah ao. já (óforml.); uh. já!
sprinkler n. (vatns)úðari; [~ system] úðakerfi
bedevil s. angra, ergja, plága; rugla, trufla
quasar n. dulstirni, kvasi
kerosene n. steinolía, kerósín; [~ lamp] olíulampi
methanol n. metanól
handjob n. fróun með hönd(um)
bingo n. bingó (spil)
questionnaire n. spurningalisti
nunchucks n. ft. e.k. bardagakylfur frá eyjunni Okinawa
gadget n. græja, tæki
gadgetry n. græjur, tæki
extremist n. öfgamaður, öfgasinni; l. öfga-, öfgafullur
extremism n. öfgastefna, öfgar
limey n. Englendingur, Breti (BNA slangur)
paleontology n. steingervingafræði, fornlíffræði
paleontologist n. steingervingafræðingur
paleontological l. steingervingafræðilegur
cinematography n. kvikmyndataka, kvikmyndatökulist; kvikmyndagerð
clone s. klóna; einrækta; afrita; n. klón, klónn; e-ð sem er einræktað; lífvera með sömu arfgerð og foreldrið; afrit
silverware n. silfuráhöld, silfurbúnaður, (silfur)borðbúnaður, (silfur)hnífapör, borðsilfur
fossilized l. steingerður, steinrunninn
carjacker n. bílþjófur
ketamine n. ketamín (svæfingarlyf)
implementation n. útfærsla, framkvæmd
affordable l. á viðráðanlegu verði; sjá %[afford]%
ASAP ao. eins fljótt og auðið er, eins fljótt og mögulega (stytt. á [as soon as possible])
minesweeper n. tundurduflaslæðari
undefined l. óskilgreindur
chamomile n. kamilla, kryddbaldursbrá (jurt)
cognitive l. vitsmuna-, vitsmunalegur, hugar-, skilvits-, skilvitslegur
cognitive science n. hugfræði
calibrate s. kvarða, fínstilla
calibration n. kvörðun, fínstilling
untraceable l. órekjanlegur
karate n. karate (bardagaíþrótt)
unromantic n. órómantískur
condominium n. íbúðablokk; blokkaríbúð
condo n. stytt. á %[condominium]%
suppository n. stikkpilla; endaþarmsstíll
praetor n. prætor (rómverskur embættismaður)
lictor n. liktor (rómverskur embættismaður)
voltage n. rafspenna
personnel n. starfslið, starfsfólk
mazurka n. masúrki (pólskur dans)
nocturne n. næturljóð, noktúrna (tónverk innblásið af nóttinni)
sonata n. sónata (tónverk)
sarabande n. sarabandi (spánskur dans)
skyjacker n. flugræningi
safecracker s. e-r sem brýst inn í öryggisskápa
paramedic n. sjúkraliði, bráðaliði, sjúkraflutningamaður
exothermic l. útverminn, fráhita-
silverfish n. silfurskotta
chitin n. kítín (efnið í stoðgrind margra skordýra)
chitinous l. kítíns- (sjá %[chitin]%)
statewide l. um allt ríkið; ao. um allt ríkið
discotheque n. diskótek (skemmtistaður)
disco n. diskótónlist; diskótek (stytt. á %[discotheque]%)
gorgonzola n. gorgonsólaostur (e.k. gráðostur)
periodic l. sem kemur aftur með jöfnu millibili
telemetry n. fjarmæling(ar)
telemetric l. fjarmælinga-
spotlight n. kastljós, sviðsljós; brennidepill
informational l. upplýsandi, fræðandi, upplýsinga-; [~ booklet] upplýsingabæklingur
latex n. mjólkursafi; latex (kvoðulausn notuð í gúmmíframleiðslu)
urology n. þvagfæralækningar, þvagfæralæknisfræði
urinalysis n. þvagrannsókn
phthalimide n. þalimíð
dryer n. þurrkofn; þurrkari
electrocution n. að fá raflost
electrocute s. gefa e-u eða e-m raflost eða rafstuð
urbanize s. borgarvæða, þéttbýlisvæða
urbanization n. þéttbýlismyndun, þéttbýlisvæðing, borgarvæðing
suburbanization n. úthverfavæðing
conurbation n. þéttbýlissvæði
voidability n. ógildanleiki
intercultural n. þvermenningarlegur
multidisciplinary n. fjölfaglegur, þverfaglegur
clotting n. storknun
diuretic n. þvagræsilyf
incapacitation n. óstarfhæfni
asthenia n. þróttleysi
sealant n. þéttiefni
evisceration n. fjarlæging innyfla; kviðskurður
trichromatic l. þrílita-, þrílitaður
macroeconomic l. þjóðhagslegur, þjóðhagfræðilegur
macroeconomics n. ft. þjóðhagfræði, heildarhagfræði
macroeconomist n. þjóðhagfræðingur
microeconomic l. rekstrarhagfræðilegur
microeconomics n. ft. rekstrarhagfræði
theremin n. þeremín (e.k. rafmagnshljóðfæri)
felting n. þæfing
piezo n. þrýstirafíhlutur
macroprudential l. þjóðhagsvarúðar-
rotor n. þyrill, snúður
desiccation n. þurrkun
condenser n. þéttir
deckhouse n. þilfarshús
usability n. nothæfni
minimisation n. lágmörkun
capacitor n. þéttir
deactivate s. óvirkja
deactivation n. óvirkjun
urticaria n. ofsakláði
overweight l. of þungur, í yfirþyngd, ofþyngdar-; n. yfirþyngd, ofþyngd
antihistamine n. ofnæmislyf
overdosage n. ofskömmtun
overpayment n. ofgreiðsla
resistivity n. eðlisviðnám
recursive l. endurkvæmur; [~ function] endurkvæmt fall
recursion n. endurkvæmni (sjá %[recursion]%)
recursiveness n. endurkvæmni (sjá %[recursiveness]%)
toxicodynamics n. ft. eiturhrifafræði
chilli n. chilipipar, eldpipar
chili n. chilipipar, eldpipar
reprocess s. endurvinna
biophysics n. lífeðlisfræði
biophysicist n. lífeðlisfræðingur
neurochemistry n. taugaefnafræði
neurotransmitter n. taugaboðefni
dominator n. valdhafi; yfirdrottnari; sjá %[dominate]%
yeast infection n. sveppasýking
clusterfuck n. (óforml.) klasaklúður, stórkostlegt klúður
Calliope n. Kallíópa (grísk listagyðja)
calliope n. gufuknúið orgel
melodica n. melódíka, blásturspíanó (e.k. blástursknúið hljómborð)
mindfulness n. núvitund; gjörhygli, gerhygli
racialism n. kynþáttahyggja
multiracial l. fjölkynþátta-
biracial l. tveggja kynþátta ([a ~ committee])
nonracial l. kynþáttalaus, varðar ekki kynþætti
revalue s. endurmeta
toxigenic l. eiturmyndandi
earphones n. ft. eyrnatól
redesignate s. endurtilgreina
recyclability n. endurvinnanleiki
recyclable l. endurvinnanlegur; n. endurvinnanlegur hlutir
otoscopy n. eyrnaspeglun
undermentioned l. neðangreindur, eftirtalinn
unilateral l. einhliða
unilaterally ao. einhliða
dermatologist n. húðsjúkdómafræðingur, húðsjúkdómalæknir, húðfræðingur
taxidermy n. uppstoppun
taxidermist n. uppstoppari
taxidermic l. uppstoppunar-, uppstoppunarlegur
fastidiousness n. vandlæti, vandfýsni
EU n. stytt. á [European Union]; Evrópusambandið
EV n. stytt. á %[electric vehicle]%; rafbíll, rafknúin bifreið
electric vehicle n. rafbíll, rafknúin bifreið
electric car n. rafbíll
OS n. stytt. á %[operating system]%
fraudster n. svikahrappur
logical fallacy n. rökvilla
handball n. handbolti
premature infant n. fyrirburi, barn sem fæðist fyrir tímann
aerosol n. agnúði, úði
Greek l. grískur; n. Grikki; gríska (tungumálið); [it's all ~ to me!] ég skil ekkert!
mathematically ao. stærðfræðilega
unafraid l. óhræddur, ekki hræddur
censorship n. ritskoðun
worldview n. heimssýn, veraldarsýn
undercurrent n. undiralda; undirstraumur
infinitely ao. óendanlega, út í óendanleika
homegrown l. heimaræktaður, heimaalinn
empiricist n. raunhyggjumaður (sjá %[empiricism]%)
luminosity n. ljósafl; lýsing
unthinkable l. óhugsandi, óhugsanlegur
socially ao. félagslega
Cartesian l. sem tengist heimspeki René Descartes; n. fylgismaður heimspeki Descartes
Cartesianism n. heimspeki(stefna) René Descartes
enlightened l. upplýstur, fróður; búinn að sjá ljósið
unenlightened l. óupplýstur, illa upplýstur, ófróður; ekki búinn að sjá ljósið
enlightening l. upplýsandi
unenlightening l. óupplýsandi
understandable l. skiljanlegur
psychologically ao. sálfræðilega
experimenter n. tilraunamaður
speech synthesis n. talgerving
speech synthesizer n. talgervill
speech recognition n. talgreining
artificial intelligence n. gervigreind, vitlíki
AI n. stytt. á %[artificial intelligence]%
homebrew n. heimabrugg
homebrewer n. heimabruggari
inculcation n. innræting
limited l. takmarkaður; endanlegur
desiccated l. þurrkaður, þurr (sjá %[desiccate]%)
self-confident l. sjálfsöruggur, fullviss um sjálfan sig
self-confidence n. sjálfsöryggi, sjálfstrú, fullvissa um sjálfan sig
zeitgeist n. tíðarandi (úr þýsku)
weltschmerz n. heimsangist, óánægja með ástand heimsins (úr þýsku)
weltanschauung n. heimssýn (úr þýsku)
world-weary l. lífsleiður, lífsþreyttur, heimsþreyttur
world-weariness n. lífsleiði, lífsþreyta
obsession n. þráhyggja
obsessive l. haldinn þráhyggju, með e-ð á heilanum; n. maður haldinn þráhyggju
relativist n. afstæðishyggjumaður; l. afstæðishyggju-
relativistic l. afstæðishyggju-
relativism n. afstæðishyggja
witch hunt n. nornaveiðar
undramatic n. ódramatískur (sjá %[dramatic]%)
phenomenology n. fyrirbærafræði
phenomenologist n. fyrirbærafræðingur
phenomenological l. fyrirbærafræðilegur
well-known l. vel þekktur; vel vitaður; vel kunnugur; almennt þekktur, frægur
anthropomorphism n. manngerving, manngervastefna
anthropomorphic l. manngervingar-
afterlife n. framhaldslíf, líf eftir dauðann
asylum seeker n. hælisleitandi
academia n. háskólasamfélagið, fræðasamfélagið; [he's in academia] hann er háskólamaður
kilocalorie n. eitt þúsund hitaeiningar (sjá %[calorie]%)
docent n. dósent
PhD n. doktorsgráða, doktorspróf
FRS n. meðlimur hins konunglega breska vísindafélags; stytt. á [Fellow of the Royal Society]
neural network n. tauganet
maddening l. ærandi
nightmarish l. martraðarkenndur, martraðar-
malarial l. malaríu-
Kurd n. Kúrdi
Kurdish l. kúrdneskur; kúrdneska (tungumál)
angst n. angist
angst-ridden l. angistarfullur
criminalize s. glæpavæða, banna, gera refsivert
criminalization n. glæpavæðing, bann
decriminalize s. afglæpavæða, afnema refsingar fyrir ([~ drugs, prostitution])
decriminalization n. afglæpavæðing
biometry n. lífmælingar
biometrics n. lífmælingar
biometric l. lífmælingalegur, lífmælinga-
biostatistics n. líftölfræði
biostatistical l. líftölfræðilegur, líftölfræði-
militarize s. hervæða
remilitarize s. endurhervæða
militarization n. hervæðing
remilitarization n. endurhervæðing
fine-tune s. fínstilla
self-hatred n. sjálfshatur
self-deceiving l. sjálfsblekkjandi
self-deception n. sjálfsblekking
self-criticism n. sjálfsgagnrýni
self-critical l. sjálfsgagnrýnandi, gagnrýnn á sjálfan sig
self-government n. sjálfstjórn; sjálfstjórnarvald
minefield n. jarðsprengjusvæði
relaxing l. afslappandi
implausibility n. ósennileiki
afterword n. eftirmáli
theocrat n. klerkastjórnarsinni, guðstjórnarsinni (sjá %[theocracy]%)
theocratic l. klerkastjórnarlegur, klerkastjórnar-
malform s. afmynda, vanskapa
malformed l. afmyndaður, vanskapaður
felicific l. gleðilegur, gleðjandi, sælulegur
all-powerful l. almáttugur, allsráðandi, alvaldur, sem öllu ræður, sem er með vald yfir öllu ([an ~ god])
unanswered l. ósvaraður
individualism n. einstaklingshyggja
individualistic l. einstaklingshyggjulegur, einstaklingshyggju-
individualist n. einstaklingshyggjumaður, einstaklingshyggjusinni
monarchist n. konungssinni, konungsveldissinni, einveldissinni
monarchism n. konungsstefna, konungsveldisstefna; einveldisstefna (sjá %[absolute monarchy]%)
absolute monarch n. einvaldur
absolute monarchy n. einveldi, einveldisríki, ríki þar sem konungur er einvaldur og öllu ræður
ideological l. hugmyndafræðilegur, hugmyndafræði-
ideologically ao. hugmyndafræðilega
unideological l. óhugmyndafræðilegur
unideologically ao. óhugmyndafræðilega
ideology n. hugmyndafræði
ideologue n. hugmyndafræðingur, talsmaður e-r hugmyndafræði
climatology n. veðurfarsfræði
climatologist n. veðurfarsfræðingur
climatological l. veðurfarsfræðilegur, veðurfars-
intelligentsia n. menntastétt, menntamannastétt
sacrosanct l. heilagur, friðhelgur
wholeheartedly ao. heilshugar, af heilum hug, af öllu hjarta
unhelpful l. óhjálpsamur, óhjálplegur; ógagnlegur
constipated l. með harðlífi, hægðatregðu
right-wing l. hægrisinnaður, á hægri væng stjórnmála
right-winger n. hægrimaður (í stjórnmálum)
rightist n. hægrimaður (í stjórnmálum)
left-wing l. vinstrisinnaður, á vinstri væng stjórnmála
left-winger n. vinstrimaður (í stjórnmálum)
leftist n. vinstrimaður (í stjórnmálum)
centrist n. miðjumaður (í stjórnmálum)
centrism n. miðjustefna (í stjórnmálum)
obstipation n. alvarleg hægðatregða, harðlífi
mentality n. hugarfar
swimming pool n. sundlaug
class system n. stéttakerfi
Nordic l. norrænn; [the ~ countries, the ~s] Norðurlöndin
tommy gun n. e.k. hríðskotabyssa (stytt. á [Thompson submachine gun])
mass production n. fjöldaframleiðsla
monolingual l. eintyngdur
monolingualism n. eintyngi
unilingual l. eintyngdur
unilingualism n. eintyngi
multilingual l. fjöltyngdur, á mörgum tungumálum
multilingualism n. fjöltyngi
monoglot n. eintyngd manneskja; l. eintyngdur
monoglottism n. eintyngi
genocide n. þjóðarmorð
genocidal l. þjóðarmorðs-
democratize s. lýðræðisvæða
democratization n. lýðræðisvæðing
pacifist n. friðarsinni
pacifism n. friðarhyggja
pacifistic n. friðarhyggju-, friðarhyggjulegur
sabotage n. skemmdarverk, spellvirki; skemmdarverkastarfsemi; s. skemma, spilla fyrir, eyðileggja
saboteur n. skemmdarvargur, skemmdarverkamaður, spellvirki
parsnip n. pastínakka, pastinakk, nípa (matjurt)
unshaven l. órakaður
foreseeable l. fyrirsjáanlegur
unforeseeable l. ófyrirsjáanlegur
greenfinch n. grænfinka (fuglategund)
monist n. einhyggjumaður (sjá %[monism]%)
unarmed l. óvopnaður, vopnlaus
timeless l. tímalaus; sígildur
timelessness n. tímaleysi
timelessly ao. tímalaust; sígilt
supernova n. sprengistjarna; stjörnusprenging
API n. forritaskil (stytt. á [Application Programming Interface])
hedonism n. sældarhyggja, nautnahyggja, hedónismi; nautnalíf
hedonist n. nautnaseggur, nautnahyggjumaður, nautnasinni, hedónisti
hedonistic l. nautna-, nautnahyggju-, hedónista- (sjá %[hedonist]%)
hedonic l. sældar-, nautna-, ánægju-
epicurism n. sjá %[epicureanism]%
tuna n. túnfiskur
albacore n. e.k. túnfiskur
barracuda n. barrakúði (e.k. ránfiskur)
sandpaper n. sandpappír
unclear l. óljós, óskýr, ógagnsær
sweating n. svitnun
self-defense n. sjálfsvörn
tiredness n. þreyta
shack n. skúr, hreysi, frumstæður kofi
speedboat n. hraðbátur, spíttbátur
motorboat n. vélbátur, mótorbátur
periscope n. sjónpípa, hringsjá
heterosexual l. gagnkynhneigður; n. gagnkynhneigð manneskja
utopianism n. draumalandsstefna, staðleysustefna, trú á fyrirmyndarríki (sjá %[utopia]%)
Philistine l. filistínskur; menningarsnauður; n. Filistei, Filisti; menningarsnauð manneskja
specialization n. sérhæfing, sérhæfni
Bolshevik n. bolséviki (sjá %[Bolshevism]%)
Bolshevism n. bolsévismi (stefna bolsévika í Sovétríkjunum)
moral philosophy n. siðfræði
fingernail n. fingurnögl, nögl (á fingri)
larcenist n. þjófur
precociousness n. bráðþroski
deflation n. verðhjöðnun
deflationary l. verðhjöðnunar-
ATM n. stytt. á [automated teller machine]; hraðbanki
vampiric l. vampírulegur, vampíru-
vampirish l. vampírulegur, vampíru-
brainwash s. heilaþvo
brainwashing n. heilaþvottur
snobbery n. snobb, uppskafningsháttur, broddborgaraskapur, mont
sine qua non l. nauðsynlegur (úr latínu, bókst. án hvers ekki)
overpowering l. yfirþyrmandi
doorknob n. hurðarhúnn
firearm n. skotvopn
soccer n. fótbolti (BNA)
cheekbone n. kinnbein
Prussia n. Prússland
hyperinflation n. óðaverðbólga
paperwork n. pappírsvinna; skriffinnska
warship n. herskip, orrustuskip
roadblock n. vegatálmi; hindrun
airstrike n. loftárás
mass-produce s. fjöldaframleiða
backseat n. aftursæti, baksæti
Shetlands n. Hjaltlandseyjar
Shetlander n. Hjalti, maður frá Hjaltlandseyjum
Shetlandic l. hjaltneskur, frá Hjaltlandseyjum
fedora n. e.k. hattur
streetcar n. götuvagn
postwar l. eftirstríðs-
post-war l. eftirstríðs-
bookbinding n. bókbindaraiðn, bókbindaralist
middleman n. milligönguaðili, milligöngumaður, milliliður
sibling n. systkin
reinvent s. enduruppgötva
reinvention n. enduruppgötvun
weather-beaten l. veðurbarinn
anthropogenic l. manngerður, mannmótaður, af manna völdum
fertilizer n. áburður
ecosystem n. vistkerfi
spaceflight n. geimflug
battleground n. vígvöllur
Anglophone l. enskumælandi; n. e-r sem er enskumælandi
superstar n. stórstjarna
arsonist n. brunavargur
self-destruction n. sjálfstortíming, sjálfseyðing
self-destructive l. sjálfstortímandi, sjálfseyðandi
self-destruct s. tortíma sér, eyða sjálfum sér
whisker n. veiðihár; e.k. skeggstíll
superwoman n. ofurkona
boyfriend n. kærasti, unnusti
lipstick n. varalitur
grandpa n. afi (óforml., sjá %[grandfather]%)
grandma n. amma (óforml., sjá %[grandmother]%)
pseudocrater n. gervigígur
radioactive l. geislavirkur
radioactivity n. geislavirkni
industrialization n. iðnvæðing
industrialize s. iðnvæða
Copenhagen n. Kaupmannahöfn
schoolchild n. skólabarn
Valhalla n. Valhöll
doughnut n. kleinuhringur
stranglehold n. kverkatak
unconvinced l. ósannfærður
circumlunar l. í kringum eða umhverfis tunglið
cartography n. kortagerð
cartographic l. kortagerðar-
nonreligious l. ekki trúaður, trúlaus
handwritten l. handskrifaður
antihero n. andhetja
surrounded l. umkringdur (af [by])
seagull n. mávur, máfur (fugl)
Scandinavia n. Skandinavía
Scandinavian l. skandinavískur; n. skandinavíska (tungumál)
predictable l. fyrirsjáanlegur
unpredictable l. ófyrirsjáanlegur
flamethrower n. eldvarpa
toothpaste n. tannkrem
foreskin n. forhúð
cliché n. klisja
Scotland n. Skotland
bookshop n. bókabúð
chauffeur n. bílstjóri, vagnstjóri
influencer n. áhrifavaldur
sandstone n. sandsteinn
snowman n. snjókarl
city-state n. borgríki
rainforest n. regnskógur
yoghurt n. jógúrt
billionaire n. milljarðamæringur
cheerleader n. klappstýra
weekend n. helgi
kindergarten n. leikskóli
mailbox n. póstkassi
wavelength n. bylgjulengd
doorbell n. dyrabjalla
taxpayer n. skattgreiðandi
backache n. bakverkur
rapist n. nauðgari
legalization n. lögleiðing
peanut n. jarðhneta
peanut butter n. hnetusmjör
groundnut n. jarðhneta
pharmacological l. lyfjafræðilegur
neurosurgeon n. taugaskurðlæknir
neuropsychologist n. taugasálfræðingur
neuropsychological l. taugasálfræðilegur
goldmine n. gullnáma
telly n. sjónvarp (óforml.); sjá %[television]%
apartheid n. aðskilnaðarstefna
autobiographical l. sjálfsævisögulegur
coconut n. kókoshneta
leukemia n. hvítblæði
underestimate s. vanmeta; vantelja
underestimation n. vanmat; vantalning
professionalism n. fagmennska, atvinnumennska
professionally ao. fagmannlega, atvinnumannslega
professionalize s. fagvæða
professionalization n. fagvæðing
chimp n. simpansi (stytt. á %[chimpanzee]%)
horticulturalist n. sjá %[horticulturist]%
watermelon n. vatnsmelóna (ávöxtur)
self-discipline n. sjálfsagi
sunflower n. sólblóm
saltwater n. saltvatn
dreamlike l. draumkenndur, draumi líkur
unscientific l. óvísindalegur
unscientifically ao. óvísindalega
lightbulb n. ljósapera
demonic l. djöfullegur, djöfla-; [~ possession] andsetning, djöfulæði
megalomania n. mikilmennskubrjálæði, stórmennskubrjálæði
megalomaniac n. e-r sem haldinn er mikilmennskubrjálæði, stórmennskubrjálæði
megalomaniacal l. mikilmennskubrjálaður, stórmennskubrjálaður ([his ~ plan for world domination])
hectare n. hektari (tíu þúsund fermetrar)
albino n. albínói
unmistakeable l. sjá %[unmistakable]%
quinoa n. kínóa, hélunjólafræ
chickpea n. kjúklingabaun
cassava n. kassava, kassavarót
manioc n. kassava, kassavarót
basketry n. körfugerð
potbelly n. ístra, bumba
soapstone n. kléberg
powerlessness n. vanmætti, máttleysi
simian l. apalegur, apa-; n. api, dýr af apaætt
uncorrupt l. óspilltur, óskemmdur
behaviourism n. atferlishyggja
behaviourist n. atferlishyggjusinni, atferlishyggjumaður
graffiti n. veggjakrot, veggjalist
oncology n. æxlafræði, krabbameinslækningar, krabbameinslæknisfræði
unsayable l. ósegjanlegur
trillion n. billjón (þúsund milljarðar)
uselessness n. gagnsleysi
parenthood n. foreldrahlutverk (sjá %[parent]%)
café n. kaffihús
memo n. minnisblað, minnismiði
faceless l. andlitslaus
millisecond n. millísekúnda (einn þúsundasti úr sekúndu)
cordless l. þráðlaus, snúrulaus
horsemeat n. hrossakjöt
streetlight n. götuljós
lamp post n. ljósastaur
goldworker n. gullsmiður
cityscape n. borgarmynd, borgarlandslag
diarrhoea n. sjá %[diarrhea]%
footsoldier n. fótgönguliði
infantryman n. fótgönguliði
cavalryman n. riddari, riddaraliði, hermaður á hestbaki
graverobber n. grafræningi
guardsman n. varðmaður
crossbowman n. lásbogaskytta, lásbogaliði, hermaður með lásboga
cannonball n. fallbyssukúla
attacker n. árásarmaður, árásaraðili, tilræðismaður, sóknaraðili, ásækjandi
Persia n. Persía, Persaveldi
antebellum l. fyrir stríð, fyrirstríðs-
moorland n. mýrlendi
imbalance n. ójafnvægi
courtroom n. réttarsalur, dómssalur
cardio- fsk. hjarta-
cardiology n. hjartalækningar, hjartasjúkdómafræði
cardiologist n. hjartalæknir, hjartasérfræðingur, hjartasjúkdómafræðingur
cardiovascular l. hjarta- og æða-; [~ system] hjarta- og æðakerfi
motherland n. móðurland, fósturjörð
armband n. armband
privatization n. einkavæðing
privatize s. einkavæða
imprecise l. ónákvæmur
interwar l. millistríðs-, millistríðsára- ([the ~ period])
warlord n. stríðsherra, herkonungur
Siberia n. Síbería (stórt svæði í Austur-Rússlandi)
Siberian l. síberískur; n. Síberíubúi
magma n. bergkvika
hiccup n. hiksti
swastika n. hakakross
discoverable l. uppgötvanlegur
bottleneck n. flöskuháls
rethink s. endurhugsa
firefighter n. slökkviliðsmaður
bathtub n. baðker
motorcade n. bílalest
retroactivity n. afturvirkni
separatism n. aðskilnaðarstefna
culturally ao. menningarlega
anti-democratic l. andlýðræðislegur
undemocratic l. ólýðræðislegur
Jewry n. gyðingdómur
loudspeaker n. hátalari
gunman n. byssumaður, skytta
counter-offensive n. gagnárás, gagnsókn
cadaver n. lík, nár, hræ
passionless l. ástríðulaus
maximization n. hámörkun
unanimously ao. einróma, samhljóða
genitals n. ft. kynfæri, æxlunarfæri
genitalia n. ft. kynfæri, æxlunarfæri
ethicist n. siðfræðingur, siðspekingur
bulletproof l. skotheldur; [~ vest] skothelt vesti
shotgun n. haglabyssa
handgun n. skammbyssa
slaveholder n. þrælahaldari
Satanist n. satanisti
Satanism n. satanismi
diabolist n. djöfladýrkandi; satanisti
subset n. hlutmengi
leaderless l. leiðtogalaus
milkman n. mjólkurpóstur, mjólkurmaður, mjólkursendill
Rhodesia n. Ródesía (landsvæði sem er í dag ríkin Sambía og Simbabve)
manpower n. mannafli, mannafl
monotheistic l. eingyðistrúarlegur, eingyðistrúar-, eingyðislegur-
womanizer n. kvennabósi, flagari
choirboy n. kórdrengur
willpower n. viljastyrkur
ballerina n. ballettdansmær, ballerína
vodka n. vodka, vodki (sterkur áfengisdrykkur)
ashtray n. öskubakki
insomniac n. svefnleysingi (sjá %[insomnia]%)
migraine n. mígreni, höfuðverkur
railcar n. lestarvagn
cirrhosis n. skorpulifur ([~ of the liver])
Esperanto n. esperantó
Esperantist n. esperantisti
Esperantism n. esperantismi
biochemistry n. lífefnafræði
biochemist n. lífefnafræðingur
biochemical l. lífefnafræðilegur
biochemically ao. lífefnafræðilega
rowboat n. árabátur
parentless l. foreldralaus
wheelchair n. hjólastóll
toenail n. tánögl
baguette n. bagetta (ílangur brauðhleifur)
backpack n. bakpoki
backpacker n. bakpokaferðalangur
homelessness n. heimilisleysi
goldfish n. gullfiskur
birthmark n. fæðingarblettur
contextualize s. setja í samhengi (sjá %[context]%)
rewrite s. endurskrifa
negativity n. neikvæðni
perfectionism n. fullkomnunarárátta, fullkomnunarhneigð, fullkomnunarstefna
perfectionist n. fullkomnunarsinni, sá sem haldinn er fullkomnunaráráttu
Sicily n. Sikiley
hamburger n. hamborgari
asparagus n. aspas
policewoman n. lögreglukona, (kven)lögregluþjónn
cello n. selló (hljóðfæri)
caveman n. hellisbúi; frummaður
ketchup n. tómatsósa
bartender n. barþjónn
epidemiology n. faraldursfræði, farsóttafræði
epidemiological l. faraldursfræðilegur, farsóttafræðilegur
epidemiologist n. faraldursfræðingur, farsóttafræðingur
pizzeria n. pítsustaður
pepperoni n. pepperóní, kryddpylsa
supercomputer n. ofurtölva
gorilla n. górilla (stór api)
cardholder n. korthafi
Mesopotamia n. Mesópótamía (landið á milli fljótanna Efrat og Tígris)
Mesopotamian l. mesópótamískur (sjá %[Mesopotamia]%)
Danube n. Dóná
Arabia n. Arabía
visibly ao. sjáanlega
pleb n. sjá %[plebeian]%
bason n. sjá %[basin]%
Crete n. Krít
cartoonish l. teiknimyndalegur, skrípalegur
cartoonishly ao. teiknimyndalega, skrípalega
jacuzzi n. nuddpottur, heitur pottur
hot tub n. heitur pottur
hot dog n. pylsa
blue whale n. steypireyður (hvalur)
minkie whale n. hrefna (hvalur)
baleen whale n. skíðishvalur
provisionary l. sjá %[provisional]%
liberally ao. frjálslega
Carthage n. Karþagó (borg í Norður-Afríku til forna)
Carthaginian l. karþagóskur; n. Karþagómaður
speechwriter n. ræðuhöfundur
televangelism n. sjónvarpspredikun (samsett úr %[television]% og %[evangelism]%)
televangelist n. sjónvarpspredikari (samsett úr %[television]% og %[evangelist]%)
unprofessional l. ófagmannlegur
trombonist n. básúnuleikari
songwriter n. lagasmiður, lagahöfundur
untouchable l. ósnertanlegur
salesmanship n. sölumennska
newsworthy l. fréttnæmur
penicillin n. pensilín (fúkkalyf)
paratrooper n. fallhlífahermaður
stopwatch n. skeiðklukka
dreamland n. draumaland
unemployable l. óvinnufær, ekki hægt að ráða til vinnu
neurobiologist n. taugalíffræðingur
neurobiology n. taugalíffræði
neurobiological l. taugalíffræðilegur
neuroanatomy n. taugalíffærafræði
voicemail n. talhólf ([it went straight to ~]); talhólfsskilaboð ([he left a ~])
salesperson n. sölumaður, sölufulltrúi
raconteur n. sögumaður, frásegjandi
reread s. endurlesa
prosciutto n. þunnskorin ítölsk skinka
neuron n. taugungur, taugafruma
phrenologist n. höfuðlagsfræðingur
phrenological l. höfuðlagsfræðilegur
waistline n. mittismál; mitti
telemarketer n. símasölumaður
telemarketing n. símasölumennska
carotene n. karótín
enzyme n. ensím
firewall n. eldveggur; brunaveggur
sharpshooter n. (leyni)skytta
sharpshooting n. skotfimi
cellphone n. farsími, gemsi, GSM-sími
rifleman n. hermaður vopnaður riffli
capitalistic l. auðvaldslegur; auðvaldsstefnulegur, kapítalískur
dependability n. áreiðanleiki
shieldbearer n. skjaldberi, skjaldsveinn
putsch n. tilraun til byltingar eða valdaráns
driverless l. án ökumanns eða bílstjóra, ökumannslaus, bílstjóralaus
homeowner n. húseigandi
homeownership n. húseign
alcoholism n. alkóhólismi, áfengissýki, áfengisfíkn
renegotiate s. endursemja
circa ao. um það bil, sirka
smoking area n. reykingasvæði
rejuvenation n. endurnýjun, endurynging
chalkboard n. krítartafla, skólatafla
Inuit n. Inúíti (frumbyggi Grænlands og nyrstu svæða N-Ameríku); l. inúískur
orthopedia n. bæklunarlækningar
orthopedic l. bæklunarlækninga-; n. bæklunarlæknir
businesspeople n. ft. viðskiptafólk, verslunarfólk, kaupsýslumenn
weightlifter n. kraftlyftingamaður
weightlifting n. kraftlyftingar
Abyssinia n. Abyssinía (gamalt heiti yfir landið Eþíópíu)
Abyssinian l. abyssinskur (eþíópískur)
Vulgate n. Vúlgata (latnesk þýðing á Biblíunni)
Homeric l. hómerskur, Hómers-, kenndur við forngríska skáldið Hómer
systematically ao. kerfisbundið, á kerfisbundinn hátt, á skipulagðan hátt
systemic l. kerfisbundinn, kerfislegur
systemically ao. á kerfisbundinn hátt, kerfislega
unsystematic l. ókerfisbundinn, óskipulegur, án kerfis
unsystematical l. ókerfisbundinn, óskipulegur, án kerfis
insurer n. e-r sem vátryggir, (vá)tryggingafélag
uninsurable l. óvátryggjanlegur
uninsured l. óvátryggður
quarterback n. fyrirliði (í bandarískum fótbolta)
voodoo n. vúdú (galdrar eða hjátrú af afrískum uppruna)
placebo n. lyfleysa, gervilyf; [~ effect] þóknunarhrif
retune s. endurstilla (hljóðfæri); sjá %[tune]%
adrenaline n. adrenalín (hormón)
workaholic l. vinnusjúkur; n. vinnufíkill, vinnualki
workaholism n. vinnufíkn, vinnuárátta
codependent l. meðvirkur
codependency n. meðvirkni
self-help n. sjálfshjálp
patricidal l. föðurmorðs-, föðurmorðslegur
webmaster n. vefstjóri, vefumsjónarmaður
webpage n. vefsíða
lockable l. læsanlegur (sjá %[lock]%)
argumentative l. þrætugjarn, deilugjarn
gunrunner n. skotvopnasmyglari
palindrome n. samhverfa (orð sem er hægt er að lesa bæði aftur á bak og áfram)
osteoporosis n. beinþynning
quaintness n. einkennileiki, skringileiki, forntískuleiki
reevaluate s. endurmeta, enduryfirvega
creditworthiness n. lánshæfi
creditworthy l. lánshæfur
mimeograph n. fjölritunarvél, fjölritunartæki; s. fjölrita (með fjölritunarvél)
barista n. kaffibarþjónn, þjónn á kaffihúsi
inflatable l. uppblásanlegur
unpronounceable l. óframberanlegur, ekki hægt að bera fram (sjá %[pronounce]%)
anaesthesia n. deyfing, svæfing; [spinal ~] mænudeyfing; [local anaesthesia] staðdeyfing
windscreen n. framrúða; [~ wipers] rúðuþurrkur
punditry n. álitsgjöf, skoðanir meintra sérfræðinga (sjá %[pundit]%)
metalworker n. málmsmiður
metalwork n. málmsmíði
metalworking n. málmsmíði; málmvinnsla
bicameral l. tveggja deilda; með tvær þingdeildir ([~ legislature])
bicameralism n. sú stefna að skipta löggjafarþingi í tvær deildir
airflow n. loftflæði, loftstreymi
melee n. átök eða bardagi í návígi ([~ combat])
copycat n. eftirherma, hermikráka
fin de siècle n. lok aldarinnar, aldalok (úr frönsku)
candlelight n. kertaljós
tug-of-war n. reipitog
schoolmate n. skólafélagi, skólabróðir, skólasystir
choirmaster n. kórstjóri
ultranationalist n. öfgaþjóðernissinni
ultranationalism n. öfgaþjóðernisstefna
indivisibility n. ódeilanleiki
subgroup n. undirhópur, undirflokkur
hydrophobic l. vatnsfælinn, hræddur við vatn
agoraphobia n. víðáttufælni, víðáttubrjálæði
agoraphobic l. víðáttufælinn, torgageigur
phobia n. fælni, ótti, fóbía
phobic l. fælinn, óttasleginn, fóbískur
monopolistic l. einokunarlegur, einokunar- (sjá %[monopoly]%)
busker n. götulistamaður, götuspilari
superficiality n. yfirborðskennd, yfirborðsmennska
workroom n. vinnustofa, vinnuherbergi
unenviable l. óöfundsverður, ekki öfundsverður
realpolitik n. raunsæisstjórnmál (úr þýsku)
extrajudicial l. utan réttar, utan laga og reglna, utan dómstóla
dataset n. gagnasafn
unethical l. siðlaus, ósiðferðilegur, siðferðilega rangur
appendectomy n. botnlangataka, botnlanganám
philosophic l. heimspekilegur
puppeteer n. brúðuleikari
fratricidal l. bróðurmorðs-, sem varðar bróðurmorð
soybean n. sojabaun
gynecocracy n. kvenræði, kvenveldi, mæðraveldi
neuroscience n. taugavísindi
neuroscientific l. taugavísindalegur
neuroscientist n. taugavísindamaður
soundtrack n. hljóðrás, hljóðrit; bakgrunnshljóð, bakgrunnstónlist; [film/movie ~] kvikmyndatónlist
syndrome n. heilkenni; [Downs ~] Downs-heilkenni
lacrosse n. háfleikur (íþrótt)
determinist n. nauðhyggjumaður, nauðhyggjusinni (sjá %[determinism]%)
determinism n. nauðhyggja (sú kenning að allt sem gerist ráðist nauðsynlega af undanfarandi orsökum)
deterministic l. löggengur; nauðhyggjulegur
nation-state n. þjóðríki
so-called l. svokallaður, svonefndur
uneventful l. óatburðaríkur (sjá %[eventful]%)
civilized l. siðmenntaður; fágaður, háttprúður
experimentation n. tilraunastarf, tilraunastarfsemi
psyche n. sál, sálarlíf, hugarstarfsemi
mentation n. hugarstarf
psyched l. spenntur, æstur (BNA, óforml.)
positivist n. framhyggjumaður, framstefnumaður, pósitívisti
logical positivism n. rökfræðileg raunhyggja
Trinitarianism n. þrenningartrú, þrenningarátrúnaður, þrenningarkenning (þ.e. trú á þrískipt eðli guðdómsins)
boorishness n. ruddaskapur, búralegheit (sjá %[boorish]%)
vagueness n. ónákvæmni, óákveðni
syphilis n. sárasótt, sýfilis (kynsjúkdómur)
syphilitic l. sárasóttarsmitaður, smitaður af kynsjúkdómnum sýfilis
self-respect n. sjálfsvirðing
hellfire n. vítiseldur
nationalism n. þjóðernishyggja, þjóðernisstefna
nationalist n. þjóðernissinni, þjóðernishyggjusinni, þjóðernishyggjumaður
nationalistic l. þjóðernislegur, þjóðernishyggjulegur, þjóðernisstefnulegur
multinationalism n. fjölþjóðahyggja
gunfire n. skothríð
hemophilia n. dreyrasýki
autocratism n. einvaldsstefna, einveldisstefna
transoceanic l. þvert yfir úthaf
counterintelligence n. gagnnjósnir
merger n. samruni, sameining; [corporate ~] samruni fyrirtækja
downloadable l. niðurhalanlegur, sækjanlegur (yfir netið)
stepdad n. stjúpfaðir (óforml.); sjá %[stepfather]%
objectify s. hlutgera
objectified l. hlutgerður
objectification n. hlutgerving
rucksack n. bakpoki
daemon n. sjá %[demon]%
messy l. subbulegur, sóðalegur, óskipulegur
messiness n. subbuskapur, sóðaskapur, óhreinindi; óreiða, ringulreið, glundroði
schoolyard n. skólalóð
obfuscation n. myrkvun; sjá %[obfuscate]%
high-tech l. hátæknilegur, hátækni-
ghostwriter n. leigupenni, skuggaskrifari
ghostwrite s. skuggaskrifa, skrifa sem leigupenni í nafni e-s annars
ghostwritten l. skuggaskrifaður (sjá %[ghostwrite]%)
wildebeest n. e.k. antilópa
gnu n. gnýr (e.k. afrískur uxi)
Hispanic l. spænskur; af spænskum uppruna (BNA); n. manneskja af spænskum uppruna (BNA)
Maoism n. maóismi (heimspeki Maó Zedong, kommúnistaleiðtoga Kína)
Maoist n. maóisti (sjá %[Maoism]%)
evilness n. illska, vonska
artificiality n. gervileiki, gervimennska
uncritical l. ógagnrýninn, óaðfinningasamur; óskarpskyggn (í dómum); sjá %[critical]%
Cyrillic l. kyrillískur; [~ letters, alphabet] kyrillískt letur, stafróf
extra-legal l. utan (ramma) laganna, utan lagakerfisins
hashtag n. myllumerki, kassamerki (#)
environmentalist n. umhverfisverndarsinni, umhverfisverndarmaður; umhverfisfræðingur
environmentalism n. umhverfisverndarstefna, umhverfisstefna, umhverfishyggja
propane n. própan (jarðeldsneyti)
banditry n. stigamennska (sjá %[bandit]%)
obsequiously ao. auðvirðilega auðmjúkt, á smjaðrandi og undirgefin hátt
obsequiousness n. auðvirðileg auðmýkt, smjaður og undirgefni
teaset n. testell
self-knowledge n. sjálfsþekking
Levantine l. frá Austurlöndum nær (sjá %[Levant]%)
persuader n. e-r sem sannfærir (sjá %[persuade]%)
taxonomy n. flokkunarfræði
taxonomic l. flokkunarfræðilegur
taxonomist n. flokkunarfræðingur
horseshit n. hrossaskítur, hestaskítur, hrossatað; kjaftæði, bull (óforml.)
appeasable l. sefanlegur, friðþægjanlegur
unappeasable l. ósefanlegur, ófriðþægjanlegur
reassessment n. endurmat (sjá %[assessment]%)
freeborn l. frjálsborinn, fæddur sem frjáls maður
tediousness n. leiðindi (sjá %[tedious]%)
reuse s. endurnota, endurnýta
reusable l. endurnotanlegur, endurnýtanlegur
algebraic l. algebru-, bókstafareiknings-
lobbyism n. lobbíismi, pólitísk hagsmunagæsla
lobbyist n. lobbíisti, hagsmunagæslumaður, e-r sem fæst við pólitíska hagsmunagæslu
evangelism n. trúboð; kristniboð; boðburður
evangelizer n. trúboði, boðberi
inadvisable n. óráðlegur (sjá %[advisable]%)
self-harm n. sjálfsskaði
credulousness n. trúgirni, auðtrú
categorize s. flokka
categorization n. flokkun
dustbin n. ruslafata, ruslatunna, ruslakarfa
Achilles n. Akkilles (forngrísk hetja)
extramarital l. utan hjónabands
undoubtedly ao. án efa, eflaust, efalaust
stigmatization n. brennimerking
median n. miðgildi; l. miðgildis-
reincarnation n. endurholdgun, endurfæðing
spatula n. spaði
playfulness n. gamansemi, leiksemi
scapula n. herðablað
webcam n. vefmyndavél
reelect s. endurkjósa, endurvelja
reelection n. endurkjör, endurkosning
housework n. heimilisstörf, heimilisverk, húsverk
auditorium n. áheyrendasalur, samkomusalur, hljómleikasalur
healthcare n. heilbrigðisþjónusta
humanely ao. mannúðlega, manneskjulega
toponym n. örnefni, staðarnafn
cryptonym n. dulnefni, leyninafn
euthanasia n. líknardráp, miskunnarsamt dráp
euthanize s. aflífa, deyða, lóga (sjá %[euthanasia]%)
thanatology n. dauðafræði
victimless l. án fórnarlambs
mechanize s. vélvæða
mechanized l. vélvæddur ([~ warfare])
mechanization n. vélvæðing ([~ of the fishing fleet])
breadbasket n. brauðkarfa
co-founder n. meðstofnandi
concatenated l. samtengdur, hlekkjaður saman, skeyttur saman, samskeyttur
robot n. vélmenni, þjarkur, vélþræll
robotic l. sjálfstýrður; vélrænn; þjarka-, vélmennis-; [~ surgery] þjarkaskurðlækningar
robotics n. ft. þjarkafræði, vélmennafræði (sjá %[robot]%)
rebalance s. koma aftur í jafnvægi
retiree n. eftirlaunaþegi, ellilífeyrisþegi, e-r sem hefur sest í helgan stein eða dregið sig í hlé (sjá %[retire]%)
numerology n. talnafræði
numerological l. talnafræðilegur
numerologist n. talnafræðingur
gynocentric l. kvenmiðaður
lavishness n. örlæti, eyðslusemi
newfound l. nýfundinn
matrilineal l. í móðurlegg
patrilineal l. í föðurlegg
minimization n. lágmörkun, minnkun, smækkun
bonobo n. bónóbó-api
cannibalistic l. sem étur sig sjálft; mannætulegur, mannætu- ([the natives engage in ~ practices])
simplification n. einföldun
mammalian l. spendýra-, af spendýraætt
unreality n. óraunveruleiki
unsubtle l. óslægur; ónæmur; óskarpskyggn (Sjá %[subtle]%)
necropsy n. krufning
autobiographer n. sjálfsævisöguritari, sjálfsævisöguhöfundur
gregariousness n. félagslyndi; að halda sig í hópum
groupthink n. hjarðhugsun, hóplyndi
chromosome n. litningur
chromosomal l. litninga-
gene n. gen
geneticist n. erfðafræðingur, genafræðingur
autophagia n. sjálfsát
nectarine n. nektarína
gulag n. gúlag (fangabúðir í Sovétríkjunum)
indecisiveness n. óákveðni, efablendni, ráðaleysi
tireless l. óþreytandi
polygraph n. lygamælir ([did you pass the ~ test?])
overestimate s. ofmeta
maximizer n. hámarkari, e-r sem hámarkar (sjá %[maximize]%)
craps n. sjö-ellefu (e.k. teningaspil)
washboard n. þvottabretti
chromosphere n. lithvolf
mom n. mamma, móðir (óforml.)
mommy n. mamma, móðir (óforml.)
mum n. mamma, móðir (óforml.); l. þögull ([keep ~, ~'s the word]); s. leika látbragðsleik
philosophically ao. heimspekilega
uninterpretable l. ótúlkanlegur
predictability n. fyrirsjáanleiki
game theory n. leikjafræði
game-theoretic l. leikjafræðilegur
game-theoretical l. leikjafræðilegur
redefinition n. endurskilgreining
biologically ao. líffræðilega
heroically ao. hetjulega
unheroically ao. óhetjulega
tubercular l. berkla- (sjá %[tuberculosis]%)
lemma n. lemma, flettimynd
lemmatize s. lemma
toke s. reykja kannabis (óforml.)
foxhound n. veiðihundur
unharmonious l. ósamræmur, ósamhljóða; óhljómfagur; ósamhuga, ósamlyndur
warlock n. seiðkarl, galdrakarl
adjustable l. stillanlegur
prenuptial l. á undan brúðkaupi, fyrir brúðkaup; n. kaupmáli ([~ agreement])
prenup n. stytt. á %[prenuptial]%
caffeine n. koffín
childlessness n. barnleysi
paralegal n. aðstoðarmaður lögfræðings
stairwell n. stigagangur
phosphorous l. fosfórs-
colourful l. litríkur, litskrúðugur
grassland n. graslendi
wanderlust n. ferðaþrá, flökkuþrá
rebirth n. endurfæðing
belltower n. klukkuturn
marshland n. fen, fenjasvæði, votlendi, mýrlendi
ultraviolent l. grimmilega ofbeldisfullur; ofbeldisfullur sér til skemmtunar
ultraviolence n. grimmilegt ofbeldi; ofbeldi sér til skemmtunar
stubbornness n. þrjóska, þvermóðska
polytheistic l. fjölgyðistrúarlegur, fjölgyðis- ([~ religion])
haircut n. klipping, hárgreiðsla
gargantuan l. gríðarstór, risastór, risavaxinn, gífurlegur
lawlessness n. lögleysi, lögleysa; ranglæti
langoustine n. humar
pickled l. súrsaður
euphoniousness n. hljómfegurð (sjá %[euphonious]%)
sellsword n. málaliði
killjoy n. gleðispillir
anecdotal l. frásagnarlegur, frásagnar-, anekdótu-
communitarian l. samfélagshyggju-; n. samfélagshyggjumaður
communitarianism n. sam­fé­lags­hyggja
militarily ao. hernaðarlega
avocado n. lárpera, avókadó (ávöxtur)
laughably ao. hlægilega
condom n. smokkur (getnaðarvörn)
concerto n. konsert, tónleikar (úr Ítölsku)
technically ao. tæknilega (séð)
skateboard n. hjólabretti; s. ferðast á hjólabretti
emotionally ao. tilfinningalega
embarrassing l. vandræðalegt; niðurlægjandi
embarrassingly ao. vandræðalega, feimnislega
undeniably ao. óneitanlega
macaque n. makakíapi
blueberry n. bláber
syrup n. síróp
thirsty l. þyrstur
deodorant n. (svita)lyktareyðir
paperweight n. bréfapressa
grapefruit n. greipaldin
soulmate n. sálufélagi
biofuel n. lífeldsneyti, lífrænt eldsneyti
ethanol n. etanól, etýlalkóhól, vínandi
painkiller n. verkjalyf, verkjastillandi lyf
tableware n. borðbúnaður
permafrost n. sífreri
popcorn n. poppkorn
sorghum n. dúrra, súdangras
seaworthiness n. (um skip) sjófærni
spiderweb n. köngulóarvefur
Francophone l. frönskumælandi; n. e-r sem er frönskumælandi
antifreeze n. frostlögur, frostvökvi
mozzarella n. mozzarella-ostur (e.k. ítalskur ostur)
borehole n. borhola
oversimplify s. ofeinfalda, ofureinfalda, einfalda um of
oversimplification n. ofeinföldun, ofureinföldun
kibbutz n. samyrkjubú (í Ísrael)
unpredictability n. ófyrirsjáanleiki
mercantilist l. kaupauðgisstefnu-, merkantílisma-; n. kaupauðgisstefnusinni, merkantílisti
mercantilistic l. kaupauðgisstefnu-, merkantílisma-
labor n. sjá %[labour]%
grandkid n. barnabarn
heirless l. erfingjalaus, án erfingja
gynocracy n. sjá %[gyneocracy]%
sci-fi n. stytt. á %[science fiction]%
aesthetically ao. fagurfræðilega
touristic l. túristalegur, túrista-
patronym n. föðurnafn
matronym n. móðurnafn
matronymic l. móðurnafns; móðurnafn
medievalist n. miðaldafræðingur
insecticide n. skordýraeitur; skordýramorð
legibility n. læsileiki (sjá %[legible]%)
illegibility n. ólæsileiki (sjá %[legible]%)
myopia n. nærsýni
myopic l. nærsýnn
Sikh n. síki (fylgismaður síkisma, sjá %[Sikhism]%)
Sikhism n. síkismi (e.k. indversk eingyðistrú)
logically ao. rökrétt, röklega
stochastic l. slembinn, tilviljanakenndur, slembi-, hendingar-, tilviljunar-; [~ process] slembiferli
stochasticity n. slembni, hending, tilviljanakennd
psychoanalyze s. sálgreina, sálkanna
psychoanalyst n. sálgreinir, sálkönnuður
psychoanalysis n. sálgreining, sálkönnun
psychoanalytic l. sálgreiningar-, sálkönnunar-
muscle-bound l. vöðvastæltur
amphibian n. froskdýr, dýr sem lifir bæði í vatni og á landi
gerontocracy n. öldungaveldi, öldungaræði, öldungastjórn
gerontocratic l. öldungaveldis-, öldungaræðis-, öldungastjórnar-
gerontology n. öldungafræði
impecunity n. féleysi, fátækt
impecuniosity n. féleysi, fátækt
hesitant l. hikandi, tvístígandi, á báðum áttum
hesitancy n. hik, efablendni, tvístígandaháttur
birthrate n. fæðingatíðni
popsicle n. frostpinni, íspinni, sleikipinni
resurface s. koma aftur upp á yfirborðið (sjá %[surface]%)
knightliness n. riddaramennska, riddaraskapur
stoppable l. stöðvanlegur
unstoppable l. óstöðvanlegur
sunbeaten l. sólbakaður, sólbarinn
weaponry n. vopnabúnaður
dementia n. heilabilun, vitglöp, elliglöp, vitsmunaskerðing
governorship n. landstjóraembætti, ríkisstjóraembætti
artilleryman n. stórskotaliði
repatriate s. senda aftur til heimalands
repatriation n. sending aftur til heimalands
amateurish l. viðvaningslegur, ófagmannlegur
prewar l. fyrir stríð, fyrirstríðs-
earmuff n. eyrnaskjól
psychiatric l. geðrænn, geðlægur; geðlæknisfræðilegur
cashflow n. peningaflæði
seismologist n. skjálftafræðingur, jarðskjálftafræðingur
seabird n. sjófugl
bike n. stytt. á %[bicycle]%; reiðhjól; vélhjól
mongoose n. mongús
atypical l. ódæmigerður, frábrigðilegur, afbrigðilegur
cataphract n. brynja sem þekur allan líkamann; albrynjaður riddari
osmosis n. osmósa, himnuflæði, osmósuflæði, gegnflæði
epistemic l. þekkingar-, þekkingarlegur, þekkingarfræðilegur
insofar ao. að því leyti, að því marki
unfashionable l. ekki í tísku
Platonist n. platónisti (fylgismaður heimspekikenninga Platóns)
meagerness n. sjá %[meagreness]%
peacefulness n. friðsemi
futurologist n. framtíðarfræðingur
futurology n. framtíðarfræði
meaningless l. merkingarlaus, þýðingarlaus, tilgangslaus
herbivore n. plöntuæta, dýr sem nærist á plöntufæðu
insectivore n. skordýraæta, dýr sem nærist á skorkvikindum
omnivore n. alæta
omnivorous l. sem allt étur, alétandi, alætu-
frugivore n. ávaxtaæta
frugivorous l. sem nærist á ávöxtum, ávaxtaétandi
piscivore n. fiskæta
nectarivore n. blómsykursæta, dýr sem nærist á blómsykri
nectarivorous l. blómsykursétandi, sem nærist á blómsykri
pterodactyl n. flugeðla (e.k. vængjuð risaeðla)
pterosaur n. flugeðla (e.k. vængjuð risaeðla)
tyrannosaurus n. grameðla (risaeðlutegund)
stegosaurus n. kambeðla (risaeðlutegund)
velociraptor n. snareðla (risaeðlutegund)
belligerence n. stríðsgirni, deilugirni, ófriðsemi
belligerency n. stríðsgirni, deilugirni, ófriðsemi
geranium n. e.k. blágresi
sepulchre n. gröf, grafhvelfing
coup n. valdarán (úr frönsku [coup d'état])
trapezoid n. trapisa
trapezoidal l. trapisulaga
emirate n. furstadæmi (í Austurlöndum nær)
randomness n. handahófskennd, slembni
kafkaesque l. kafkaískur, sem einkennist af martraðarkenndri skriffinnsku eða skrifræði
raincoat n. regnkápa, regnfrakki
outflow n. útstreymi, útflæði
standardize s. staðla, koma staðli á (sjá %[standard]%)
frontline n. framlína; fremsta víglína
Australasia n. Ástralasía (svæði innan Eyjaálfu)
unattractive l. óaðlaðandi
fingerprint n. fingrafar; s. skrá fingrafar e-s
disappear s. hverfa
disappearance n. hvarf
seafood n. sjávarfang, sjávarafurðir, sjávarréttur, sjávarmeti
childcare n. barnagæsla, barnapössun, umönnun barna
opportunistic l. tækifærissinnaður, tækifæris-, hentistefnu- (sjá %[opportunist]%)
reify s. hlutgera
reification n. hlutgerving
microstate n. örríki, smáríki
goon n. skúrkur, hrotti, fantur, kjáni
nightwatchman n. næturvörður
patriarchical l. feðraveldis- (sjá %[patriarchy]%)
mangrove n. fenjaviðarskógur, strandfenjasvæði
reliably ao. áreiðanlega
centrifuge n. skilvinda
chokehold n. kverkatak
plywood n. krossviður
kiwi n. kívíávöxtur, kíví, loðber; Nýsjálendingur (óforml.)
eggplant n. eggaldin
broccoli n. spergilkál, brokkólí
landfill n. landfylling; sorphaugur
butane n. bútan (gas)
cordwood n. eldiviður, eldiviðardrumbar
hydropower n. vatnafl, vatnsorka
coolant n. kæliefni, kælivökvi
kilotonne n. kílótonn (1000 tonn)
kiloton n. kílótonn (1000 tonn)
oxidization n. oxun, sýring (sjá %[oxidation]%)
bourbon n. búrbón, búrbónviskí (bandarískt viskí bruggað úr korni); frönsk konungsætt ([House of Bourbon])
phosphate n. fosfat (salt af fosfórsýru)
yam n. mjölrót, jamrótarhnýði, kínakartafla; sæt kartafla (BNA)
multistory l. marghæða, fjölhæða; [~ building] bygging með mörgum hæðum
beekeeper n. býflugnabóndi
beekeeping n. býflugnarækt
unruliness n. óstýrilæti (sjá %[unruly]%)
scrotum n. pungur, hreðjar
redefine s. endurskilgreina (sjá %[define]%)
bulldozer n. jarðýta
mountainside n. fjallshlíð
hillside n. hlíð, brekka, fjallshlíð
Sinophone l. kínverskumælandi; n. e-r sem er kínverskumælandi
Eurasia n. Evrasía (Evrópa og Asía sem ein heimsálfa)
Eurasian l. evrasískur (sjá %[Eurasia]%); n. Evrasíumaður, Evrasíubúi
above-mentioned l. ofannefndur, fyrrnefndur
testable l. prófanlegur, sem hægt er að prófa
falsifiable l. afsannanlegur
falsifiability n. afsannanleiki
unfalsifiable l. óafsannanlegur
unfalsifiability n. óafsannanleiki
hunter-gatherer n. veiðimanna-safnari
eurocentric l. evrópumiðaður, sem einblínir á Evrópu
eurocentrism n. evrópumiðað sjónarhorn, einblíning á Evrópu
genomics n. ft. erfðafræði
moveable l. hreyfanlegur
immoveable l. óhreyfanlegur
untruthful l. ósannsögull, ekki sannsögull
untruthfulness n. ósannsögli
sloppiness n. óvandvirkni
summerhouse n. sumarbústaður, sumarhús
legalese n. lagamál, fagmál lögfræðinga
nepotistic l. frændhyglislegur, frændhyglis- (sjá %[nepotism]%)
fingertip n. fingurgómur
jigsaw n. púsluspil, stykkjaþraut, raðþraut, raðmynd ([~ puzzle])
sultanate n. soldánsveldi
reputational l. orðspors- (sjá %[reputation]%)
sainthood n. dýrlingatala; [elevated to ~] tekinn í dýrlingatölu
eloquently ao. mælskulega
grandmaster n. stórmeistari
pedagogical l. uppfræðslu-, uppeldislegur
Byzantium n. Austrómverska keisaradæmið, Býsansríki, Miklagarðsríki
Byzantine l. býsanskur, austrómverskur; flókinn, skrifræðislegur ([~ rules and regulations]); n. Býsansmaður, Austrómverji
mountaintop n. fjallstindur
maestro n. (tónlistar)meistari (úr ítölsku)
dwarfism n. dvergvöxtur
self-image n. sjálfsmynd
bondholder n. skuldabréfaeigandi
rapidly ao. skjótlega
short-term l. skammtíma-, til skamms tíma; [~ memory] skammtímaminni; [~ goals] skammtímamarkmið
dude n. gaur, gæi, náungi (óforml.)
bloke n. gaur, gæi, náungi (óforml.)
bittersweet l. ljúfsár; [~ memories] ljúfsárar minningar
dopamine n. dópamín (taugaboðefni)
cashpoint n. hraðbanki
poltergeist n. ærsladraugur
greenback n. peningaseðill, dollaraseðill (BNA, óforml.)
secretly ao. leynilega, í laumi, á laun
Manchuria n. Mansjúría (landsvæði í norðausturhluta Kína)
Manchurian l. mansjúrískur (sjá %[Manchuria]%)
dorm n. stytt. á %[dormitory]%
coauthor n. meðhöfundur
chainsaw n. vélsög, keðjusög
pancreas n. bris, briskirtill
hysterically ao. móðursýkislega
spiritually ao. andlega
clockwork n. gangverk, úrverk, klukkuverk
flotilla n. lítill floti, smáfloti, smáskipafloti
oscilloscope n. sveiflusjá (rafrænt mælitæki)
carpaccio n. (nauta)kjöt skorið í þunnar sneiðar
cabana n. skáli, kofi (við strönd)
proofread s. prófarkalesa
coiffure n. hárgreiðsla
paycheck n. launaseðill, launaumslag; laun
uncountable l. óteljandi
phoneme n. fónem, hljóðan, hljóðungur
phonemic l. fónemískur, hljóðanlegur, hljóðungslegur, hljóðfræðilegur
grapheme n. stafur, rittákn, grafem (grunneining ritkerfis)
graphemic l. grafemískur, rittáknslegur
taxi n. leigubíll; s. ferðast um í eða flytja e-ð með leigubíl; aka á jörðu (um flugvélar)
taxicab n. sjá %[taxi]%
taxi driver n. leigubílstjóri
taxi stand n. leigubílastöð
tax-exempt l. skattfrjáls, undanþeginn frá skatti
gangster n. glæpon, bófi, glæpamaður
gangsterism n. (skipulögð) glæpastarfsemi
commissar n. pólitískur fulltrúi (kommúnistaflokks Sovétríkjanna); ráðuneytisstjóri í Sovétríkjunum
global l. alheims-, heims-, hnattrænn; víðtækur, allsherjar
syntactic l. orðskipunarlegur, orðskipunar-, málskipunar-
grandmotherly l. ömmulegur, ömmu-
byproduct n. aukaafurð
banal l. ómerkilegur, lítilsverður, hversdagslegur
banality n. hversdagsleiki, ómerkilegheit ([the ~ of existence]); hversdagslegt orðalag, þreytt klisja
maelstrom n. hringiða; glundroði
pufferfish n. lundafiskur
fugu n. lundafiskur
loan shark n. okurlánari
idealistic l. hugsjónalegur, hugsjóna-; hugsæis-, hughyggju-; óraunhæfur
salon n. (stór) stofa, gestastofa; gallerí; snyrtistofa; [hair ~] hárgreiðslustofa; tískuverslun
antireligious l. andtrúarlegur, gegn eða á móti trúarbrögðum
perceptual l. skynjunar-, eftirtektar-, varurðar-
serendipity n. slembilukka
impostor syndrome n. loddaralíðan
callousness n. harðúð, kaldlyndi, tilfinningaleysi (sjá %[callous]%)
striptease n. nektardans, strípidans
clean-shaven n. nauðrakaður, hreinrakaður, nýrakaður
sabbatical n. rannsóknarleyfi; orlof, leyfi
escapee n. strokufangi, flóttamaður
theoretician n. kenningasmiður, kennismiður, fræðimaður
carbonate n. kolsýrusalt, karbónat (efnasamband); s. kolsýra
asymptomatic l. einkennalaus, án einkenna
desalinate s. afsalta, salteima, skilja salt frá vatni
desalination n. afsöltun (á sjávarvatni), salteiming
kumquat n. kúmkvat (e.k. ávöxtur)
cancan n. kankan (e.k. franskur dans)
blitzkrieg n. leifturstríð (úr þýsku)
malnourishment n. vannæring, næringarskortur
malnourished l. vannærður
candlelit l. kertalýstur, lýstur með kertum
Canberra n. Kanberra (höfuðborg Ástralíu)
Paris n. París (höfuðborg Frakklands); grísk goðsagnapersóna
lampshade n. lampaskermur
undefeated l. ósigraður
acquihire n. þegar fyrirtæki er keypt til þess að komast yfir starfsmenn þess frekar en vörur og þjónustur (samsetning af %[acquisition]% og %[hire]%)
gerrymander s. hagræða kjördæmum (BNA)
gerrymandering n. kjördæmahagræðing (BNA)
Europeanize s. evrópuvæða
Europeanization n. evrópuvæðing
Indo-European l. indóevrópskur; n. Indóevrópumaður
somnambulator n. svefngengill, svefngöngumaður
godparent n. guðforeldri (sjá %[godfather]%, %[godmother]%)
tsarism n. keisaraeinveldi; keisarastefna (í Rússlandi)
tsarist l. keisara-; [~ Russia] Rússland á tímum keisaraveldis; n. keisarasinni, stuðningsmaður keisara (í Rússlandi)
czarism n. sjá %[tsarism]%
czarist n. sjá %[tsarist]%
hornlike l. hornkenndur, líkist horni
conductivity n. leiðni, eðlisleiðni (hæfni efnis til að leiða rafmagn, varma, hljóð)
web server n. vefþjónn
fiber n. sjá %[fibre]%
bedbug n. veggjalús
traceability n. rekjanleiki
craftspeople n. ft. iðnaðarmenn, iðnaðarfólk
microbiology n. örverufræði
microbiological l. örverufræðilegur
microbiologist n. örverufræðingur
defoliate s. aflaufga
defoliant n. aflaufgunarefni; aflaufgunartæki
desertification n. landeyðing, eyðimerkurmyndun
superhero n. ofurhetja
optometer n. sjónmælir
optometry n. sjónmæling
optometrist n. sjónmælingafræðingur
mystique n. dulúð
petit bourgeois n. (úr frönsku) smáborgari; l. smáborgaralegur
turbine n. hverfill, túrbína
forklift n. lyftari
Newfoundland n. Nýfundnaland (eyja út fyrir ströndu Norður-Ameríku)
unexplained l. óútskýrður, óútlistaður (sjá %[explain]%)
geographically ao. landfræðilega
snowmobile n. vélsleði, snjósleði
storyline n. söguþráður
airspace n. loftrými; lofthelgi ([we're about to enter Russian ~])
counterattack n. gagnárás, gagnsókn; s. gera gagnárás
taiga n. (norðlægt) barrskógabelti
firebomb n. eldsprengja; s. sprengja með eldsprengjum
masochist n. masókisti (sjá %[masochism]%)
masochistic l. masókískur (sjá %[masochism]%)
biplane n. gömul gerð af flugvél með tvöföldum vængjum
monoplane n. flugvél með eitt sett af vængjum
seaway n. sjóleið
lifespan n. líftími, lífaldur, æviskeið
unsentimental l. ótilfinninganæmur, ótilfinningasamur, óviðkvæmur
milieu n. umhverfi
prosthesis n. gervilimur
prosthetic n. gervilimur; l. gervilims- ([~ clinic, leg])
orthosis n. stoðtæki
conquistador n. (spánskur) landvinningamaður (í Nýja heiminum)
buggery n. endaþarmsmök
spreadsheet n. töflureiknir
videotape n. myndband, myndbandsspóla, myndbandsupptaka; s. taka upp á myndband, myndbandsspólu
laundromat n. (almennings)þvottahús
trucker n. vörubílstjóri, flutningabílstjóri
windshield n. framrúða
cardboard n. pappi; [~ box] pappakassi
psychobabble n. sálfræðibull, sálfræðiþvæla
citric l. sítrónu-; [~ acid] sítrónusýra
woodpecker n. spæta (fugl)
self-governance n. sjálfstjórn
ruble n. rúbla (rússneskur gjaldmiðill, 100 kópekar)
jihad n. heilagt stríð (múslíma)
deliveryman n. sendill
dogsbody n. þjónn, hjálparhella
salmonella n. salmonella, bifstafur
glassmaker n. glerblásari, glergerðarmaður
glassmaking n. glerblástur, glergerð, glerframleiðsla
grail n. (gral)bikar, kaleikur
fungicide n. sveppadeyðir, sveppaeyðir
pax n. friður (úr latínu); [~ Romana] Rómarfriður; [~ Americana] Bandaríkjafriður
doormat n. dyramotta
guacamole n. lárperumauk
goldsmithing n. gullsmíði
goldsmithery n. gullsmíði
suburbanize s. úthverfavæða
grifter n. svikahrappur, svindlari
ham-fisted l. klaufalegur, klunnalegur, ólaginn
bunkmate n. kojufélagi
brilliance n. ljómi; snilld ([his ~ was evident to all])
moreish l. (breskt slangur) þess eðlis að maður vill meira ([this crack is really ~])
unforgettable l. ógleymanlegur ([an ~ experience])
breakable l. brjótanlegur
unbreakable l. óbrjótandi, óbrjótanlegur
ever-growing l. sívaxandi
pretentiousness n. tilgerð, tilgerðarleiki
unpretentiousness n. tilgerðarleysi, látleysi
wordless l. orðlaus, uppiskroppa með orð
sahib n. (evrópskur) herramaður (í Indlandi á nýlendutímanum)
reformism n. umbótastefna
snobbishness n. snobb, uppskafningsháttur
smallholding n. smábú, smábýli; smábýlabúskapur, smábúskapur
smallholder n. smábóndi, smábýlingur
gypsy n. sígauni
pikey n. sígauni (breskt slangur)
platypus n. breiðnefur (ástralskt spendýr)
rudely ao. dónalega, ókurteisislega
horribly ao. hræðilega, hryllilega, skelfilega
securely ao. örugglega, vandlega, tryggilega ([~ fastened])
Nile n. [the ~] Nílarfljót
unforgivable l. ófyrirgefanlegur
unnecessarily ao. ónauðsynlega
silencer n. hljóðdeyfir; þaggari; e-ð sem þaggar niður í e-u eða gerir e-ð hljóðlátt
likeable l. viðkunnanlegur, viðfelldinn
wristwatch n. armbandsúr
Egyptology n. egypsk fræði
Egyptological l. egyptafræðilegur
hellhole n. vítishola, hræðilegur staður, skítapleis
monomaniacal l. einæðislegur, með eitthvað eitt á heilanum
uncontroversial l. óumdeildur
supermarket n. matvöruverslun, kjörbúð, súpermarkaður
stressful l. stressandi ([~ times])
frozen l. frosinn, freðinn, frystur
coastline n. strandlengja
footballer n. knattspyrnumaður, fótboltamaður; knattspyrnukona, fótboltakona
cameraman n. myndatökumaður, tökumaður; ljósmyndari
oceanography n. haffræði
oceanographer n. haffræðingur
oceanographic l. haffræðilegur
oceanographical l. haffræðilegur
oceanographically ao. haffræðilega
calfskin n. kálfskinn, kálfsskinn
takeover n. yfirtaka; valdataka
multinational l. fjölþjóðlegur; n. fjölþjóðlegt fyrirtæki
smartwatch n. snjallúr
grandparent n. afaforeldri (þ.e. afi eða amma); [his ~s] afi hans og amma/afar hans og ömmur
backyard n. bakgarður
supertanker n. risastórt olíuflutningaskip, risaolíuskip; risastórt skip sem flytur vökva
seashell n. skel, sjávarskel
weblog n. blogg, vefrit (sjá %[blog]%)
blog n. blogg, vefrit (stytt. á %[weblog]%); s. blogga, skrifa í vefrit
blogger n. bloggari, höfundur vefrits
novella n. nóvella (stutt skáldsaga eða löng smásaga)
amnesia n. minnistap, minnisleysi, gleymska
amnesiac n. minnisleysingi, sá sem er þjakaður af minnisleysi (sjá %[amnesia]%)
numeracy n. talnalæsi
homophobia n. hommafælni, hommahatur, hatur á eða ótti við samkynhneigða
homophobe n. hommahatari, e-r sem óttast eða hatar samkynhneigða
homophobic l. hommafælinn, hommahatandi, hommahaturs-, hommafælni-, sem óttast eða hatar samkynhneigða
denigrate s. hallmæla, ófrægja, niðra
denigration n. mannorðsspjöll, ófræging, hallmæli
denigratory n. niðrandi, ófrægjandi, ærumeiðandi, mannorðsspillandi, hallmælandi
sophomore l. annað í röð ([my ~ year in college], [his ~ album]); n. nemandi á öðru ári í skóla
e-book n. rafbók
ebook n. rafbók
e-reader n. rafbókalesari
ereader n. rafbókalesari
brutishness n. grimmd, hrottaskapur
parachutist n. fallhlífarstökkvari; fallhlífarhermaður
polyarchy n. fjölræði (stjórn margra aðila)
polycracy n. fjölræði (stjórn margra aðila)
romanticism n. rómantík; rómantíska stefna 18. og 19. aldar
caregiver n. umönnunaraðili
protectionism n. verndarstefna
Eurozone n. Evrusvæðið
courthouse n. dómshús
fistful n. hnefafylli
symbiosis n. samlífi
symbiotic l. samlífis-, sem einkennist af samlífi (sjá %[symbiosis]%)
turquoise n. túrkis (skrautsteinn); l. grænblár, blágrænn
polychrome l. marglitur, fjöllita
thermodynamic l. varmafræðilegur, varmaaflfræðilegur, varmaafls-
thermodynamics n. ft. varmafræði, varmaaflfræði ([the second law of ~])
prioritize s. forgangsraða
prioritization n. forgangsröðun
carefree n. áhyggjulaus
pointlessness n. tilgangsleysi
jewellery n. sjá %[jewelry]%
Nubian l. núbískur; n. Núbíumaður; þeldökk manneskja af afrísku bergi brotin
rosebud n. rósaknappur, rósahnúður
karaoke n. karókí
genie n. andi ([he rubbed the lamp and a ~ appeared])
pylon n. mastur; broddsúla; keila; [electrical ~] háspennumastur
craftsmanship n. handbragð, handverk, verkkunnátta ([his ~ was impeccable])
presupposition n. forsenda, forskilyrði
presuppositional l. forsendubundinn
Islamism n. íslömsk bókstafstrú
psephology n. kosningafræði (tölfræðilegar rannsóknir á kosningum)
seriously ao. alvarlega; í alvörunni
unendurable l. óbærilegur, óþolanlegur, óþolandi
anyone fn. hver sem er, nokkur, neinn
peacetime n. friðartími, friðartímar; [in ~] á friðartímum
light industry n. léttiðnaður
heavy industry n. þungaiðnaður
inter alia ao. meðal annars (úr latínu)
ceteris paribus ao. að öllu jöfnu (úr latínu)
et cetera ao. og svo framvegis (úr latínu)
etc ao. stytt. á %[et cetera]%
marlin n. oddnefur, marlín, merlingur (fisktegund)
seafarer n. sæfari
bloodbath n. blóðbað
warhead n. sprengjuoddur; [nuclear ~] kjarnaoddur
metallurgist n. málmfræðingur, málmvinnslufræðingur
fatherland n. föðurland
rhododendron n. lyngrós, alparós, róslyng
townsfolk n. bæjarbúar
unscrupulousness n. ófyrirleitni, ósvífni, samviskuleysi
swampland n. mýrlendi
apolitical l. ópólitískur
microgram n. míkrógramm (0,000001 gramm)
ferociousness n. grimmd, grimmúð, grimmýðgi
iridium n. iridín (frumefni)
rhodium n. ródín, ródíum (frumefni)
physique n. vaxtarlag, holdafar, líkamsbygging
ratfish n. geirnyt, hámús
tarasque n. e.k. evrópskur dreki, goðsagnavera
patio n. verönd
Hegelian l. hegelískur, sem tengist kenningum þýska heimspekingsins G. W. F. Hegel; n. fylgismaður kenninga Hegels
historically ao. sögulega
moneylender n. (okur)lánari, lánardrottinn
deforestation n. skógeyðing, skógareyðing, eyðing skóga
diplomat n. stjórnarerindreki, ríkiserindreki, diplómati
Baltic n. Eystrasaltið ([the ~ Sea]); Eystrasalts-; [the ~ states] Eystrasaltsríkin
fermented l. gerjaður; sýrður
shipyard n. slippur, skipasmíðastöð
wholesaler n. heildsali
paranoia n. vænisýki, ofsóknaræði, ofsóknarbrjálæði, ofsóknarbrjálun
paranoid l. vænisjúkur, ofsóknaróður, ofsóknarbrjálaður ([it's not ~ if they're really out to get you])
paranoiac n. ofsóknaróð eða vænisjúk manneskja (sjá %[paranoia]%)
extraterrestrial l. utan jarðarinnar; n. geimvera
prestigious l. virtur, mikilsvirtur
unreliability n. óáreiðanleiki
subhuman l. ekki alveg mennskur, undirmennskur; n. undirmenni
asphyxiate s. kæfa; kafna
asphyxiation n. köfnun; kæfing; súrefnisskortur
asphyxiating l. kafnandi; kæfandi; skortandi súrefni
asphyxiant n. kæfiefni; l. kæfandi, kæfi-
mitochondrion n. hvatberi, kyndikorn, orkukorn (frumulíffæri)
mitochondrial l. hvatbera- (sjá %[mitochondrion]%)
dehumanize s. afmennska
dehumanization n. afmennskun
unhappiness n. óhamingja, vansæld
parabola n. fleygbogi
parabolic l. fleygboga-
terracotta n. brenndur leir; l. leir-, leirbrenndur
nonetheless ao. engu að síður
ferrous l. úr járni, járnkenndur, járn-
spinelessness n. hryggleysi; kjarkleysi; bakbeinsleysi
supranational l. yfirþjóðlegur, yfirríkja-, sem er ofar eða æðri ríkjum
backside n. bakhlið; afturendi; rass
vegan n. vegani, grænkeri (e-r sem neytir ekki afurða úr dýraríkinu); l. grænkera-; [~ meal] grænkeramáltíð
veganism n. veganismi, grænkerasiður (sjá %[vegan]%)
godforsaken l. guðsvolaður, yfirgefinn af guði
astrolabe n. stjörnuskífa
abacus n. talnagrind, reiknigrind
slide rule n. reiknistokkur
vengefulness n. hefnigirnd
ovipositor n. varppípa
formalin n. formalín
formaldehyde n. formaldehýð
pince-nez n. gleraugu sem eru fest á nefið
novelette n. stutt skáldsaga
critter n. kvikindi, smádýr
subcontract s. ráða undirverktaka
subcontractor n. undirverktaki
megaton n. milljón tonn
isotope n. samsæta, ísótópur
allele n. samsæta; tvenndargen
methane n. metan
exogenous n. útrænn, utanaðkomandi, sem verkar að utan, sem er kominn utan frá
experimentee n. (manneskja eða dýr sem er) viðfang rannsóknar
emphysema n. lungnaþemba (sjúkdómur)
audiobook n. hljóðbók
filicide n. sonarmorð eða dótturmorð
aquaculture n. fiskeldi, fiskirækt; ræktun lífvera í ám, vötnum og sjó
demersal l. botnlægur, sem lifir við botninn; [~ fish] botnfiskur
monopsony n. staða þar sem aðeins er einn kaupandi
ecocide n. vistmorð
adsorber n. ásogari
determinant n. ákvörðunarþáttur
arachnid n. áttfætla; könguló; l. áttfættur
arachnophobia n. köngulóafælni, ótti við köngulær, áttfætlufælni
dreadfully ao. hræðilega, skelfilega, hrikalega
timekeeper n. tímavörður, tímagæslumaður
sketchbook n. skissubók, rissblokk
smegma n. limfarði, reðurfarði, forhúðarostur
smarmy l. smeðjulegur
varmint n. meindýr; hvimleið manneskja
ex-husband n. fyrrverandi eiginmaður
hardliner n. harðlínumaður
disintegration n. upplausn, sundurlausn
middle-class l. miðstéttar-, millistéttar-, miðstéttarlegur, millistéttarlegur
unobservable l. óskoðanlegur, óathuganlegur, ósjáanlegur
sophistication n. fágun; háþróun ([the ~ of modern weaponry])
crux n. kross; kjarni ([the ~ of the matter] kjarni málsins)
lunchtime n. hádegisverðarhlé
birdlike l. eins og fugl, fuglalegur
decrypt s. dulráða, afkóða
decryption n. dulráðning, afkóðun
lesion n. löskun, vefskemmd, sár
randomly ao. handahófslega, af handahófi
realtime n. rauntími; l. í rauntíma ([~ video compression])
squiggle n. krot, hrip; s. krota, hripa, skrifa flausturslega; engjast, hrökkvast
cropland n. ræktunarland, uppskeruland
emancipatory l. frelsandi (úr ánauð)
aggressiveness n. árásargirni, árásargirnd, árásarhneigð
aggressively ao. á árásargjarnan hátt
longboat n. langskip; árabátur; björgunarbátur
Caucasian n. Kákasusmaður; manneskja sem er hvít á hörund; l. kákasískur, ættaður úr Kákasusfjöllum; hvítur á hörund
carcinogen n. krabbameinsvaldur, krabbameinsvaldandi efni
carcinogenic l. krabbameinsvaldandi
kebab n. kebab (maríneraðir kjötbitar á teini)
financialization n. fjármálavæðing
flammable l. eldfimur
uncontrollably ao. óstjórnlega
believability n. trúverðugleiki
futuristic l. framtíðarlegur, framúrstefnulegur
coastward l. í átt að ströndu
herbicide n. illgresiseyðir, plöntueitur
Socratic l. sókratískur (í anda gríska heimspekingsins Sókratesar)
seedling n. kímplanta, fræplanta, smáplanta, ungplanta
avionics n. raftæknibúnaður flugvéla
defibrillator n. hjartastillir
anorexia n. lystarstol, anorexía (átröskun)
anorexic l. haldinn lystarstoli; n. lystarstolssjúklingur
schoolteacher n. skólakennari
symmetric s. samhverfur, samsvarandi
unintelligible l. óskiljanlegur
microfilm n. örfilma, míkrófilma
resourcefulness n. úrræðasemi; útsjónarsemi
accelerant n. hraðall (e-ð sem hraðar framvindu eða breytingu)
delusional l. haldinn hugvillu eða ranghugmyndum
inflationary l. verðbólguhvetjandi, verðbólgumyndandi, verðbólguvaldandi; verðbólgu-
unhistorical l. ósögulegur
psychoactive l. geðvirkur, sem hefur áhrif á meðvitund
sanctum n. athvarf, fylgsni
shaman n. seiðmaður, töfralæknir, galdralæknir, sjamani
shamanic l. seiðlækninga-, galdralækninga-, sjamanískur
shamanistic l. seiðlækninga-, galdralækninga-, sjamanískur
shamanism n. sjamanismi, seiðlækningaspeki
witch doctor n. galdralæknir, töfralæknir
counter-example n. gagndæmi
obsolescence n. úrelding, fyrning
perimeter n. jaðar; umgjörð; ummál; sjónsviðsmælir
pictogram n. teikn
drifter n. flakkari, flækingur
toxin n. eitur, eiturefni
candlefish n. drungi, svartþorskur (e.k. fiskur)
skeletal l. beinagrindar-, beinagrindarlegur
autopilot n. sjálfstýring
pigmentation n. litun
conspiracist n. samsærismaður, samsæriskenningamaður
conspiracy theory n. samsæriskenning
conspiracy theorist n. samsæriskenningamaður
oligopoly n. fákeppni; fákeppnismarkaður, fámennismarkaður
sunspot n. sólblettur
monetarism n. peningamagnshyggja
monetarist n. peningamagnshyggjumaður, fylgismaður peningamagnshyggju í hagfræði (sjá %[monetarism]%)
transcience n. hverfulleiki
transient l. skammtíma-, skammvinnur, svipull, hverfull (sjá %[transcience]%)
malefaction n. illgjörð, illgjörningur
lobotomy n. geiraskurður, hvítuskurður, ennisblaðsskurður ([prefrontal ~])
lobotomization n. ennisblaðsskurður (sjá %[lobotomy]%)
lobotomize s. framkvæma ennisblaðsskurð
appetizer n. forréttur; lystauki
versus fs. á móti, gegn ([Roe ~ Wade])
cubicle n. afskermaður bás; vinnuklefi; lesherbergi
letterhead n. bréfhaus, bréfsefni
psychosis n. geðrof
overpopulation n. offjölgun
rinderpest n. nautgripapest
segregation n. aðgreining, aðskilnaður
segregationist n. aðskilnaðarsinni
hemoglobin n. blóðrauði
pogrom n. skipulagðar ofsóknir, fjöldamorð
moonwalk n. tunglganga
pansexual l. alkynhneigður
carapace n. skjöldur (á dýrum)
quantification n. mæling á magni, magnhæfing, magnfesting
weaponization n. vopnavæðing
petrochemical l. unnið úr jarðolíu eða gasi
superconductivity n. ofurleiðni
superconductor n. ofurleiðari
superconductive l. ofurleiðandi
microclimate n. nærviðri, nærloftslag, örveður
helpfulness n. hjálpsemi
transpacific l. þvert yfir Kyrrahafið
leitmotif n. leiðarstef (úr þýsku)
proprioception n. stöðu- og hreyfiskyn
syncratic l. samstilltur
bacteriological l. gerlafræðilegur, bakteríufræðilegur
melioidosis n. snifubróðir
encephalitis n. heilabólga
brucellosis n. öldusótt
adenoid l. kirtil-, kirtillíkur, kirtla-, eitla-
pathogen n. meinvaldur; sýkill
pathogenicity n. meinvirkni
maneuverability n. hreyfigeta, hreyfanleiki, lipurð; stýrihæfni
boastfulness n. grobb, mont, stærilæti
consequentialist n. afleiðingarhyggjusinni, afleiðingarhyggjumaður, afleiðingarsiðfræðingur
consequentialism n. afleiðingarhyggja, afleiðingarsiðfræði
topology n. grannfræði
subdiscipline n. undirgrein
existentialism n. tilvistarstefna (í heimspeki)
existentialist n. tilvistarsinni, tilvistarspekingur (sjá %[existentialism]%)
cisalpine l. hérna megin Alpanna (Norður-Ítalía)
cataphora n. dvali (þar sem e-r bregst við ytri áhrifum þótt meðvitund sé skert)
hackathon n. lausnamót, hakkarakeppni
attentiveness n. athygli (sjá %[attention]%)
autodidact n. e-r sem er sjálflærður
autodidacticism n. sjálfsnám
autodidactic l. sjálflærður, sjálfsnáms-
self-learning n. sjálfsnám; l. sjálfsnáms-
recalibrate s. endurkvarða, endurstilla
sexless l. kynlaus; kynlífslaus
trainee n. lærlingur, (vettvangs)nemi, starfsnemi
dyspeptic l. haldinn meltingartruflunum eða meltingarónot; geðvondur; bölsýnn
in absentia l. fjarverandi, í fjarveru, fjarstaddur, að fjarstöddum (úr latínu)
tercentenary n. 300 ára afmæli eða minningarhátíð
prophylaxis n. forvörn, verndandi aðgerð, sjúkdómsvörn
harmfulness n. skaðsemi, skaðræði
polarization n. pólun, skautun
polarize s. skauta, pólarísera
depolarize s. afskauta, afpólarísera
depolarization n. afskautun, afpólarísering
counter-espionage n. gagnnjósnir
miscegenation n. kynþáttablöndun
eschatology n. heimsslitafræði
eschatological l. heimsslita-, heimsslitalegur, heimsslitafræðilegur
fundraiser n. fjáröflun, fjársöfnun; fjáröflunarsamkoma ([he attended the ~])
devaluation n. gengisfelling, gengislækkun, gengissig, gengisfall
devalue s. gengisfella, lækka gengi; vanmeta, meta lítils
counterinsurgency n. það að kæfa niður uppreisn
intransigence n. óbilgirni, óundanlátssemi, þrjóska, ósveigjanleiki
sub-Saharan l. sunnan Sahara-eyðimerkur
oxytocin n. oxýtósín, mjaltavaki, hríðahormón
exponential l. veldis-, veldisvísis-
exponentially ao. með veldisvexti, á veldishraða
ambivalent l. tvísýnn, tvíbentur, á báðum áttum, með blendnar tilfinningar
ambivalence n. tvísýni, tvíbendni
documentarian n. heimildarmyndagerðarmaður
shortwave n. stuttbylgja; l. stuttbylgju-
pathologist n. meinafræðingur
shithole n. skítapleis, skítabæli, ömurlegur staður
fluorosis n. flúoreitrun, flúreitrun
memoir n. endurminningar, æviminningar
smog n. reykþoka, reykjarmóða, mengunarský, þreykur
meltwater n. leysingarvatn
subglacial l. undir jökli
gambling n. fjárhættuspil
bioinformatics n. ft. lífgagnatækni
monoxide n. mónoxíð, einoxíð
roadside n. vegkantur; l. á vegkanti
intelligently ao. gáfulega, vitsmunalega, skynsamlega
unrealistic l. óraunhæfur, óraunsær
undergarment n. undirfatnaður, undirföt, nærfatnaður, kyrtill
counterrevolution n. gagnbylting
professoriate n. prófessorastétt
ghetto n. gettó, fátækrahverfi; Gyðingahverfi
underclass n. undirstétt
geopolitics n. ft. stjórnmál heimsins, heimsstjórnmál, heimspólitík, landfræðistjórnmál, landfræðipólitík
geopolitical l. heimsstjórnmála-, heimspólitískur, landfræðistjórnmála-, landfræðipólitískur
geopolitician n. heimspólitíkus, heimsstjórnmálamaður, landfræðistjórnmálamaður, landfræðipólitíkus
monophonic l. einóma, einrása, einhljóma
stereophonic l. víðóma, tvírása
undulant l. bylgjandi, sem gengur í bylgjum
typhoid n. taugaveiki ([~ fever])
immunization n. bólusetning, ónæming, ónæmisaðgerð
adrenal l. nýrnagrenndar-, sem er við nýru; nýrnahettu-
dehydrate s. afvatna, þurrka
dehydration n. vökvatap, vökvaskortur, ofþornun, afvötnun
cashew n. kasjúhneta
smelter n. málmbræðsla, málmbræðsluofn
physiocrat n. búauðgismaður (fylgismaður ákv. hagfræðikenningar á 18. öld)
physiocratic l. búauðgis- (sjá %[physiocratism]%)
physiocratism n. búauðgisstefna (hagfræðikenning frá 18. öld)
binational l. tvíþjóðlegur
metabolic l. efnaskipta-
metabolically ao. efnaskiptalega, er varðar efnaskipti
pollination n. frævun
pollinate s. fræva, frjóvga (plöntu)
self-pollination n. sjálffrævun
cross-pollination n. víxlfrævun
subtropical l. hlýtempraður, heittempraður
subtropics n. hlýtempraða beltið, heittempraða beltið
intelligibility n. skiljanleiki
Deuteronomy n. fimmta Mósebók (í Biblíunni)
phlogiston n. brunaefni
morphogenesis n. formmyndun, formþroskun
cybernetic l. stýrifræðilegur
cybernetics n. ft. stýrifræði
bloodlust n. blóðþorsti
monopolization n. einokun, einokunarvæðing
microbial l. örveru- ([~ flora])
fairytale n. ævintýri
cenobite n. munkur
cenobitism n. munkalíf
dialectical l. þrætubókar-, þrætubókarlegur, tvíhorfs-
pesticide n. plágueyðir; skordýraeitur
nazification n. nasistavæðing
counterpropaganda n. gagnáróður
junkyard n. ruslahaugur, skranport
feminism n. femínismi, kvenfrelsisstefna, kvenréttindastefna
feminist n. femínisti, kvenréttindasinni, kvenfrelsissinnis
nonhereditary l. óarfgengur
dishwasher n. uppþvottavél; uppvaskari
schizophrenia n. geðklofi, kleyfhugasýki
schizophrenic l. haldinn geðklofa, kleyfhuga; n. geðklofasjúklingur
legalistic l. lagatæknilegur, lagabókstafs-
morphia n. morfín
preternaturally ao. ónáttúrulega, handan náttúrunnar; óskiljanlega
touchable l. snertanlegur
overreact s. bregðast of harkalega við ([he was ~ing])
overreaction n. ofviðbrögð, að bregðast of harkalega við ([it was an ~ to a mild threat])
bacalao n. saltfiskur
canyon n. gljúfur
backstage n. baksvið ([let's meet ~]); l. baksviðs- ([~ shenanigans])
gambit n. herkænska; bragð, brella; opnunarleikur í tafli
unhinged l. ær, brjálaður, klikkaður, geðveikur; ekki í hjörunum
manhunt n. mannaveiðar
gravesite n. grafreitur
power-hungry l. valdaþyrstur, valdasjúkur, valdagráðugur
overconfident l. of eða óhóflega sjálfsöruggur, of öruggur með sjálfan sig
podium n. ræðupallur; verðlaunapallur; ræðupúlt
apocalypse n. heimsendir, heimsslit (úr opinberunarbók biblíunnar)
apocalyptic l. heimsendis-, heimsslita-; (sjá %[apocalypse]%)
underdog n. lítilmagni, undirmálsmaður, sá sem er minni máttar
orangeade n. sykraður appelsínudrykkur
litmus n. lakkmúslitur; [~ paper] lakkmúspappír; [~ test] prófsteinn, fylgnipróf
cutback n. (yfirleitt í ft. [~s]) niðurskurður, sparnaðaraðgerðir
agronomics n. ft. búfræði
agronomic l. búfræðilegur, búfræði-
unsung l. ósunginn
bauxite n. báxít (hráefni í ál)
longshoreman n. hafnarverkamaður
marshmallow n. sykurpúði
peppercorn n. piparkorn
tundra n. túndra, freðmýri
renascence n. endurfæðing; endurreisn; sjá %[renaissance]%
necrotic l. drep-, sem veldur eða tengist drepi í beini eða holdi
leatherwork n. leðurmunir; leðurvinnsla
leatherworking n. leðurvinnsla
leatherworker n. sá sem fæst við leðurvinnslu (sjá %[leatherworking]%)
synergy n. samlegð, samlegðaráhrif, samvirkni, samyrkja
synergistic l. samvirkur, samverkandi; [~ effect] samlegðaráhrif
synergize s. samvirkja
monograph n. einefnisrit
pseudorandom l. gervislembi-; [~ number generator] gervislembitalnagjafi (í tölvunarfræði)
pseudoscalar n. gervitala; l. gervitölu-
quasiparticle n. agnarígildi
bulimia n. lotugræðgi, átköst, ofát, búlemía
bulimic l. lotugræðgis-, búlemíu- (sjá %[bulimia]%)
divorcee n. fráskilin kona eða maður
despondency n. örvænting; hugleysi, hugarvíl
mayhem n. glundroði, írafár, öngþveiti
transcontinental l. sem fer eða liggur þvert yfir álfu eða meginland
opioid n. ópíóíði, ópíumlyf
islamophobia n. ótti við múslíma og/eða íslam, múslímahatur
islamophobic l. sem óttast múslíma og/eða íslam, múslímahaturs-
islamist n. íslamisti, bókstafstrúaður múslími, öfgamúslími
extraterritorial l. utansvæðis-, utan lögsögu
cosmopolitanism n. heimsborgarahyggja (sjá %[cosmopolitan]%)
subtitle n. undirtitill, undirfyrirsögn, aukafyrirsögn; skjátexti (í myndböndum)
industrialist n. iðnjöfur; verksmiðjueigandi
industrialism n. iðnvæðing; iðnvæðingarstefna
extracurricular l. utan námskrár, utan skóla, utan skyldu eða starfs
curricular l. námskrár-, sem tengist námskrá og/eða verkáætlun
simplified l. einfaldaður
empirically ao. raunvíslega, byggt á reynslu, út frá reynslu
anthropocentrism n. mannhverfa, mannmiðun
anthropocentric l. mannhverfur, mannmiðaður
anthropomorphize s. manngerva (eigna e-u ómennsku mannlega eiginleika)
deistic l. sem tengist deisma, þ.e. trú á einn guð án opinberunar (sjá %[deism]%)
bombardier n. stórskotaliði
yeti n. snjómaðurinn ógurlegi (goðsagnakennd vera)
antialiasing n. afstöllun
encoding n. kóðun; umtáknun; hnitun; snið
encode s. kóða; umtákna
decode s. afkóða
airfare n. flugfargjald
droplet n. smádropi
globetrotter n. heimshornaflakkari
Balkan l. Balkanskaga-, Balkanlanda-; balkanskur, frá Balkanskaga
Balkans n. ft. Balkanskagi, Balkanlönd ([the ~])
reinterpret s. endurtúlka, endurþýða
reinterpretation n. endurtúlkun, endurþýðing (sjá %[interpretation]%)
mindset n. hugarfar
interplay n. samspil ([the ~ between opposing factions])
scholasticism n. skólaspeki (miðalda)
unorthodox l. óhefðbundinn, óvenjulegur; ekki rétttrúaður, villutrúaður
unorthodoxy n. villutrú; speki sem stangast á við viðtekin sannleika
deviant l. afbrigðilegur; n. afbrigði, frávik
deviance n. frávik, afbrigðilegheit
contaminant n. aðskotaefni, mengandi efni; mengunarvera, mengandi örvera
decolonialize s. afnýlenda, afnýlenduvæða
decolonialization n. afnýlendum, afnýlenduvæðing
amphora n. amfóra (e.k. leirker í Evrópu til forna)
Bayesian l. bayeskur (sem tengist kenningum stærðfræðingsins Thomas Bayes); [~ statistics] bayesk tölfræði, Bayesartölfræði
ornery n. ótuktarlegur
Americanization n. ameríkuvæðing, bandaríkjavæðing
Americanize s. ameríkuvæða; bandaríkjavæða
Anglophobe n. sá sem er englendingafælinn (sjá %[Anglophobia]%)
Anglophobic l. englendingafælinn (sjá %[Anglophobia]%)
Anglophobia n. englendingafælni, ótti við eða andúð á Englendingum eða enskumælandi fólk
Anglosphere n. hinn enskumælandi heimur
Francophile n. sá sem elskar Frakkland og/eða franska menningu
Gallophile n. sá sem elskar Frakkland og/eða franska menningu
moonscape n. landslag sem er eins og á tunglinu (samsetning af %[moon]% og %[landscape]%)
upriver l. ofar í ánni; ao. ofar í ánni
multilane l. með mörgum akreinum (sjá %[multi-]% og %[lane]%)
topographic l. staðlýsingar- (sjá %[topography]%)
hypodermic l. sem fer undir húðina, húðbeðs-; [~ needle] sprautunál, húðbeðsnál
unbelievably ao. ótrúlega
unpredictably ao. ófyrirsjáanlega
justifiably ao. réttlætanlega
mafia n. mafía, glæpahringur, glæpasamtök
mafioso n. mafíósi, glæpamaður, glæponi
noblewoman n. aðalskona
rumor n. sjá %[rumour]%
paralyze s. lama, gera aflvana (sjá einnig %[paralyse]%)
Venice n. Feneyjar
paternoster n. Faðirvorið (kristin bæn)
self-sacrifice n. sjálfsfórn
undergrad n. sjá %[undergraduate]%
robotization n. vélmennavæðing, þjarkvæðing
quintile n. fimmtungur
upload s. hala upp, hlaða upp; n. upphal
uploadable l. upphalanlegur
dockworker n. hafnarverkamaður
docker n. hafnarverkamaður
flowerbed n. blómabeð
spaceship n. geimskip, geimfar
barf s. æla, gubba; n. æla, gubb
sarcophagus n. steinkista, líkkista úr steini
purposelessness n. tilgangsleysi
meaninglessness n. merkingarleysi, þýðingarleysi
tech-savvy l. tæknifróður, kunnugur tækni
joule n. júl (mælieining)
kilojoule n. kílójúl, þúsund júl (sjá mælieininguna %[joule]%)
megajoule n. megajúl, milljón júl (sjá mælieininguna %[joule]%)
neofascist n. nýfasisti; l. nýfastistalegur
neofascism n. nýfasismi
brainstorm n. heilarok; s. reyna að fá hugmyndir um e-ð [let's ~ this!]
hitchhike s. ferðast á puttanum
hitchhiker n. puttaferðalangur
hitchhiking n. að ferðast á puttanum, puttaferðalög
shenanigan n. uppátæki; kjánaskapur
Canterbury n. Kantaraborg
imprecision n. ónákvæmni
half-wit n. hálfviti
floorboard n. gólffjöl
eardrum n. hljóðhimna (í eyra)
libido n. kynhvöt
middle management n. millistjórnendur
repairman n. viðgerðarmaður
hydrology n. vatnafræði
hydrologist n. vatnafræðingur
hydrological l. vatnafræðilegur, vatnafars-
street urchin n. götubarn, götukrakki
birdcage n. fuglabúr
mauve l. fjólublár; n. liturinn fjólublár
childishly ao. barnalega ([he was behaving ~])
teacup n. tebolli
junta n. herforingjastjórn
hematology n. blóðsjúkdómalækningar, blóðsjúkdómafræði
hematologist n. blóðsjúkdómalæknir, blóðsjúkdómafræðingur
nitwit n. bjáni, glópur, hálfviti
bossy l. stjórnsamur, ráðríkur
dreadlock n. dreddi (samofinn hárlokkur); [a tall man with dreadlocks] hávaxinn maður með dredda
peppermint n. piparminta; l. með piparmintubragði ([~ tea])
downsize s. skera niður, minnka við sig
downsizing n. niðurskurður, minnkun á stærð eða umfangi
slumlord n. leigudrottinn, leigusali sem leigir út íbúðir í niðurníðslu eða fátækrahverfum
nonexistent l. ekki til, sem ekki hefur tilvist
posse n. flokkur, leitarflokkur, liðsafli
flatland n. flatlendi (oft í ft. [~s])
codex n. handrit; bók; [Codex Wormianus] Ormsbók
bowel l. innyfla-; [~ movements] hægðir, innyflahreyfingar
hothead n. æsingamaður, e-r sem er hvatvís, skapmikill, bráðlátur
sexism n. kynjamismunun, kynjamisrétti, kynjafordómar, karl- eða kvenremba
sexist n. karlremba, kvenremba, manneskja sem gerir upp á milli kynja; l. kynjafordóma-, karlrembu-, karlrembulegur, kvenrembu-, kvenrembulegur ([~ outlook, opinions])
drumbeat n. trommusláttur, trommutaktur
ambassadorship n. sendiherraembætti, sendiherrastarf, sendiherrastaða
pneumonic l. lungna-
pneumonitis n. millivefslungnabólga
Moscow n. Moskva (höfuðborg Rússlands)
oligarch n. ólígarki, fámennisstjórnarmaður (sjá %[oligarchy]%)
oligarchic l. ólígarka-, fámennisstjórnar- (sjá %[oligarchy]%)
dermal l. húð-, húðkerfis-
subdermal l. undirhúðar-, undir húðinni
Anglophilia n. ást á Englandi og/eða öllu ensku
democratically ao. lýðræðislega
undemocratically ao. ólýðræðislega
lexical l. lesorðasafns-; orðabókar-, orðabókagerðar-
institutionalize s. leggja inn á stofnun; stofnanavæða
institutionalized l. lagður inn á stofnun; stofnanavæddur
institutionalization n. stofnanavæðing; innlögn á stofnun
ouroboros n. snákur, dreki eða ormur sem er að gleypa sjálfan sig
ouroborosian l. eins og snákur að gleypa sjálfan sig (sjá %[ouroboros]%)
Plato n. Platón (forngrískur heimspekingur)
Neoplatonism n. nýplatónismi (heimspekistefna frá 3. öld e.Kr.)
Neoplatonist n. nýplatónisti, fylgismaður nýplatónisma (sjá %[Neoplatonism]%)
Neoplatonic l. nýplatónskur (sjá %[Neoplatonism]%)
Helios n. Helíos (forngrískt sólgoð)
probabilistic l. líkindafræðilegur
seacoast n. sjávarströnd
geoposition n. hnattræn staðsetning, staðsetning á hnettinum; s. staðsetja á hnettinum
bullwhip n. svipa
overtone n. yfirtónn
shoreline n. strandlengja
troublemaker n. vandræðagemsi, vandræðagemlingur, vandræðagripur (e-r sem skapar vandræði)
backlash n. bakslag
insightful l. innsæisríkur
impermanence n. óvaranleiki
reunification n. endursameining, sameining á ný
self-conscious l. sjálfsmeðvitaður, meðvitaður um sjálfan sig
self-examination n. sjálfsskoðun, sjálfsrannsókn
hysterectomy n. legnám
unpersuasive l. ósannfærandi, ekki sannfærandi
bedpost n. rúmstólpi
gherkin n. smágúrka, gúrka
cornichon n. smágúrka
artichoke n. þistilhjarta, ætiþistill
homesickness n. heimþrá
fin whale n. langreyður
minke whale n. hrefna
metronome n. taktmælir
self-pity n. sjálfsvorkunn, sjálfsmeðaumkun
insouciant l. áhyggjulaus, kærulaus, afskiptalaus
insouciance n. áhyggjuleysi, kæruleysi, afskiptaleysi
necrophilia n. mök við lík; náfíkn, náfrygð
necrophilism n. náfrygð
necrophilic l. náfrygðar-
necrophile n. sjá %[necrophiliac]%
necrophiliac n. náriðill, e-r sem á mök við lík
tinnitus n. eyrnasuð
self-annihilation n. sjálfstortíming, sjálfseyðing
transformative l. umbreytandi, mótandi, ummótandi
endorphin n. endorfín
bathrobe n. baðsloppur, sloppur
glider n. svifdreki, sviffluga
knickerbocker n. knésíðar pokabuxur
pantalets n. ft. sjá %[pantalettes]%
pantalettes n. ft. öklasíðar undirbuxur
weirdo n. furðufugl, skrýtin manneskja
flawless l. gallalaus, óaðfinnanlegur, lýtalaus, fullkominn
confetti n. skrautpappír, ræmur af (lituðum) skrautpappír
postproduction n. eftirvinnsla, úrvinnsla, úrvinnslustig, eftirvinnslustig
hypermasculine l. ofurkarlmannlegur
autoimmune l. sjálfsofnæmis-, sjálfsnæmis-; [~ disease] sjálfsofnæmissjúkdómur
autoimmunity n. sjálfsofnæmi, sjálfsnæmi
workweek n. vinnuvika
reconfigure s. endurstilla
reconfiguration n. endurstilling
dichotomy n. tvískipting, skipting í tvennt
dichotomize s. skipta í tvennt (á afgerandi hátt)
dichotomized l. skiptur í tvennt, tvískiptur
dichotomous l. tvískiptur, skiptur í tvennt, tvískiptingar-
dichotomist n. sá sem skiptir í tvennt, tvískiptingarmaður
dichotomization n. tvískiptingarvæðing, tvískiptingartilhneiging
councilman n. fulltrúi, ráðsmaður; borgarráðsmaður, borgarfulltrúi ([city ~])
mea culpa uh. sökin er mín! (úr latínu)
kindliness n. góðmennska, góðvild
undocumented l. óskráður, óskjalaður, óskjalfestur
globalize s. hnattvæða
globalization n. hnattvæðing
glamorous l. töfrandi, heillandi, ljómandi
babysit s. passa börn, gæta barna (fyrir foreldra)
babysitting n. barnapössun, barnagæsla
babysitter n. barnapía, barnfóstra, barnapassari
flatbread n. flatbrauð, flatkaka
farmland n. ræktarland, ræktunarland, lendur sem henta til landbúnaðar
fistfight n. hnefaleikar, slagsmál eða áflog þar sem aðeins hnefum er beitt
anonymously ao. á nafnlausan, ónafngreindan eða ónafngreinanlegan hátt
walkway n. gangbraut, göngubrú, göngustígur
graveyard n. grafreitur, kirkjugarður
setback n. bakslag
windswept l. vindbarinn, vindblásinn
receptionist n. móttökustjóri, móttökuritari
uncompetitive l. ósamkeppnishæfur, án samkeppni
effortless l. áreynslulaus, fyrirhafnarlaus, erfiðislaus
consumerism n. neysluhyggja
nonsmoker n. manneskja sem reykir ekki
non-smoker n. manneskja sem reykir ekki
anti-smoker n. andreykingamanneskja, einhver sem er mótfallinn reykingum
phallus n. getnaðarlimur, limur, typpi; reðurtákn
phallic l. getnaðarlims-, líkur getnaðarlim eða typpi; [~ symbol] reðurtákn
workspace n. vinnurými
error-prone l. villugjarn
disambiguate s. einræða (fækka kostum niður í einn)
disambiguation n. einræðing
pandemonium n. ringulreið, glundroði; vítishöll Satans í Paradísarmissi eftir 17. aldar skáldið John Milton
psychometric l. sálmælinga-
psychometrics n. ft. sálmælingar
psychometry n. sálmæling
deuteranomaly n. litblinda
smaragd n. smaragð (grænn gimsteinn); sjá %[emerald]%
smaragdine l. smaragðs-; smaragðsgrænn
socialize s. félagsmóta, félagsvæða; blanda geði við aðra ([he enjoyed socializing with his colleagues]); setja e-ð verksvið í hendur hins opinbera ([Sweden has socialized medical care])
socialization n. félagsmótun; félagsvæðing, samfélagsvæðing; umgengni eða félagsleg samskipti við aðra; það að fela hinu opinbera framkvæmdir á tilteknu sviði ([socialization of medical care])
agriculturalist n. landbúnaðarfræðingur; jarðyrkjumaður, bóndi
app n. forrit, smáforrit, snjallforrit, snjallsímaforrit (sjá %[application]%)
warez n. ft. stolinn hugbúnaður (netslangur)
feces n. ft. saur, hægðir
collage n. samklipp, (samsett) klippimynd, límmynd
spaceport n. geimferðastöð, geimhöfn (sjá einnig %[cosmodrome]%)
cosmodrome n. geimferðastöð, geimhöfn (sjá einnig %[spaceport]%)
cravenness n. ragmennska, bleyði, gunguskapur, heigulsháttur
monkswood n. bláhjálmar, freyjublóm, venusvagnar (ættkvísl jurta)
millimetre n. millímetri (einn þúsundasti úr metra)
millimeter n. millímetri (einn þúsundasti úr metra)
wildflower n. villiblóm
footer n. fótur, síðufótur, neðsti bálkur á síðu
idempotent l. einkvæmur; sjálfvalda (í stærðfræði)
idempotency n. einkvæmni
daredevilry n. fífldirfska, ofurhugun
schnapps n. snafs, vínsopi
burnable l. brennanlegur
autoworker n. starfsmaður í bílaverksmiðju
manhole n. holræsisop, eftirlitshol, brunnur, mannop, fráveitubrunnur
callously ao. á harðbrjósta, harðlyndan eða tilfinningalausan hátt (sjá %[callous]%)
nonsexual l. ókynferðislegur
sought-after l. eftirsóttur
bazooka n. basúka, sprengjuvarpa
cellmate n. klefafélagi
schoolbook n. skólabók
breathable l. öndunarhæfur, andanlegur
wellingtons n. ft. gúmmístígvél ([wellington boots])
wifi n. þráðlaust net
wi-fi n. þráðlaust net
trifoliate l. þrílaufa, þriggja laufa
trifoliated l. þrílaufa, þriggja laufa
half-life n. helmingunartími
bidet n. skolskál, klyftalaug
aficionado n. áhugamaður (um [of])
mohawk n. hanakambur
facetiousness n. gamansemi, spaugsemi
teatime n. tetími
patrilineage n. föðurætt, föðurættleggur, föðurleggur
matrilineage n. móðurætt, móðurættleggur, móðurleggur
trifecta n. þrenning, þrenna
generalization n. alhæfing; almenn fullyrðing eða lögmál
overgeneralization n. ofuralhæfing, alhæfing fram úr hófi
petrified l. steingerður; agndofa af skelfingu
menopause n. tíðahvörf, tíðalok (lok reglubundinna tíðablæðinga hjá konum)
scooter n. vespa, létt bifhjól; hlaupahjól; [electric ~] rafhlaupahjól, rafskúta
astrodynamics n. ft. geimbrautafræði
astrodynamic l. geimbrautafræðilegur, geimbrauta-
hellhound n. vítishundur, heljarhundur
aneurysm n. slagæðargúlpur
metrology n. mælitækni
antimony n. antímon
chiropodist n. fótaaðgerðafræðingur
podiatrist n. fótaaðgerðafræðingur
luminescence n. ljóm, ljómun
three-dimensional l. þrívíður
two-dimensional l. tvívíður
bidimensional l. tvívíður
multidimensional l. fjölvíður, fjölvídda-
recalibration n. endurkvörðun, endurstilling
marketization n. markaðsvæðing
managerial l. stjórnunar-, sem lýtur að stjórnun
managerialism n. stjórnunarhyggja, stjórnhyggja
managerialist n. stjórnunarhyggjusinni, stjórnhyggjusinni
collectivism n. sameignarstefna
collectivist n. sameignarsinni
collectivistic l. sameignarstefnu-, sameignarsinna-
fetishistic l. blætis-; sem tengist töfragripum
antipsychotic l. sefandi; n. geðrofslyf, sefandi lyf
hospitalization n. sjúkrahúsvistun
hospitalize s. vista á sjúkrahúsi
hospitalized l. vistaður á sjúkrahúsi
hypothyroidism n. skjaldvakabrestur, skjaldvakaskortur, vanvirkni skjaldkirtils
psychotropic l. geðsækinn, sem hefur áhrif á sálarlíf; n. geðlyf ([~ drugs])
nanotechnology n. nanótækni, dvergtækni
nanotech n. nanótækni, dvergtækni (stytt. á %[nanotechnology]%)
meritocracy n. verðleikaveldi (stjórnarfar eða skipulag þar sem fólk kemst til valda sökum verðleika sinna)
meritocratic l. verðleika-, verðleikaveldis- (sjá %[meritocracy]%)
counterweight n. andvægi, mótvægi
enforceable l. framfylgjanlegur; þvinganlegur
transdermal l. sem fer í gegnum húðina; [~ patch] forðaplástur
praxeology n. hegðunarfræði
praxiology n. hegðunarfræði
ballistic l. kast-, skot-, þeyti-; [~ missile] kastflaug, flugskeyti
authoritarian l. valdboðs-, valdboðslegur; n. valdboðssinni
authoritarianism n. valdboðsstefna (stjórnarfar sem einkennist af miðstýringu og undirgefni borgara)
neuromyopathy n. tauga- og vöðvakvilli
ICBM n. langdrægt flugskeyti (stytt. á [intercontinental ballistic missile])
eponym n. samnafn eða almennt heiti sem dregið er af sérnafni (t.d. %[geyser]%, dregið af Geysi)
eponymy n. samnefni
eponymous l. samnefndur
Thomist n. fylgismaður heimspeki og/eða guðfræði Tómasar frá Akvínó
Thomistic l. er varðar heimspeki eða guðfræði Tómasar frá Akvínó
aphasia n. málstol, tjástol, orðglöp
pastoralism n. kvikfjárrækt, hjarðmennska
pastoralist n. hirðingi; l. hirðingja- ([a ~ way of life])
underconsumption n. vanneysla
exudative l. vilsandi, vessandi
biohazard n. lífsýnahætta, lífræn hætta
lithosphere n. stinnhvolf, jarðskorpa, steinhvolf (ysti hluti skorpu jarðar)
millenarianism n. trú á þúsundáraríki (Krists)
chiliasm n. þúsundáraríkistrú
chiliast n. e-r sem trúir á þúsundáraríki (Krists)
chiliastic l. þúsundáraríkistrúar-, er varðar trú á þúsundáraríki (Krists)
homogenization n. jöfnun, jafnblöndun; það ferli að gera e-ð einsleitt
fluorescence n. flúrljómi, flúrskin, flúrskíma, flúrgeislun
fluorescent l. flúrljómandi, flúrlýsandi, flúrskímandi; [~ light] flúrljós
interconnectedness n. innri tengsl, innbyrðis tengsl, samtengsl, millitengsl
geriatric l. öldrunar-; [~ medicine] öldrunarlækningar
counterexample n. gagndæmi, mótdæmi
airborne l. vindborinn, loftborinn; sem dreifist með lofti ([~ disease, transmission])
endocrine l. innkirtla-; innkirtill ([~ gland])
neurophysiology n. taugalífeðlisfræði
neurophysiologist n. taugalífeðlisfræðingur
clinician n. klínískur læknir eða sérfræðingur
heritability n. arfgengi
catatonic l. stjarfur
erogenous l. kynnæmur
serology n. blóðvatnsfræði, sermifræði
haemorrhage n. blæðing; [brain ~] heilablæðing
semicircle n. hálfhringur
bacillus n. stafgerill, stafbaktería (örvera)
semiology n. einkennafræði
heterogeneity n. misleitni
anxiogenic l. kvíðavaldandi; n. kvíðavaldandi lyf
anxiolytic l. kvíðastillandi; n. kvíðastillandi lyf
psychopathology n. sálsýkisfræði; sálsýki
maladjustment n. mishæfing, aðlögunarörðugleikar
transnational l. þverþjóðlegur, fjölþjóðlegur, sem nær þvert yfir landamæri þjóða
disunity n. sundrung, óeining, ósamstaða
amoral l. siðlaus, siðblindur; hvorki siðferðislegur né ósiðferðislegur
amorality n. siðleysi, siðblinda; ónæmi fyrir siðferðiskennd
smoked l. reyktur; [~ salmon] reyktur lax
hero-worship n. hetjudýrkun
fragmentation n. sundrung, klofnun, brotnun, molun
ministership n. ráðherraembætti; prestsembætti
resoluteness n. fastræði; einbeittur vilji ATH!!!
oxymoron n. mótsögn (í skáldamáli eða mælskulist)
downgrade s. niðurfæra, lækka niður; skipta yfir í eldri eða verri útgáfu af e-u; n. niðurfærsla
rapaciousness n. rángirni
admiralty n. flotaforingjaráð, flotamálaráðuneyti
indiscipline n. agaleysi
gutless l. huglaus, kjarklaus, ragur
gutlessness n. hugleysi, ragmennska, bleyði, heigulsháttur
hideaway n. felustaður, athvarf
counter-proposal n. gagntillaga, móttillaga
phentermine n. fentermín (örvandi lyf)
symphonic l. sinfónískur, sinfóníu-; [~ orchestra] sinfóníuhljómsveit
denim n. dením, denímefni, gallaefni, gallabuxnaefni; [~ pants, jeans] gallabuxur
second-hand l. notaður ([~ clothes]); óbeinn ([~ smoking]); sem fæst í gegnum e-n annan en frumaðila
hydrocarbon n. vetniskolefni, kolvetni; [~ fuel] jarðeldsneyti
alkaline l. alkalískur, basískur
humongous l. gríðarstór, feikistór, risavaxinn ([All hail the ~, the Lord Humongous!])
absurdly ao. fáránlega; á absúrd eða fjarstæðukenndan hátt
underdeveloped l. vanþróaður, vanþroskaður
underdevelopment n. vanþróun, vanþroski
eliminable l. útrýmanlegur
ineliminable l. óútrýmanlegur
foodstuff n. matvæli
autarchy n. alveldi, alræðisveldi; efnahagslegt sjálfstæði; sjálfsnægt í efnahagsmálum; sjálfsþurftarbúskapur
autarky n. efnahagslegt sjálfstæði; sjálfsnægt í efnahagsmálum; sjálfsþurftarbúskapur
autarkic l. efnahagslega sjálfstæður, sjálfum sér nægur í efnahagsmálum; sjálfsþurftarbúskaps-
limelight n. sviðsljós
unspoken l. ósagður; [he left it ~] hann lét það ósagt
charisma n. persónutöfrar, þokki, sjarmi
charismatic l. heillandi, sjarmerandi, töfrandi, býr yfir persónutöfrum
tired-looking l. þreytulegur í ásýnd
lifestyle n. lífsstíll, líferni, lífsháttur
guesstimate s. (óforml.) meta eða áætla byggt á ágiskunum einum saman (sjá %[guess]% og %[estimate]%); n. mat byggt á ágiskunum
self-sufficiency n. sjálfsnægt, nægjusemi; sjálfsþurftarbúskapur
ethnonym n. þjóðaheiti
retronym n. afturvirkt orð eða nafn
acronym n. skammnefni, skammstöfunarorð, skammyrði, upphafsstafanafn
chloride n. klóríð
hyperspecialization n. ofursérhæfing
Taylorism n. taylorismi (verkstjórnun sem byggist á nákvæmum mælingum framleiðsluþátta)
Taylorist n. fylgismaður taylorisma (sjá %[Taylorism]%)
Taylorize s. innleiða taylorisma (sjá %[Taylorism]%)
Taylorization n. innleiðing taylorisma (sjá %[Taylorism]%)
barbiturate n. barbitúrat (efni leitt af barbitúrsýru)
landmass n. landflæmi; meginland
deregulate s. afregluvæða, afnema reglugerðir
deregulated l. afregluvæddur
deregulation n. afregluvæðing, afnám reglugerða
transliterate s. umrita, umstafa
transliterated l. umritaður, umstafaður
transliteration n. umritun, umstöfun
subculture n. menningarkimi, undirmenning; afrækt, undirrækt
subcultural l. menningarkima-, undirmenningar-; afræktaður, undirræktaður
churchgoer n. kirkjugestur, sóknarbarn, kirkjurækin manneskja
pederasty n. sveinmök, mök við drengi; barnagirnd
pederast n. sá sem á mök við drengi; barnaperri
triangulate s. þríhyrningamæla
triangulated l. þríhyrningamældur
triangulation n. þríhyrningamæling
balaclava n. lambhúshetta (kennd við bæinn Balaklava á Krímskaga)
Venetian l. feneyskur, frá Feneyjum; n. Feneyingur
spay s. gera ófrjóa, taka úr sambandi, fjarlægja eggjastokka og leg
sybaritic l. sællífur
duopoly n. tvíokun, tvíkeppni
hallucinate s. ofskynja, sjá ofsjónir, heyra ofheyrnir, kvikskynja
troika n. þríeyki, þremenningabandalag; rússneskur vagn sem dreginn er af þremur hestum
trivium n. þrívegur (þrjár af sjö listum í háskólum miðalda: málfræði, mælskufræði og rökfræði)
quadrivium n. fjórvegur (fjórar af sjö listum í háskólum miðalda: tölvísi, flatarmálsfræði, stjarnfræði og sönglist)
tardigrade n. bessadýr
lithotripsy n. steinbrot, steinmolun
UFO n. stytt. á [unidentified flying object]; fljúgandi furðuhlutur
homophone n. samhljóma orð
homograph n. samhljóma orð
homophonic l. samhljóma; einradda
homophonous l. samhljóma; einradda
homophony n. samhljómur, þegar hljóð eru eins
soporific l. svæfandi; n. svefnlyf
diatomite n. kísilgúr
ablation n. blæsing, leysing; brottnám
tessellate s. stykkja; tígla
tessellation n. tíglun
metastasis n. meinvarp
metastasize s. meinvarpast
metastasized l. meinvarpað
atropine n. atrópín
biome n. lífbelti
containerize s. gámavæða
containerization n. gámavæðing
interconnectivity n. samtengjanleiki, samtengsl
hybridisation n. sjá %[hybridization]%
hybridization n. kynblöndun, samæxlun
hybridized l. kynblandaður, samæxlaður
vulcanization n. gúmmísuða
incommensurability n. ósammælanleiki, ósambærileiki
galvanization n. sinkhúðun, galvanhúðun; virkjun, hvatning
sclerosis n. herðing eða hersli í vef eða líffæri
psychosomatic l. geðvefrænn
parametric l. stikaður, stikabundinn
bureaucratic l. skrifræðislegur, skrifræðis-; [~ nonsense]
ostracization n. útskúfun; skeljardómur í Aþenu til forna
parasitism n. sníkjulíf, sníkjulífi
apparatchik n. kerfiskarl, opinber starfsmaður, ríkisstarfsmaður
diagnostician n. greinandi, sjúkdómsgreinandi
subfield n. undirsvið; undirsvæði
dysplasia n. misvöxtur, rangvöxtur
ephemeral l. hverfull; skammlífur, skammvinnur, skammær
ephemerality n. hverfulleiki; skammlífi
protoplasmic l. frymis-, frumslíms-
psychedelic l. hugvíkkandi, hugbreytandi, skynörvandi, ofskynjunar-; n. hugvíkkandi, hugbreytandi eða skynörvandi lyf, ofskynjunarlyf
psychadelia n. hugvíkkun, skynörvun, ofskynjun
anatomic l. sjá %[anatomical]%
polynomial l. margliða, fleirliða
nucleation n. kjarnamyndun, kjörnun
aerodynamic l. loftstreymis-, lofthreyfi-
orthogonal l. hornréttur, rétthyrndur; þver, þverstæður
mummification n. skrælnun, skorpnun
pharaoh n. faraó (egypskur konungur)
weaponize s. vopnavæða, gera vopn úr, nota sem vopn
interdisciplinary l. þverfaglegur
biomedical l. líf- og lækninga-, líf- og læknisfræðilegur
biomedicine n. líflækningar, líflæknisfræði
gyrfalcon n. (stór) fálki, valur
sledgehammer n. sleggja
brusqueness n. fruntaskapur
septicaemia n. blóðeitrun, blóðsýking
directionless l. stefnulaus, áttalaus
hypercompetitive l. ofursamkeppnis-, ofursamkeppnislegur, sem einkennist af mjög mikilli samkeppni ([a ~ environment])
duplicitous l. tvílyndur, óhreinlyndur, undirförull
vindicated l. réttlættur; varður; sannaður
grading n. flokkun; stigagjöf; einkunnagjöf
tectonics n. ft. jarðskorpu­hreyf­ing­ar ([plate ~])
tectonic l. jarðskorpu-; [a ~ shift] gríðarleg breyting
quickening n. hröðun; lífgun; fjörgun (fyrstu hreyfingar fósturs í móðurkviði); l. með auknum hraða ([at a ~ pace])
adaption n. aðlögun
bedspread n. rúmteppi
chevron n. e.k. einkennismerki
communique n. opinber tilkynning
sandbag n. sandpoki
foxhole n. (lítil) skotgröf
profiteer n. gróðapungur, gróðabraskari
profiteering n. gróðabrask
rickshaw n. rikksjó (tvíhjóla léttivagn sem dreginn er af manni)
half-moon n. hálfmáni
firelight n. eldsbjarmi
multilevel l. á mörgum hæðum, á mörgum stigum
cornflake n. kornflaga, morgunkorn
jobholder n. launþegi, starfsmaður, e-r sem er með starf
bedazzle s. heilla
dutifully ao. skyldurækilega, af skyldurækni
dutifulness n. skyldurækni
homogamous l. samþroska
homogamy n. að allt sé af sama kyni; einsblóma; einserfðaæxlun; innrækt; jafnvensl
classicist n. fornfræðingur
coda n. niðurlag, niðurlagskafli
whistle-blower n. uppljóstrari
homonymic l. samhljóða, eins og annað orð í framburði
homo n. maður (í latínu); ættkvísl manndýra (sbr. [homo sapiens]); hommi, samkynhneigður maður (niðrandi)
homo- fsk. sam-, jafn-, eins- (sbr. %[homosexual]%, %[homogenous]%)
homologous l. samsvarandi; eðlislíkur
homology n. samsvörun; eðlislíking
homogenous l. samsvarandi, af sameiginlegum uppruna
homogeny n. samsvörun, sameiginlegur uppruni
homogenize s. gera einsleitan; jafna
homogenate n. einsleitt efni
mesa n. stapi, hæð eða fjall með flötum toppi
nightshade n. náttskuggajurt; laukaskuggi; kvöldskuggi
Jesuitic l. sem líkist kristmunkum, jesúítum; hræsnisfullur, slóttugur, falskur
javelineer n. spjótkastari
stabilize s. gera stöðugan, koma í jafnvægi; verða stöðugur ([the situation ~d])
destabilize s. gera óstöðugan, koma úr jafnvægi
stabilizer n. jafnvægisbúnaður; stöðgari; stýriskambur; varðveisluefni (í efnafræði)
stabilization n. stöðgun; festing; [price ~] verðlagsfesting
destabilization n. óstöðgun, óstöðugleiki
discography n. hljóðritaskrá, hljómplötuskrá, hljómplötulisti; hljómplötufræði; hryggþófamyndataka
schlock n. rusl, drasl; l. lélegur, lággæða-, verðlaus, ómerkilegur
schlocky l. lélegt, verðlaust, ómerkilegt, í lágum gæðum
schmaltz n. væmni
schmaltzy l. væminn
smokescreen n. reykskjöldur sem villir fyrir eða felur
replacement n. endurnýjun; afleysing; sem kemur í stað annars, staðgengill
gyroscope n. snúða, spunakona; gýróskóp, snúður
timestamp n. tímastimpill
hijack s. að ræna flutningatæki eða flugvél; n. flugrán
hijacking n. rán á flutningatæki eða flugvél
hijacker n. sá sem rænir flutningatæki, flugræningi
catering n. veitingar, veitingaþjónusta
screening n. skimun
synapsis n. pörun
synapse n. taugamót, taugatengsl
synaptic l. taugamóta-, taugatengsla-
egocentric l. sjálfhverfur, sjálflægur
egocentrism n. sjálfhverfa, sjálflægni
broadleaf l. breiðblaða, með breiðum laufblöðum
broadleaved l. breiðblaða, með breiðum laufblöðum
subduction n. sökkbelti ([~ zone])
attaché n. sendiráðsritari; fulltrúi; hermálafulltrúi ([military ~]); menningarmálafulltrúi ([cultural ~])
subplot n. aukaflétta í söguþræði; hlutteikning; smáreitur
psychotherapy n. sállækning, sálræn meðferð
aspirin n. aspirín, asetýlsalisýlsýra
switchboard n. skiptiborð, stjórntafla, rofatafla
Aryan n. aríi; l. arískur (af forsögulegum indóevrópskum þjóðflokki kominn)
cyber- fsk. sýndarheims-, net-, net-heima (sbr. %[cybernetics]%, %[cyberspace]%)
connectivity n. tengjanleiki, tengni
cypher n. dulkóti
aversive l. fráhverfur; ógeðfelldur
preschool n. forskóli; leikskólastig
argot n. hópmál, sérmál notað innan e-s hóps, fangamál
unmanned l. ómannaður
recidivist n. síbrotamaður; síkomusjúklingur
recidivism n. síbrot
psychotherapist n. sálfræðingur eða geðlæknir (sem sérhæfir sig í sálrænni meðferð)
colophon n. baktitill
intergovernmental l. milliríkja-, milli ríkisstjórna
spelunk n. hellir; s. skoða hella
spelunker n. hellaskoðari
spelunking n. hellaskoðun
predation n. ránlíf; afrán
statistic n. lýsitala; tölfræði; reiknihending
unskilled l. ófaglærður; óleikinn; [~ labour] ófaglært vinnuafl
repeatability n. endurtakanleiki
repetitive l. sem endurtekur sig; ítrekaður
mutualism n. samhjálp
understatement n. úrdráttur; vanskráning
playtime n. leiktími, frjáls leikur
catalyze s. hvetja
detonator n. tæki sem kveikir í, kveikitæki; forsprengja
upstream ao. andstreymis, uppstreymis; l. á móti straumi; í bakátt
exploitable l. hagnýtanlegur, nýtanlegur; sem hægt er að arðræna
exploiter n. sá sem nýtir eða hagnýtir; arðræningi
exploitative l. sem nýtir eða hagnýtir; arðrænandi, arðráns-
markup n. álagning (á vörur); ívaf (í texta)
supervisory l. eftirlits-; [~ role] eftirlitshlutverk, eftirlitsstarf
seamless l. saumlaus
officialdom n. skrifræði, embættismannastétt
parallax n. hliðrun; sjónstöðumunur, sýndarhliðrun
guardrail n. öryggisgrind, vegrið
unfairness n. ósanngirni
internment n. fangelsun
reeducation n. endurmenntun
aftershock n. eftirskjálfti
workload n. vinnuálag
nerdish l. narðarlegur, nördalegur
bourgeois l. borgarastéttarlegur, borgarastéttar-; [petit ~] smáborgaralegur, smáborgara-
bourgeoisie n. borgarastéttin, miðstéttin; [petit ~] smáborgarastéttin
sedation n. hugarró, róun
moratorium n. stöðvun, frestun; greiðslustöðvun, greiðslufrestun
provocateur n. undirróðursmaður, tálbeita ([agent ~]); ögrari
adulthood n. fullorðinsaldur, fullorðinsár
ransomware n. gíslatökubúnaður, gíslatökuhugbúnaður; [~ attack] gagnagíslataka
addictive l. ávanabindandi
Gentile n. heiðingi, e-r sem er ekki Gyðingur
ethnicity n. þjóðerni
anomie n. upplausn siðferðisgilda, siðrof
anomia n. nafnstol, nefnistol
typescript n. vélritað eintak
populism n. lýðhyggja, popúlismi; lýðskrum
populist n. lýðhyggjumaður, popúlisti; lýðskrumari
populistic l. lýðhyggjulegur, popúlískur; lýðskrumskenndur
résumé n. ferilskrá
avant-garde l. framúrstefnulegur; n. framúrstefna
epicentre n. miðpunktur; skjálftamiðja
epicenter n. miðpunktur; skjálftamiðja
subspecies n. undirtegund, deilitegund
petunia n. tóbakshorn, petúnía, sjómannstryggð (jurt)
totalitarian l. alræðis-, alræðislegur; n. alræðishyggjumaður
totalitarianism n. alræði, alræðisstjórn
dysphasia n. málglöp, málskortur
extrovert l. úthverfur; n. úthverf manneskja
alopecia n. hárleysi, hármissir, hártap
self-realization n. sjálfsefling
demeaning l. niðrandi, niðurlægjandi, lítillækkandi
catastrophic l. hrikalegur, hörmulegur, skelfilegur, hrapallegur, katastrófískur
catastrophically ao. hrikalega, hörmulega, skelfilega, hrapallega
metonymic l. nafnhvarfa-
metonymical l. nafnhvarfa-
metonymically ao. nafnhvarfalega (sjá %[metonymy]%)
ideograph n. myndleturstákn
pictograph n. myndletur
pictographic l. myndleturs-
pictography n. myndletrun, myndasöguletrun; myndletur
sigmatism n. smámæli
carceral l. fangelsis-, fangelsunar-
solipsism n. sjálfsveruhyggja
mutate s. stökkbreyta, ummynda
mutant n. stökkbrigði
deckhand n. háseti
portside l. bakborðsmegin
electrum n. elektrum (málmblanda silfurs og gulls)
parliamentarian n. þingmaður
sterilize s. dauðhreinsa, smitsæfa; gera ófrjóan, vana
sterilization n. dauðhreinsun, sótthreinsun; ófrjósemisaðgerð, vönun
crystallization n. kristallsmyndun
status quo n. óbreytt ástand (úr latínu)
artefact n. gervingur; listrænn munur, smíðisgripur
artifact n. gervingur; listrænn munur, smíðisgripur
longhouse n. langhús, skáli, landnámsbær
sunburn n. sólbruni
sunburned l. sólbrenndur
dioxide n. tvísýringur, tvíoxíð ([carbon ~] koltvísýringur)
carbon dioxide n. koltvísýringur, koltvíoxíð, kolsýra, koltvíildi
parapsychology n. dulsálarfræði, dulsálfræði
corporatism n. samráðsskipan, samráðskerfi; samráðsstefna
seascape n. sjávarmynd
seaside n. strönd, sjávarsíða
redistribution n. endurúthlutun, endurdreifing, endurskipting
redistributive l. endurúthlutandi, endurskiptandi; [~ tax] jöfnunarskattur
preform s. formynda, formóta
preformed l. formyndaður, formótaður
preformation n. formyndun, formótun
therapy n. meðferð
therapist n. meðferðaraðili; ráðgjafi; sálfræðingur; [physical ~] sjúkraþjálfi
dealership n. umboð; [car ~] bílaumboð
sebum n. húðfeiti
familial l. fjölskyldu-, ættar-; ættgengur ([~ disease])
seasonal l. árstíðabundinn
seasonality n. árstíðarsveiflur
non-fiction n. rit sem ekki eru skáldrit
unidirectional l. einstefnu-, sem fer í eina átt
pluralism n. fjölhyggja; fjölræði; fjölbýli
safflower n. safflúr, litunarþistill, litunarkollur (jurt)
matériel n. efni, búnaður; herbúnaður
bomber n. sprengjuflugvél, sprengjuvél
consultant n. ráðgjafi, ráðgefandi sérfræðingur
extrapolate s. bryggja, framreikna, útgíska
extrapolation n. bryggjun, framreikningur, útgískun
lathe n. rennibekkur
collectivize s. samyrkjuvæða; þjóðnýta
collectivization n. samyrkjuvæðing; þjóðnýting
interact s. eiga í (gagnvirkum) samskiptum eða venslum; [~ with someone] eiga í samskiptum við e-n
interaction n. samskipti; gagnvirkni, gagnkvæm áhrif; víxlverkun; gagnverkun
interactive l. gagnvirkur; víxlverkandi; samtengdur; samskipta-
interactively ao. samskiptalega; gagnverkandi; víxlverkandi
revue n. revía; leikhús
constrictive l. þrengjandi; kyrkjandi; samandragandi
misinformation n. rangar eða misvísandi upplýsingar
inelastic l. óteyginn; ónæmur; ófjaðrandi
inelasticity n. óteygni; ónæmi; ófjöðrun
paroxysmal l. köstóttur
causation n. orsökun, orsakatengsl
aftereffect n. eftirhrif
coastland n. strandlendi, strandlengja
substandard l. ófullnægjandi, lélegur, óvandaður, stenst ekki gæðakröfur
voyeur n. gægir, sjónfróari
voyeurism n. sjónfróun
catalytic l. hvetjandi-; efnahvarfs-; n. efnahvarfi
psychosexual l. kynsálar-; [~ development] kynsálþróun
counterfactual l. staðleysu-, staðlaus, óraunveruleika-, gegn staðreyndum; n. öfugmæli, staðleysa, setning sem fæst við óraunveruleika
placelessness n. staðleysa
inescapably ao. óflýjanlega, óhjákvæmilega
understandably ao. skiljanlega
strangely ao. undarlega, skringilega, furðulega
predictably ao. fyrirsjáanlega
blithely ao. glaðlega
tastelessness n. bragðleysi; smekkleysi
imperfectly ao. ófullkomnlega
unperfectly ao. ófullkomnlega
historiographical l. sagnaritunar-
parakeet n. e.k. páfagaukur
Ordovician n. ordóvisíum-tímabilið
phagocyte n. átfruma
statistically ao. tölfræðilega
genetically ao. erfðafræðilega
anthropologically ao. mannfræðilega
handwoven l. handofinn
impersonally ao. ópersónulega
flexibly ao. sveigjanlega, á sveigjanlegan hátt
context-free l. samhengisfrjáls, samhengislaus; [~ grammar] samhengisfrjáls málfræði
theologically ao. guðfræðilega
kayaker n. kajakræðari, kajakmaður
adventurousness n. ævintýramennska, ævintýraþrá
Huguenot n. húgenotti (franskur mótmælandi)
sheepdog n. fjárhundur
negatively ao. á neikvæðan hátt
unequally ao. ójafnt, ójafnlega, á ójafnan hátt
carefully ao. vandlega, varlega, gætilega
undernourishment n. vannæring
increasingly ao. í auknum mæli
spear-thrower n. spjótkastari
beating n. barsmíðar ([he took a ~])
archenemy n. erkióvinur
memoirist n. æviminningaritari
war-weary l. stríðsþreyttur
permanency n. varanleiki
orchid n. orkídea, brönugras
overproduce s. offramleiða, framleiða of mikið
exceptionally ao. einstaklega, sérlega, einkar, með afbrigðum, fádæma
prequel n. forleikur, forspil
Taoism n. taóismi, daóismi (kínversk heimspeki og trúarbrögð)
Taoist n. taóisti, daóisti
Caledonia n. Kaledónía (fornrómverskt heiti yfir Skotland)
Caledonian l. kaledónískur; n. Kaledóníumaður (sjá %[Caledonia]%)
Adriatic n. Adríahaf (hafið milli Ítalíu- og Balkanskaga); l. adríatískur
warmonger n. stríðsæsingamaður
vulva n. kvensköp
claustrophobia n. innilokunarfælni, öngfælni; innilokunarkennd
claustrophobic l. innilokunarfælinn, öngfælinn; sem veldur innilokunarkennd
Phoenicia n. Fönikía, Föníka (fornt veldi í Kanaanslandi)
Phoenician l. fönískur, fönikískur; n. Fönikíumaður
Peloponnese n. Pelópsskagi (skagi í Grikklandi)
Peloponnesian l. Pelópsskaga-; [~ War] Pelópsskagastríðið
Cretaceous n. krítartímabil; l. krítartímabils-
exogamy n. útkvæni, útmægðir; útæxlun, óskyldraæxlun
exogamous l. útkvæntur; útæxlaður (sjá %[exogamy]%)
labyrinthine l. völundarhúss-, líkur völundarhúsi; flókinn
statelet n. smáríki; lítið þjóðríki
epigenetic l. umframerfða-
epigenetically l. umframerfða-
prenatal l. forburðar-, fyrir fæðingu
Sparta n. Sparta (borgríki í Grikklandi til forna)
Assyria n. Assyría (fornt stórveldi)
Assyrian l. assyrískur; n. Assyríumaður; assyríska
Britannia n. heiti Bretlands á tímum Rómverja; persónugerving Bretlands (stríðskona með þrífork og skjöld)
decontextualize s. taka úr samhengi
patrilocal n. karlbýli; l. karlbýlis- (þar sem kona býr með fjölskyldu karlsins)
appurtenance n. fylgihlutur, fylgibúnaður; fylgiréttindi
sclerotic l. herslis-, stirðnandi
value-free l. gildislaus
cronyism n. vinhygli, frændhygli
germination n. spírun
biogeography n. líflandafræði
biogeographic l. líflandafræðilegur, líflandafræði-
biogeographical l. líflandafræðilegur, líflandafræði-
biogeographically ao. líflandafræðilega
biocultural l. lífmenningarlegur
ethology n. hátternisfræði, atferlisfræði
ethologist n. hátternisfræðingur, atferlisfræðingur
ethological l. hátternisfræðilegur, atferlisfræðilegur
multilateralism n. marghliðunarhyggja, marghliðunarstefna; marghliða samvinna eða samræður; stefna eða fyrirkomulag þar sem margir aðilar koma að borðinu
overcapacity n. umframgeta, of mikil framleiðslugeta, umframframleiðslugeta
taro n. þerrirót, taró
meta-analysis n. safngreining, yfirgreining, samgreining
neuroendocrine l. taugainnkirtla-
neuroendocrinology n. taugainnkirtlafræði
syllabary n. atkvæðatáknróf
addressee n. viðtakandi; viðmælandi, sá sem er ávarpaður
polyandry n. fjölveri (þegar kona á marga eiginmenn)
polyandrous l. fjölveris- (sjá %[polyandry]%)
intergenerational l. milli kynslóða, millikynslóða-
Neanderthal n. Neanderdalsmaður (útdauð manntegund); l. Neanderdalsmanna-
valence n. gildi eða gildistala (frumefnis)
IQ n. greindarvísitala (stytt. á [intelligence quotient])
cybercrime n. netglæpir
fellatio n. tott, reðursog, munnmök
warlordism n. stríðsherraveldi
feminization n. kvengerving; kvenvæðing
Russification n. rússavæðing
Caucasus n. Kákasusfjöll; [in the ~] í Kákasusfjöllum
Muscovite n. Moskvubúi, Moskvumaður; l. frá Moskvu, Moskvu-
Finno-Ugric l. finnsk-úgrískur; n. finn-úgríska (tungumálaætt)
abortionist n. fóstureyðir, e-r sem framkvæmir fóstureyðingar
biomolecular l. lífsameinda-
archaeologically ao. fornleifafræðilega
demilitarization n. afvopnun
stupidification n. forheimskun, heimskuvæðing
chronologically ao. í tímaröð, raðað eftir tímasetningu
sedentism n. kyrrseta, föst búseta
overspecialization n. of mikil sérhæfing
counterevidence n. gagnstæð eða andstæð sönnunargögn, sönnunargögn sem sýna hið gagnstæða
bric-a-brac n. glingur, drasl, ómerkilegir munir
blitheness n. glaðværð; blíða
habilitation n. hæfing
disinvest s. draga til baka fjárfestingar (í [from]), affjárfesta
disinvestment n. eignalosun, affjárfesting
groundskeeper n. húsvörður, landvörður, umsjónarmaður
sequoia n. rauðviður
rhapsodic l. íburðarmikill, málskrúðsmikill
lamppost n. ljósastaur
electrician n. rafvirki
militaristic l. hernaðarlegur, hernaðar-, herveldis-, herveldislegur
class-conscious l. meðvitaður um stétt (sína)
class-consciousness n. stéttarvitund, stéttarmeðvitund
mercilessly ao. miskunnarlaust, án miskunnar
unprintable l. óprentanlegur
bookshelf n. bókahilla
York n. Jórvík (borg í Norður-Englandi)
abnormally ao. óeðlilega, afbrigðilega, óvenjulega
informally ao. óformlega
valkyrie n. valkyrja
blackmailer n. fjárkúgari
cactus n. kaktus
measurably ao. mælanlega
immeasurably ao. ómælanlega
think-tank n. hugveita
playroom n. leikherbergi
candle-glow n. kertaljómi
stupidly ao. heimskulega
postcode n. póstnúmer
vice-chancellor n. varakanslari
filmmaker n. kvikmyndagerðarmaður
filmmaking n. kvikmyndagerð
rollercoaster n. rússíbani
tax-free l. skattfrjáls, tollfrjáls, undanþeginn skatti
interbellum l. milli stríða, millistríðs-
recording n. upptaka, hljóðrit
asbestos n. asbest
shockwave n. höggbylgja
theologist n. guðfræðingur
push-up n. armbeygja
pushup n. armbeygja
Hollander n. Hollendingur
raindrop n. regndropi
landmine n. jarðsprengja
self-doubt n. sjálfsefi
hypnosis n. dáleiðsla
warmly ao. hlýlega
lab n. stytt. á %[laboratory]%
pheromone n. ferómón
impossibly ao. ómögulega
burger n. sjá %[hamburger]%
seatbelt n. sætisbelti
suspiciously ao. grunsamlega
flatscreen n. flatskjár
pretense n. sjá %[pretence]%
unnavigable l. óskipgengur, sem ekki er hægt að sigla um ([the river was ~])
nymphomania n. vergirni, óvenjumikil kynhvöt (konu), kynlífsárátta
nymphomaniac n. vergjörn kona, kona með óvenjumikla kynhvöt, (kona) haldin kynlífsáráttu
technocentric l. tæknimiðaður
piglet n. gríslingur
toxicology n. eiturefnafræði
toxicologist n. eiturefnafræðingur
toxicological l. eiturefnafræðilegur
pollster n. skoðanakönnuður, skoðanakannanasérfræðingur
whisperer n. hvíslari
plowshare n. plógjárn
secretaryship n. ritaraembætti
multivariate l. fjölbreytu-, fjölþátta-, margvíður; [~ analysis] fjölbreytugreining, fjölþáttagreining, margvíð greining
corrigendum n. leiðréttingamiði; prentvillulisti
physiologically ao. lífeðlisfræðilega
shamelessness n. blygðunarleysi, skömmustuleysi
clickbait n. smellbeita
shallows n. ft. grynningar, grynning
hyperspace n. stiklurými
preindustrial l. fyrir iðnbyltingu
postindustrial l. eftir iðnbyltingu
bicycling n. hjólreiðar; l. hjólreiða-
self-enhancement n. sjálfshafning, sjálfsbót
tsardom n. keisaradæmi; keisaraveldi; keisaratign
czardom n. keisaradæmi; keisaraveldi; keisaratign
Anatolia n. Anatólía, Litla-Asía (stór skagi í Suðvestur-Asíu)
Asia Minor n. Litla-Asía (stór skagi í Suðvestur-Asíu)
boilerplate n. fastatexti, geymdur texti (texti sem er notaður ítrekað í mörgum skjölum)
ammonium n. ammóníum
quantifiable l. mælanlegur, magnmælanlegur
devilishly ao. djöfullega, andskoti
needlessly ao. óþarflega, að óþörfu
mapmaking n. kortagerð
mapmaker n. kortagerðarmaður
considerably ao. talsvert, verulega
steam-driven l. gufuknúinn
dollhouse n. dúkkuhús
mycology n. sveppafræði
mycologist n. sveppafræðingur
mycological l. sveppafræðilegur
cucurbit n. kúrbítur; grasker
preferably ao. helst
genotype n. arfgerð, erfðafar
pharmacopoeia n. lyfjabók, lyfjaskrá
iatrogenic l. meðferðartengdur, af læknisvöldum, af völdum læknismeðferðar
schoolgirl n. skólastelpa, skólastúlka
undercount s. vantelja
painstakingly ao. vandlega
city-dweller n. borgarbúi
bitterly ao. biturlega, beisklega
aborigine n. frumbyggi
transvestite n. klæðskiptingur
grayish l. gráleitur, ígrár
cantaloupe n. e.k. melóna
blunderbuss n. e.k. gamaldags byssa, framhlaðningur
animism n. andatrú, sálnatrú
landlessness n. landleysi
Tibet n. Tíbet
Tibetan l. tíbeskur; n. Tíbeti
jobless l. starfslaus, atvinnulaus
joblessness n. starfsleysi, atvinnuleysi; skortur á störfum, atvinnuskortur
chlamydia n. klamydía (kynsjúkdómur)
unpersonable l. óviðkunnanlegur, ekki góður félagsskapur
creaky l. brakandi, marrandi, hriktandi
potentially ao. mögulega
Roma n. Rómafólk, sígaunar (þjóðflokkur flökkufólks)
untitled n. án titils, nafnlaus, ónefndur, ótitlaður
gyrotron n. segulspunarafali
climacteric n. breytingaskeið, aldurshvörf; tíðahvörf
overexploit s. ofnýta
psychogenic l. sálrænn, af sálrænum toga, geðrættur
crosswalk n. gangbraut
hypothermia n. ofkæling, lágur líkamshiti
hypothermic l. ofkælingar-
solidification n. storknun; þétting; hersli
peripheral l. jaðar-, á jaðrinum; [~ vision] jaðarsjón; n. jaðarbúnaður, jaðartæki, fylgitæki
barbarization n. villimennskun, villimennskuvæðing, snúningur til villimennsku
Prometheus n. Prómeþeifur (persóna í grískri goðafræði sem stal eldi frá goðunum)
Promethean l. prómeþeifskur, Prómeþeifs- (sjá %[Prometheus]%)
mood disorder n. lyndisröskun, lyndistruflun, skapröskun
unavoidably ao. óhjákvæmilega
incomparably ao. ósambærilega
thievishness n. stelvísi, þjófgirni
biodegradable n. lífbrjótanlegur, lífbrotgjarn, lífhverfur; n. lífbrjótanlegt efni
biodegradability n. lífbrjótanleiki, náttúrueyðanleiki, rotnanleiki
biodegradation n. sjá %[biodegradability]%
acrobatic l. loftfimleika-, fimleika-, línudans-
acrobatics n. ft. loftfimleikar, fimleikar
microdose n. smáskammtur, örskammtur; s. taka smáskammta eða örskammta
inbreed s. innrækta
inbreeding n. innrækt, innræktun, skyldleikaræktun, skyldleikaæxlun
gynecologist n. kvensjúkdómalæknir, kvensjúkdómasérfræðingur
gynecological l. kvensjúkdómafræðilegur, kvensjúkdómalækninga-, kvensjúkdóma-
patois n. mállýska; svæðisbundið mál; hversdagsmál, slangur
Edinburgh n. Edinborg (höfuðborg Skotlands)
misconceived l. misskilinn, rangskilinn, vanhugsaður
misspecification n. rangskilgreining
justified l. réttlætanlegur, réttlættur; jafnaður (um texta)
unjustified l. óréttlætanlegur, óréttlættur; ójafnaður (um texta)
egalitarian l. jafnaðar-, jafnaðarlegur, jafnréttis-; n. jafnréttis- eða jafnaðarsinni
egalitarianism n. jafnaðarhyggja, jafnaðarstefna, jafnréttisstefna
google s. gúgla (fletta upp í vefleitarvél)
priapism n. sístaða (getnaðarlims)
data mining n. gagnagröfur, gagnanám
corporatocracy n. stjórn stórfyrirtækja, fyrirtækjaræði
abortifacient n. fóstureyðingarlyf, e-ð sem eyðir fóstri
trustworthiness n. áreiðanleiki, trúðverðugleiki
untrustworthy l. óáreiðanlegur, ekki traustsins verður, óskilríkur
radiology n. geislafræði, geislalæknisfræði
radiologist n. geislalæknir, röntgenlæknir
schadenfreude n. þórðargleði, gleði yfir óförum annarra
quadragenarian n. manneskja á fimmtugsaldri; l. á fimmtugsaldri
pentagenarian n. manneskja á sextugsaldri; l. á sextugsaldri
electric scooter n. rafhlaupahjól, rafbifhjól, rafskúta
sea cow n. sækýr
sub n. stytt. kafbátur (%[submarine]%); samlokubátur; forfallakennari (%[substitute teacher]%); undirgefni aðilinn í (kynlífs)sambandi (andstætt við %[dom]%)
substitute teacher n. forfallakennari
dom n. stytt. yfirdrottnari (%[dominator]%) eða valdagyðja (%[dominatrix]%) í (kynlífs)sambandi
paedomorphosis n. ungskepi
neoteny n. síbernska; lirfuskeiðslenging
harmonica n. munnharpa
dermatitis n. húðbólga, skinnþroti
swidden n. sviðjur (land rutt með eldi)
bullfrog n. baulfroskur
optical character recognition n. ljóslestur, myndlestur, stafgreining
arboretum n. trjásafn, trjágarður
ambulator n. göngumaður, gangandi maður
chyron n. borði með texta neðarlega í sjónvarpsfréttum
tasseography n. sú list að lesa spádóma úr telaufum
supersonic l. hljóðfrár, yfir hljóðhraða, sem fer með meiri hraða en hljóð
hubris n. dramb, ofdramb, hroki
hubristic l. dramblegur, hrokafullur
campfire n. varðeldur
melodic l. melódískur, hljómfagur
melodically ao. á melódískan, hljómfagran hátt
alleged l. meintur, fullyrtur
allegedly ao. sem meint er, sem fullyrt er
grouch n. geðvonska, nöldur; nöldurseggur, kvartari; s. nöldra, kvarta
grouchy l. geðvondur, nöldrandi, kvartandi
grouchily ao. á geðvondan eða nöldrandi hátt
fulfillment n. sjá %[fulfilment]%
availability n. fáanleiki, tiltækileiki
hippocampus n. dreki (heilastöð); sæhestur
sphincter n. þrengir, þrengivöðvi, lokuvöðvi, hringvöðvi
magenta l. fjólublár, blárauður; n. fjólublár litur, blárauður litur
cum n. sæði, brund; s. fá sáðlát, brunda; fs. með (úr latínu, sbr. %[magna cum laude]%)
cumshot n. sáðlát, brundun
gonorrhea n. lekandi (kynsjúkdómur)
esthetic l. sjá %[aesthetic]%
suede n. rúskinn; l. rúskinns-
nuance n. blæbrigði
armoured l. brynjaður, brynvarinn
realisation n. sjá %[realization]%
wimp n. aumingi, ræfill
wimpish l. aumingjalegur, ræfilslegur
wimpy l. aumingjalegur, ræfilslegur
violently ao. ákaflega, ofsalega, ruddalega; með ofbeldi, á ofbeldisfullan hátt
epoxy n. epoxý; [~ resin] epoxý kvoði
aggrieved l. móðgaður ([the ~ party])
velure n. velúr (e.k. flauelsefni); l. velúrs-, úr velúr
lanyard n. e-s konar skipsreim eða reipi
fart n. prump, fret, viðrekstur; s. prumpa, freta, reka við
staccato l. stuttaralegur; ao. stuttaralega
illiquid l. torseljanlegur, bundinn (um eignir, [~ assets])
illiquidity n. lausafjárskortur
activist n. aðgerðasinni; [environmental ~] umhverfisverndarsinni
heartlessness n. miskunnarleysi, harðlyndi; hugleysi, kjarkleysi
Sodom n. Sódóma (borg syndara í Gamla testamentinu)
Aphrodite n. Afródíta (grísk ástargyðja)
horseless l. hestlaus
Bavaria n. Bæjaraland (svæði í Suður-Þýskalandi)
Bavarian l. bæverskur, Bæjaralands-; n. Bæjari, Bæverji, Bæjaralendingur; bæverska (þýsk mállýska)
corrupter n. spillari, e-r sem spillir ([~ of the youth])
musicology n. tónlistarfræði
musicologist n. tónlistarfræðingur
musicological l. tónlistarfræðilegur
stonemasonry n. steinsmíði, steinhögg; múrun
horsefly n. kleggi
smugness n. sjálfumgleði, sjálfsánægja
watercooler n. vatnskælir
Afrikaner n. Búi (Suður-Afríkumaður af hollenskum uppruna)
Afrikaans n. afríkanska (germanskt mál talað af Búum í Suður-Afríku)
viable l. vænlegur, lífvænlegur; framkvæmanlegur; raunhæfur; gjaldgengur
unviable l. ekki lífvænlegur, ólífvænlegur; óframkvæmanlegur; óraunhæfur; ógjaldgengur
overwhelmingly ao. feikilega, yfirgnæfandi
morgue n. líkhús
Russophobia n. hræðsla, andúð eða hatur gagnvart Rússlandi, Rússum eða rússneskri menningu
Russophobe n. e-r sem hræðist eða hefur andúð á Rússlandi eða Rússum
Francophobia n. hræðsla, andúð eða hatur gagnvart Frakklandi, Frökkum eða franskri menningu
Francophobe n. e-r sem hræðist eða hefur andúð á Frakklandi eða Frökkum
battleworthy l. bardagahæfur, orustuhæfur
battleworthiness n. bardagahæfni, orustuhæfni
encyclopedist n. alfræðingur; ritari alfræðiorðabóka
encyclopaedist n. sjá %[encyclopedist]%
prescientific l. forvísindalegur, sem kom á undan vísindum
biotic l. lífrænn
silviculture n. skógrækt, viðarrækt
muscleman n. vöðvatröll
sinology n. kínafræði, fræðigrein sem fæst við sögu og menningu Kína
sinologist n. kínafræðingur, sérfræðingur í sögu og menningu Kína
overtaxation n. ofsköttun, of mikil skattlagning; ofreynsla
synchronization n. samstilling, samhæfing
punctually ao. tímanlega, á réttum tíma ([she arrived ~])
animist n. andatrúarmaður
archive n. skjalasafn, skjalamappa, skjöl, arkíf; s. geyma í skjalasafni
magna cum laude l. með miklum heiðri ([he graduated ~]) (úr latínu)
blackcurrant n. sólber
cassis n. sólber; sólberjavín, sólberjalíkjör
earplug n. eyrnatappi
humourist n. sjá %[humorist]%
cheddar n. cheddar-ostur (einnig ritað séddarostur)
unwholesomeness n. óheilnæmni, óhollusta
riverhead n. upptök ár
seaport n. hafnarborg, sjávarhöfn
changelessness n. breytingaleysi, óbreytileiki, stöðnun
disproportionately ao. á ósamsvarandi hátt, í óeðlilegu hlutfalli, óhóflega
proportionately ao. hlutfallslega, á samsvarandi hátt, í eðlilegu hlutfalli
riddler n. gátumaður, þrautamaður
snuff film n. myndbandsupptaka sem sýnir morð
Anthropocene n. mannöldin
statistical analysis n. tölfræðigreining, tölfræðileg greining
marginalia n. spássíugrein, spássíuathugasemd
disequilibrium n. ójafnvægi; misvægi; jafnvægismissir, jafnvægisskortur
cultivar n. ræktunarafbrigði, kvæmi
self-employment n. sjálfsmennska, vinna fyrir sig sjálfan
meltdown n. bráðnun, bræðsluslys (í kjarnaofni [nuclear ~])
built-in l. innbyggður, ílægur
broken-hearted l. harmþrunginn
child-rearing n. uppeldi (barna), barnauppeldi
bowling n. keila, keiluleikur
caste system n. stéttakerfi (sjá %[caste]%)
Zaire n. Saír (fyrrum heiti ríkisins Kongó)
savory l. sjá %[savoury]%
unsavory l. sjá %[unsavoury]%
jarl n. jarl
couture n. sérsniðin tískuföt; tíska; hátíska ([haute ~]); tískubransinn
corresponding l. samsvarandi
correspondingly ao. á samsvarandi hátt
behavior n. sjá %[behaviour]%
theater n. sjá %[theatre]%
exciting l. spennandi, æsandi
unexciting l. óspennandi
extra-terrestrial l. utan jarðarinnar, úr geimnum kominn, geim-; n. geimvera ([~ being, creature, lifeform])
Rhodes n. Ródos (eyja í austurhluta Miðjarðarhafsins)
Eskimo n. Eskimói
dengue fever n. beinbrunasótt
exfoliative l. afblöðunar-, flögnunar-, sem lýtur að flögnun
diva n. díva, söngstjarna, söngdrottning, tónlistarkona sem nýtur mikillar frægðar og aðdáunar; sterk, sjálfsörugg manneskja sem krefst mikils og vekur mikla athygli
sepsis n. blóðsótt, blóðsýking; graftarsótt, sýklasótt
perturbed l. truflaður, ringlaður, raskaður
unperturbed l. ótruflaður, óraskaður, óringlaður
unturbulent l. kyrr, ekki ókyrr; stýrilátur
debug s. aflúsa, kemba, villukemba (leiðrétta villlur í hugbúnaði)
debugging n. aflúsun, kembing, villukembing (leiðrétting á villum í hugbúnaði)
debugger n. aflúsunarhugbúnaður, villukembir (sjá %[debug]%)
cobbled l. steinlagður, steini lagður ([~ streets])
dolomite n. dólómít (steintegund)
killer whale n. háhyrningur
white grampus n. mjaldur
cancel culture n. útilokunarmenning, slaufunarmenning
cackling n. gagg; illkvitnislegur hlátur
filename n. skjalaheiti, skrárheiti
file extension n. nafnauki (í heiti tölvuskjals)
aubergine n. eggaldin
amoeba n. amba, amaba, angalýja, slímdýr, teygjudýr
defrost s. affrysta, þíða
defrosted l. affrystur, þiðinn
floss n. tannþráður; s. hreinsa tennur með tannþræði
candy floss n. sykurfrauð
palletization n. brettapökkun
ambipedal l. jafnvígur á báðum fótum
etiology n. orsakafræði; sjúkdómafræði; uppruni eða orsök sjúkdóms
aetiology n. orsakafræði; sjúkdómafræði; uppruni eða orsök sjúkdóms
spastic l. spastískur; krampa-, síbeygju-
spasticity n. síbeygjukrampar
tripedal l. þrífættur, þrífótar-
tripodal l. þrífættur, þrífótar-
mugger n. ræningi, göturæningi
paralysed l. lamaður, aflvana
burgle s. brjótast inn, fremja innbrotsþjófnað
burglarize s. brjótast inn, fremja innbrotsþjófnað
osteoarthritis n. slitgigt, liðahrörnun
anyway ao. hvort eð er, hvort sem er, samt, samt sem áður, engu að síður, allavega; uh. allavega!
rehab n. meðferð; endurhæfing; afvötnun
urethra n. þvagrás
aquifer n. (grunnvatns)veitir, grunnvatnsgeymir
colostomy n. ristilraufun; [~ bag] hægðapoki
headline n. fyrirsögn, fréttafyrirsögn; yfirskrift á síðu; höfuðlína
copilot n. aðstoðarflugmaður
verminous l. meindýra- (sjá %[vermin]%)
disinfestation n. meindýraeyðing, óværueyðing
diablerie n. svartagaldur, djöflagaldur, fjölkynngi; djöfullegheit
diablery n. sjá %[diablerie]%
diabase n. díabas (bergtegund)
ovaries n. ft. eggjastokkar
spokesperson n. talsmaður, talskona, talsmanneskja, formælandi
enchanting l. töfrandi; heillandi
reshape s. endurmóta, endurlaga, endursníða (sjá %[shape]%)
minutia n. lítið smáatriði (yfirleitt í ft., sjá %[minutiae]%)
endlessly ao. endalaust, óendanlega
disembowelment n. kviðrista (sjá %[disembowel]%)
cooking n. eldamennska, matreiðsla, matargerð (sjá %[cook]%)
small talk n. rabb, mas, kurteisishjal
crustacean n. krabbadýr
denudation n. berun; svipting
single-mindedness n. stefnufesta, einbeiting
thumbscrew n. þumalskrúfa (pyntingatæki); e.k. skrúfa
fallout n. (geislavirkt) ofanfall, úrfall, úrfelli, ryk
downwind l. undan vindi
chairperson n. fundarstjóri; forseti, formaður
splenectomy n. miltisnám
decile n. tíundarmark
lungful n. lungnafylli
repellant l. sjá %[repellent]%
neuroticism n. hugsýki, taugaveiklun
okay l. allt í lagi, ókei, sæmilegur; ao. allt í lagi, ókei, sæmilegur; uh. allt í lagi! ég skil!; s. samþykkja (óforml., [he ~ed it])
OK l. sjá %[okay]%
demote s. lækka í stöðu, lækka í tign; færa niður; niðurlægja
demotion n. stöðulækkun; lækkun, niðurfærsla
admittedly ao. vissulega, að vísu, verður að viðurkennast
façade n. sjá %[facade]%
refrigerated l. kældur, geymdur í kæliskáp
reacquaintance n. endurkynni
thyroid n. skjaldkirtill, skjaldbrjósk ([~ gland]); l. skjaldkirtils-, skjaldbrjósks- ([~ cancer, disease])
flavor n. sjá %[flavour]%
conscientiously ao. samviskusamlega
cost-effectiveness n. hagkvæmni
cost-effective l. hagkvæmur
coastal l. strand-; [~ town] strandbyggð, strandbær
ego n. sjálf, sjálfsmynd
superego n. yfirsjálf
hydrosphere n. vatnshvolf, vatnshvel; vatnshjúpur
multipolar l. fjölskauta, fjölpóla
multipolarity n. fjölskautun, fjölpólun
unipole n. einpóll, einskaut
unipolar l. einkauta, einpóla
unipolarity n. einskautun, einpólun
unconsciousness n. meðvitundarleysi
unconsciously ao. ómeðvitað, á meðvitundarlausan eða ómeðvitaðan hátt, ekki að yfirlögðu ráði
consciously ao. vísvitandi, að yfirlögðu ráði, viljandi; meðvitað, á meðvitaðan hátt, með meðvitund
eggcup n. eggjabikar
kitty n. kisa, kisi, köttur
supersession n. yfirtaka (sjá %[supersede]%)
polymorph s. fjölforma, fjölmynda, margmynda
polymorphism n. margbreytni, fjölbreytni
polymorphous l. margbreytilegur, fjölbreytilegur
polymorphic l. margbreytilegur, fjölbreytilegur
polymorphically ao. margbreytilega, fjölbreytilega
polymorphously ao. margbreytilega, fjölbreytilega
uniqueness n. einstakleiki; einkvæmni
uniquely ao. einstaklega, sérlega; á einkvæman hátt
rosewood n. rósviður; l. rósviðar-
oscillator n. áriðill, sveifill, sveifluvaki, sveiflugjafi
typesetter n. letursetjari; prentsmiður
typeset s. (undir)búa til prentunar, setja til prentunar, letursetja
typesetting n. letursetning, prentsetning
economically ao. efnahagslega, hagfræðilega
uneconomic l. óhagkvæmur; óhentugur; óefnahagslegur
uneconomical l. óhagkvæmur; óhentugur; óefnahagslegur
digitize s. stafgera, setja í eða snúa yfir á stafrænt form
digitization n. stafgerving, stöfun, stafræn yfirfærsla (sjá %[digitize]%)
seismicity n. jarðskjálftavirkni
complicit l. samsekur; meðvirkur
empowerment n. valdefling, efling; umboðsveiting
clear-sightedness n. glöggskyggni
vegetarianism n. grænmetisát; sá siður að borða ekki kjöt
hairdryer n. hárþurrka, hárblásari
embryology n. fósturfræði
bachelorhood n. piparsveinslíf, einhleypi, ókvænt ástand karlmanns
spinsterhood n. piparmeyjarlíf, einhleypi, ókvænt ástand kvenmanns
spinsterish l. piparmeyjar-, piparmeyjarleg
cliffside n. klettaveggur, klettar; bjargbrún, klettabrún
organically ao. á lífrænan hátt eða máta, lífrænt
jitterbug n. sveifludans
unconventional l. óhefðbundinn, óvanabundinn, óvenjulegur
pescatarian l. fiskáts-, sjávarfangsáts- ([~ diet]); n. fiskæta, sjávarfangsæta, manneskja sem neytir aðeins sjávarfangs
pescatarianism n. fiskát, mataræði þar sem aðeins sjávarfang (og mögulega grænmeti) er lagt sér til munns
jogging n. skokk (sjá %[jog]%)
meow uh. mjá! (mjálm í ketti)
femur n. lærleggur, lærbein, lærliður
phonological l. hljóðfræðilegur
phonologically ao. hljóðfræðilega
phono- fsk. hljóð- (í samsetningum, sbr. %[phonography]%, %[phonology]%)
neighborhood n. sjá %[neighbourhood]%
eulogise s. sjá %[eulogize]%
barefooted l. berfættur
palaeology n. sjá %[paleology]%
paleological l. fornfræðilegur, forngripafræðilegur (sjá %[paleology]%)
palaeological l. sjá %[paleological]%
bibliophilia n. ást á bókum, bókaást
bibliophilism n. ást á bókum, bókaást
reminisce s. endurminnast, minnast, rifja upp
metaphysician n. frumspekingur
feathered l. fjaðraður
conventionalize s. gera að hefð eða vana (sjá %[convention]%)
characteristically ao. á einkennandi hátt; í samræmi við skapgerð eða skaplyndi, sjálfum sér líkt; að vanda
uncharacteristically ao. á óeinkennandi hátt; ólíkt sjálfum sér, í ósamræmi við skapgerð; óvanalega
uncharacteristic l. óeinkennilegur, óeinkennandi; ólíkur sjálfum sér (sjá %[characteristic]%); óvanalegur
contaminated s. mengaður, saurgaður, spilltur
decontaminated l. afmengaður, afsaurgaður, hreinsaður
uncontaminated l. ómengaður, ósaurgaður, hreinn
thymus n. hóstarkirtill
equidistance n. jöfn fjarlægð
gaslighting n. gaslýsing
proportionally ao. hlutfallslega
floozie n. skækja, mella, vændiskona
floozy n. sjá %[floozie]%
explicably ao. útskýranlega, skiljanlega
inexplicably ao. óútskýranlega, óskiljanlega
khanate n. höfðingjaveldi, stórhöfðingjaveldi (í Asíu)
Tokyo n. Tókýó (höfuðborg Japans)
Bigfoot n. Snjómaðurinn ógurlegi (goðsagnakennd vera)
boomerang n. búmerang (ástralskt kastvopn)
gastroenterologist n. meltingarlæknir
gastroenterology n. meltingarfærafræði, meltingarlækningar
lido n. útisundlaug
GDP n. verg landsframleiðsla (stytt. á [gross domestic product])
GNP n. verg þjóðarframleiðsla (stytt. á [gross national product])
vigilante n. sjálfskipaður löggæslumaður, maður sem tekur lögin í eigin hendur
vigilantism n. sjálfskipuð löggæsla, þegar óbreyttir borgarar taka lögin í eigin hendur
accusative n. þolfall (í málfræði, [~ case]); l. þolfalls-; ásakandi, ásökunar- (sjá %[accuse]%)
NIMBY uh. ekki í mínum bakgarði! (slagorð, stytt. á [not in my backyard])
nimbyism n. sú stefna að vilja ekki að e-ð gerist í sínu hverfi eða nágrenni (sjá %[NIMBY]%)
anima n. sál, innra sjálf (í sálfræði)
thitherward ao. í þá átt, þangað
nuanced l. blæbrigðaríkur, með blæbrigðum, blæbrigðanæmur
webzine n. veftímarit (samsett úr %[web]% og %[magazine]%)
dialysis n. skilun, (himnu)síun, (himnu)skiljun
haemodialysis n. blóðskilun
WMD n. gjöreyðingarvopn, gereyðingarvopn (stytt. á [weapon(s) of mass destruction])
incommunicado l. í einangrun, einangraður; ekki í samskiptum, án samskipta, samskiptalaus
dynode n. dínóða, þrepaskaut
krill n. áta, kríli, ljósáta
cocksucker n. e-r sem sýgur typpi, hommi (niðrandi); skíthæll, fífl, hálfviti, asni (óforml.)
feisty l. viljugur, fjörugur, gáskafullur
hello uh. halló, sæll, blessaður; [say ~] heilsa (upp á)
hullo uh. halló, sæll, blessaður
hi uh. hæ, sæll, blessaður; [say ~] heilsa (upp á)
aesthete n. fagurkeri
epizootic l. faralds-, farsóttar-, sem sýkir dýr sömu tegundar
intergroup l. millihópa-, milli hópa ([~ rivalry, warfare])
seawater n. sjór, sjávarvatn
disinhibition n. afhömlun
syrinx n. neðra barkakýli, raddhylki
rheumatoid l. gigtar-, gigtarlegur, gigtlíkur
rheumatoidal l. gigtar-, gigtarlegur, gigtlíkur
rheumatologist n. gigtarlæknir
rheumatology n. gigtarlækningar
Hebrides n. ft. Suðureyjar (eyjaklasi við vesturströnd Skotlands)
fireworks n. ft. flugeldar
hologram n. heilmynd, almynd
physiotherapist n. sjúkraþjálfari
physiotherapy n. sjúkraþjálfun
endosperm n. fræhvíta
spermicide n. sáðfrumnaeyðir
triceratops n. nashyrningseðla
brontosaurus n. þórseðla (risaeðlutegund)
corselet n. lífstykki
beluga n. mjaldur
frisbee n. frisbí, svifdiskur
welfarism n. velferðarstefna
foraging n. fæðuöflun, fæðuleit (sjá %[forage]%)
clockmaker n. úrsmiður, klukkusmiður
testosterone n. testosterón (karlhormón)
estrogen n. estrógen (kvenhormón)
rooster n. hani
beeswax n. býflugnavax
stepchild n. stjúpbarn
bowstring n. bogastrengur
dyad n. tvennd, tvenna
innards n. ft. innyfli
favorite n. sjá %[favourite]%
bowtie n. þverslaufa
burp s. ropa; n. rop
wyrm n. ormur, lindormur, dreki
qubit n. skammtabiti, kúbiti ([quantum bit])
quantum bit n. skammtabiti, kúbiti ([qubit])
happily ao. hamingjusamlega, glaðlega, lánsamlega
conciseness n. gagnyrði, stuttyrði, sá eiginleiki að vera stuttorður (sjá %[concise]%)
unskilfulness n. óhagleikni, vanfærni (sjá %[unskilful]%)
stratosphere n. heiðhvolf
stratospheric l. heiðhvolfs-; gífurlegur
placeholder n. staðgengill
caldera n. askja, sigketill
Dacia n. Dakía (landsvæði sem er í dag hluti af Rúmeníu)
Dacian n. Dakíumaður (sjá %[Dacia]%); l. frá Dakíu, dakískur
whatnot n. hvaðeina, ýmislegt; svoleiðis, þess lags
reboot s. endurræsa
heteromorphism n. misformun, fjölformun
heteromorphic l. misforma, fjölforma
arrhythmia n. takttruflun, sveiflutruflun, sláttarglöp
dysrhythmia n. takttruflun, sveiflutruflun, sláttarglöp
mycoplasma n. berfrymingar
mycobacterium n. mýkóbaktería
vitalism n. lífhyggja, lífsorkukenning
slave-trade n. þrælaverslun
electrodynamics n. ft. rafsegulfræði
phytoplankton n. jurtasvif, plöntusvif
battlefront n. víglína, vígstöðvar
gunship n. orrustuskip, þungvopnað herskip; orustuþyrla ([helicopter ~])
clichéd l. klénn, klisjukenndur
paleobotany n. plöntusteingervingafræði, forngrasafræði
paleobotanist n. forngrasafræðingur, plöntusteingervingafræðingur
plutocratic l. auðveldis-, auðræðis- (sjá %[plutocracy]%)
lollipop n. sleikipinni, sleikjó
cuspidor n. hrákadallur
shush uh. uss, suss, þegiðu; s. ussa, sussa
nonlinear l. ólínulegur
enclave n. innskotssvæði, hólmlenda
gatekeeper n. dyravörður, hliðvörður
Aztec n. Asteki; l. asteskur, Asteka-
duvet n. sæng, dúnsæng
gynaecology n. kvensjúkdómafræði, kvensjúkdómalækningar, kvenlækningar
armageddon n. Harmagedón (úrslitaorrusta milli góðs og ills í abrahamískum trúarbrögðum)
esophagus n. sjá %[oesophagus]%
pasteurize s. gerilsneyða
pasteurization n. gerilsneyðing
panning n. skotrun
substitutability n. staðgengi, staðgengni
calomel n. kvikasilfursklóríð
crudely ao. á óverkaðan, óunninn eða grófan hátt, gróflega; ruddalega
actuary n. tryggingafræðingur
actuarial l. tryggingafræðilegur
Victorian l. viktoríanskur, Viktoríutímabils-, frá valdatíð Viktoríu Bretlandsdrottningu
handheld l. lófa-, lófatækur
tribalism n. ættbálkahyggja; ættarsamfélag, ættflokkasamfélag
tribalistic l. ættflokka-, ættbálka-, ættflokkalegur, ættbálkalegur
intertribal l. á milli ættflokka eða ættbálka ([~ warfare] stríð milli ættflokka)
Triassic n. trías, tríastímabil; l. trías-, tríastímabils-
Jurassic n. júra, júratímabil; l. júra-, júratímabils-
Mesozoic n. miðlífsöld; l. miðlífsaldar-
panhandler n. betlari, beiningamaður
herniated l. kviðslitinn
cardsharp n. spilahrappur
shiv n. rakhnífur, hnífur, rýtingur
troth n. tryggð, trúmennska; sannleikur (sjá %[truth]%)
hotelier n. hótelstjóri, hóteleigandi, sá sem rekur hótel
chipmunk n. íkorni, jarðíkorni
Cornishman n. maður frá Cornwall
Yorkshireman n. maður frá Yorkshire
Scots n. skoska, skosk mállýska
shootout n. skotbardagi, byssubardagi; vítaspyrnukeppni (í fótbolta)
Hawaii n. Hawaii, Hawaii-eyjar (stundum skrifað Havaí eða Havæ á íslensku)
Hawaiian n. Havaíbúi, Havaímaður; havaíska; l. havaískur
banqueting n. veisluhald (sjá %[banquet]%)
indology n. indlandsfræði (fræðigrein sem fæst við sögu og menningu Indlandsskaga)
protester n. mótmælandi
terrain n. landslag
heavyweight n. þungavigt; l. þungavigtar- ([~ boxing]), þungvægur
grumpiness n. geðvonska, vont skap, nöldursemi
guessable l. giskanlegur (sjá %[guess]%)
guitarist n. gítarleikari
clarinettist n. klarínettleikari, klarínettuleikari
pussy-whipped l. undir konuríki (sjá einnig %[hen-pecked]%)
aloha uh. halló, sæll (havaísk kveðja)
alfalfa n. refasmári, lúserna
malarkey n. bull, kjaftæði, þvættingur, vitleysa
agave n. liljuætt
tonsillitis n. eitlubólga
Carpathians n. ft. Karpatafjöll ([the ~])
hydrocephalus n. vatnshöfuð
gadzooks uh. jeminn!
drinking n. drykkja
wrathfully ao. reiðilega
characterise s. sjá %[characterize]%
rookie n. nýliði, nýgræðingur, byrjandi
semen n. sæði, sæðisvökvi, brund
line of sight n. sjónlína
sun-worship n. sóldýrkun
sun-worshipper n. sóldýrkandi
devil-worshipper n. djöfladýrkandi
devil-worship n. djöfladýrkun
scattergun n. haglabyssa
subsonic l. undir hljóðhraða
antipsoriatic l. sórastillandi
unitary l. einingar- ([~ state]); einoka ([~ matrix])
self-evaluation n. sjálfsmat
decarbonize s. afkola
decarbonization n. afkolun
circumnavigable l. sem hægt er að sigla í kringum (sjá %[circumnavigate]%)
charged l. hlaðinn (raforku) ([~ battery])
stingray n. stingskata
conspiratorial l. samsæris-, samsærismanna-
egomania n. egómanía, sjálfselska, sjálfhverfa
labile l. óstöðugur, líklegur til að breytast
lability n. óstöðugleiki
zero-sum n. núllsumma; [~ game] jafnvirðisleikur, núllsummuleikur; l. núllsummu-
onshore l. á landi
offshore l. (úti) á sjó
incubator n. hitakassi, hitaskápur, nýburakassi, klakskápur; [~ space] nýgræðingsrými
cross-cultural l. þvermenningarlegur, milli menninga
cafeteria n. kaffistofa; kaffihús
sexually ao. kynferðislega, með kynlífi, í gegnum kynlíf ([~ transmitted disease])
willful l. sjá %[wilful]%
vaginal l. legganga-, skeiðar-; er lýtur að kynfærum kvenna, píkulegur
kopek n. kópeki (rússnesk smámynt)
boyar n. bojari (rússneskur aðalsmaður)
Amerindian n. frumbyggi Ameríku; indjáni; l. sem er frumbyggi Ameríku, indjána-, af indjánaættum
Pleistocene n. ísöld
Mesoamerica n. Mið-Ameríka
Mesoamerican l. miðamerískur; n. Mið-Ameríkumaður
Confucianism n. konfúsíusarhyggja
firefly n. eldfluga, blysbjalla
Pliocene n. plíósen, plíósentími, plíósentímabil
Cambrian n. kambríumtímabil
paladin n. hetjulegur riddari, hvítur riddari
Phrygia n. Frýgía (land eða ríki sem var í Litlu-Asíu til forna)
Phrygian l. frýgískur, frýgverskur; n. Frýgíumaður (sjá %[Phrygia]%)
svelte l. grannvaxinn
salmiac n. salmíak (ammóníumklóríð)
magnanimously ao. göfuglega, á göfuglyndan hátt, af örlæti
angiology n. æðafræði
amygdal l. möndlu-
breadfruit n. brauðaldin
immutably ao. óumbreytanlega, óbreytanlega, óhagganlega
thermocline n. hitaskiptalag
antipodean n. andfætlingur, andfætingur; l. andfætlinga-
man-made l. manngerður, smíðaður af mönnum, af manna völdum
ingeniousness n. hugvitssemi, ráðkænska
impeccably l. á gallalausan eða óskeikulan hátt, óskeikullega
nullification n. ónýting, ógilding, afnám, núllun
dinnertime n. kvöldverðartími, kvöldmatartími, kvöldverðarleyti, kvöldmatarleyti
pituitary l. dingul-, heiladinguls-; [~ gland] heiladingull
Dubai n. Dúbaí (hafnarborg í Sameinuðu arabísku furstadæmunum)
Emirati l. frá Sameinuðu arabísku furstadæmunum; n. maður frá Sameinuðu arabísku furstadæmunum (sjá %[United Arab Emirates]%)
blacklist n. svartur listi; s. setja á svartan lista, útiloka, banna
blacklisted l. settur á svartan lista, útilokaður, bannaður
whitelist n. hvítur listi; s. setja á hvítan lista, leyfa, gefa aðgang
whitelisted l. settur á hvítan lista, leyfður
gymnastics n. ft. fimleikar, leikfimi
burnout n. útbruni; kulnun í starfi
polluter n. mengari, mengunarvaldur, mengill
pollutant n. mengunarefni, mengunarvaldur, mengill
underpayment n. vangreiðsla, vanborgun
cashless l. án reiðufjár ([~ payment])
tarmac n. malbik, jarðbik, asfalt; flugbraut ([on the ~])
disinterest n. áhugaleysi; óhlutdrægni, ósérplægni
psychotic l. geðveikur, geðtruflaður, sturlaður, haldinn geðhrifum; n. geðsjúklingur, sturlaður maður
psychotic break n. stundarbrjálæði
standup n. uppistand; [~ comedy] uppistandsgrín, grín á sviði; l. fínn, heiðarlegur, áreiðanlegur ([he's a ~ guy])
standup comedian n. uppistandari, grínisti á sviði
summertime n. sumartími, sumartíð, sumarmánuðir; [in the ~] á sumrin
wintertime n. vetur, vetrarlag, vetrarmánuðir, vetrartími, vetrartíð; [in ~] á veturna
Sumer n. Súmer (fornt ríki í Mesópótamíu)
Sumerian n. Súmeri; súmerska; l. súmerskur (sjá %[Sumer]%)
audiovisual l. hljóðmyndrænn, hljóðrænn og myndrænn, hljóð- og mynd-, hljóðmynda-, sjónheyrnar-
miasm n. sjá %[miasma]%
overqualified l. of hæfur, of menntaður ([he's ~ for the job])
superqualified l. gríðarlega hæfur, ofurhæfur
divided l. skiptur (upp í einingar), skiptur (á milli aðila [between]), sundraður, sundurskiptur; deildur
fragmented l. sundraður, sundurskiptur; mulinn
unvoiced l. óraddaður ([~ consonants]); ekki borinn fram með raddhljóði; ósagður ([an ~ complaint])
coronavirus n. kórónuveira
antiviral l. veirueyðandi, veiruhamlandi
antigen n. mótefnisvaki
antigenic l. mótefnisvaka-, vaka-
brewing n. bruggun
earthbound l. jarðbundinn; á leið til jarðar
contraceptive n. getnaðarvörn; l. getnaðarvarnar-, sem kemur í veg fyrir getnað
intertemporal l. milli tímabila
prolonged l. langvarandi, framlengdur
multifunctional l. fjölvirkur, með fleiri en eina virkni
social network n. félagsnet, samfélagsnet; samfélagsmiðill
social media n. ft. samfélagsmiðlar
throughput n. gegnumstreymi, streymi; afköst
hydrated l. vatnaður, vatnshaldinn, vökvaður
hydration n. vötnun, vökvun
dehydrated l. afvatnaður, þurrkaður
externalization n. úthverfing (sjá %[externalize]%)
externalize s. gera ytri, utanverðan, setja fyrir utan; úthverfa
hitman n. leigumorðingi
decisively ao. á afgerandi hátt, á einbeittan hátt
pathologize s. sjúkdómsvæða
theodicy n. guðfræðileg réttlæting, réttlæting á eiginleikum guðs, guðfræðilegt uppgjör við tilvist illsku
secularization n. veraldarvæðing; afhelgun; aðskilnaður ríkis og kirkju; upptaka á eignum klaustra og kirkja
barometric l. loftþrýstings-, loftþyngdar-, sem mælir loftþrýsting
Westernization n. vesturlandavæðing
nitroglycerin n. nítróglyserín
ideation n. hugmyndamótun, hugmyndasköpun; hugleiðingar ([suicidal ~])
ideational l. hugmyndamótunar-, hugmyndasköpunar-
cheesecake n. ostakaka
importer n. innflutningsaðili, innflytjandi, innflutningsfyrirtæki, e-r sem flytur inn (vörur)
cetacean n. hvalur; l. hvala-, af hvalaætt
subsidization n. niðurgreiðsla; niðurgreiðslustefna
gangly l. renglulegur
asthenic l. þróttlaus; renglulegur
inegalitarian l. ójafnaðar-, ójafnaðarlegur, ójafnréttis-
drastically ao. á áhrifamikinn, umfangsmikinn eða róttækan hátt ([she altered her life ~])
midsection n. miðja; mitti, skrokkur, magi
vaguely ao. ónákvæmlega, á óákveðin eða ónákvæman hátt
modestly ao. hæversklega, á hæverskan eða siðprúðan hátt, af siðprýði
triumphantly ao. sigri hrósandi, á sigursælan hátt
riff-raff n. ruslaralýður, skríll, illþýði, pakk
per se ao. sem slíkur, út af fyrir sig (úr latínu)
hashish n. hass
stoned l. grýttur; skakkur, freðinn, í kannabisvímu; undir áhrifum vímuefna
stoner n. freðhaus, grasreykingamaður, kannabisfíkill; dópisti; grjótkastari
pothead n. freðhaus, grasreykingamaður, kannabisfíkill
rigor mortis n. dauðastirðnun (úr latínu)
copywriter s. (auglýsinga)textahöfundur, textasmiður
copywriting n. textasmíði (fyrir markaðssetningu, auglýsingar, o.s.frv.)
unjustly ao. óréttilega, óréttvíslega, á óréttlátan hátt
moonshiner n. landabruggari
relatives n. ft. ættingjar
gruffly ao. hranalega, óþýðlega
mentorship n. leiðsögn; ráðgjafahlutverk, leiðsegjandahlutverk
assayer n. matsmaður; efnagreiningarmaður; málmgreiningarmaður
deserted l. yfirgefinn, mannlaus, sem liggur í eyði
dumbass n. fífl, bjáni, asni; l. heimskur (óforml.)
bellboy n. vikapiltur
camaraderie n. kumpánaskapur, góður félagsandi, góður kunningsskapur, lagsmennska
misguided l. afvegaleiddur, illa úthugsaður
venipuncture n. bláæðarástunga
air defence n. loftvarnir
chemotherapy n. efnameðferð, lyfjameðferð
angiogenesis n. æðamyndun
angiogenic l. æðamyndandi
nerve-wracking l. stressandi, kvíðavaldandi, taugaveiklandi
nerve-racking l. sjá %[nerve-wracking]%
untidiness n. sóðaskapur, óþrifleiki, skortur á umhirðu, umhirðuleysi
countlessly ao. ótal, óteljandi
countlessness l. óteljanleiki
uncountableness l. óteljanleiki
uncountability l. óteljanleiki
trap house n. eiturlyfjagreni
mayhaps ao. kannski, ef til vill, máske
ejective n. þrýstihljóð; l. útkasts-, útkastandi
chiropractor n. hnykkjari, hnykklæknir, kírópraktor
pimply l. bólugrafinn
coleslaw n. hrásalat
sigil n. innsigli
Thrace n. Þrakía (landsvæði í Grikklandi til forna)
Thracian l. þrakverskur; n. Þrakverji
Barbary Coast n. Barbaríið (strandhéruð Norður-Afríku)
Dadaism n. dadaismi (listastefna)
Gaulish l. gallverskur, gallískur, frá Gallíu
Stockholm n. Stokkhólmur (borg í Svíþjóð)
Oslo n. Osló (borg í Noregi)
curcuma n. gullinrót, kúrkúma, túrmerik
charcuterie n. kjötbúð; unnar kjötvörur
polder n. sæland (láglendi neðan sjávarmáls)
cathode n. bakskaut, katóða
macroclimate n. veðurfar á stóru svæði
gubernatorial l. landstjóra-, landstjóralegur, ríkisstjóra-, ríkisstjóralegur (sjá %[governor]%)
tightwad n. nirfill, nískupúki, svíðingur
cheapskate n. nirfill, nískupúki, svíðingur
lackluster l. sjá %[lacklustre]%
vigor n. sjá %[vigour]%
impressive l. tilkomumikill, impónerandi
spacial l. sjá %[spatial]%
drugged-out l. útúrdópaður, undir áhrifum (sterkra) lyfja
druggie n. dópisti, lyfjafíkill
corvid n. hröfnungur, fugl af sporfuglaætt; l. hröfnunga-
mayo n. stytt. á %[mayonnaise]%
myelopathy n. mænukvilli, beinmergskvilli
gardenia n. geislamaðra
spatiotemporal l. tímarúms-, rúmtíma-
vibraphone n. víbrafónn (hljóðfæri)
bandstand n. hljómskáli, hljómsveitarpallur
neurogenesis n. taugamyndun
ultrasound n. úthljóð, yfirhljóð; ómspeglun; ómgreining, úthljóðsgreining ([~ diagnosis])
cleanup n. hreinsun, tiltekt
lookup n. uppfletting; sjá %[look]% og %[up]%
jalopy n. bíldrusla
direwolf n. stór úlfur, skelfilegur úlfur
supercede s. sjá %[supersede]%
oblast n. fylki, hérað, umdæmi (í Rússlandi og öðrum löndum)
underlying l. undirliggjandi, undirrótar-, grundvallar-
betterment n. betrun, umbót
Septuagint n. Sjötíumannaþýðingin (grísk þýðing hebresku biblíunnar)
cannon fodder n. fallbyssufóður
shapeshifter n. hamskiptingur
stinky l. illa lyktandi, illa þefjandi
fulfill s. sjá %[fulfil]%
semantic l. merkingarlegur, merkingarfræðilegur
semantics n. ft. merkingarfræði
semantically ao. merkingarlega, merkingarfræðilega
semanticist n. merkingarfræðingur
peristalsis n. iðrahreyfing, maga- og garnahreyfingar
entrenched l. víggirtur; rótgróinn
monohydrate n. einhýdrat
humerus n. upphandleggsbein, upparmsleggur, upphandleggur
ulna n. öln, olnbogabein
ulnar l. olnboga-, alnar-
tattletale n. klagari, kjaftakind
unisex l. fyrir bæði kynin ([~ bathroom, ~ clothing])
soppiness n. væmni
pipsqueak n. örverpi
briskly ao. fjöruglega, snarplega
wombat n. vambi (pokadýr)
netiquette n. mannasiðir á netinu (sjá %[etiquette]%)
heatstroke n. hitaslag
rephrase s. umorða, endurorða
impoverished l. fátækur, gerður fátækur; rýrður (sjá %[impoverish]%)
astounded l. agndofa, forviða (sjá %[astound]%)
valor n. hreysti
swimwear n. sundföt
entropy n. óreiða
nepo n. stytt. á %[nepotism]% (óforml.)
webster n. vefari
faux l. falskur, óekta (úr frönsku)
speakeasy n. ölstofa, knæpa (á bannárunum í Bandaríkjunum)
escrow n. varsla; vörslureikningur, geymslureikningur
metacognition n. hugvitund (þekking á eigin hugsun eða vitund)
metacognitive l. hugvitundar- (sjá %[metacognition]%)
nightcap n. nátthúfa; síðasti drykkurinn fyrir svefninn
sports n. ft. íþróttir (sjá %[sport]%)
vandal n. skemmdarvargur; [Vandal] Vandali (forngermanskur þjóðflokkur)
beret n. alpahúfa
gopher n. e.k. jarðíkorni
electromagnetic l. rafsegul-; rafsegulfræðilegur
electromagnetism n. rafsegulmagn; rafsegulfræði
biased l. hlutdrægur, óhlutlaus, ekki hlutlaus; vilhallur eða óvilhallur ([~ in favour of, against])
chowder n. e.k. þykk súpa
vasectomy n. sáðrásarúrnám
castrated l. geldur, geltur, vanaður
uncastrated l. ógeldur, ógeltur, óvanaður
endoscopy n. holsjárskoðun, holspeglun
impressed l. hrifinn, impóneraður
unimpressed l. ekki hrifinn, ekki impóneraður
stimuli n. ft. sjá %[stimulus]%
thermostat n. hitastillir, hitastýring
thermoregulator n. hitastillir
lymphedema n. vessabjúgur
heterozygosity n. arfblendni
cellophane n. sellófan
brinkmanship n. að tefla á tæpasta vað, hættuspil
mononymous l. með eitt nafn
mononymously ao. undir einu nafni, með einu nafni
dendrite n. gripla, taugafrumugripla
extrauterine l. utanlegs-
Latino l. rómansk-amerískur; n. manneskja frá Rómönsku Ameríku
undervaluation n. vanmat; of lág verðlegging
overvaluation n. ofmat; of há verðlegging
frictionless l. núningslaus; þægilegur
overwrite s. skrifa yfir, yfirskrifa
penchant n. hneigð, tilhneiging
candelabra n. ft. sjá %[candelabrum]%
hoodlum n. bófi, óþokki
abnormality n. afbrigðileiki, afbrigðilegheit
sandstorm n. sandstormur, sandbylur
toadlike l. froskalegur, líkur froski
anti-capitalist l. andkapítalískur; n. andkapítalisti
tenseness n. spenna (sjá %[tense]%)
pee n. piss, þvag, hland; s. pissa, míga, kasta af sér vatni
affine l. vildar-; [~ function] vildarfall
user n. notandi
mudslide n. aurskriða, aurflóð
Ceylon n. gamalt heiti yfir eyjuna Sri Lanka
rehire s. endurráða, ráða aftur til vinnu
bellybutton n. nafli
periosteum n. beinhimna
periosteal l. beinhimnu-
toroidal l. holhrings-
wetback n. mexíkóskur innflytjandi í Bandaríkjunum (niðrandi)
substation n. undirstöð
self-actualization n. sjálfsbirting
classless l. stéttlaus
disassemble s. taka í sundur
symbolism n. táknfræði, táknun
Tasmania n. Tasmanía (eyja sunnan við meginland Ástralíu)
Tasmanian l. tasmanískur; n. Tasmaníubúi, Tasmaníumaður
Tasmanian wolf n. pokaúlfur, tasmaníuúlfur, tasmaníutígur
Tasmanian tiger n. pokaúlfur, tasmaníuúlfur, tasmaníutígur
Tasmanian devil n. tasmaníuskolli
northerly l. norðlægur ([~ wind])
sociolect n. félagsleg málgerð, stéttamállýska
internalization n. innhverfing
singleton n. einstaksmengi
intersubjectivity n. samhuglægni
intersubjective l. samhuglægur
backlog n. ólokin verkefni, ófrágengin verkefni, listi ólokinna verkefna
organisation n. sjá %[organization]%
pixie n. ljósálfur, álfadís, álfur
fratriage n. arfur sem rennur til yngri bróður
brachiosaurus n. finngálkn
yuan n. júan (kínversk mynt)
octane n. oktan
hooligan n. dólgur, ófriðarseggur
football hooligan n. fótboltabulla
myxedema n. slímbjúgur
summarise s. sjá %[summarize]%
chickenpox n. hlaupabóla
varicella n. hlaupabóla
joystick n. stýripinni, gleðipinni
storytelling n. frásögn; frásagnarlist
worthwhile l. verðugur, þess virði, ómaksins virði, ómaksins vert, erfiðisins virði, tilvinnandi
bordello n. vændishús, hóruhús
donut n. sjá %[doughnut]%
ossified l. orðinn að beini; ósveigjanlegur, fastur í sínum venjum; gamaldags
femicide n. kvendráp, kvenmorð
bronchial l. berkju-; [~ asthma] kafmæði
dietitian n. næringarfræðingur, manneldisfræðingur
dietician n. sjá %[dietitian]%
psycholinguistic l. málsálarfræðilegur
psycholinguistics n. ft. málsálarfræði, sálfræðileg málvísindi
decompress s. afþjappa
decompression n. afþjöppun
lupus n. rauðir úlfar (sjálfsofnæmissjúkdómur)
Rastafarian n. rastafari; l. rastafara-
torque n. snúningsátak, snúningsvægi
Hun n. Húni (af þjóðflokki Húna)
Hunnic l. húnskur (sjá %[Hun]%); húnska, húnsk tunga
defeatist n. uppgjafarsinni; l. uppgjafar-
defeatism n. uppgjafarstefna
English-speaking l. enskumælandi
English speaker n. enskumælandi manneskja
boondocks n. ft. sveitabyggðir
manic l. ær, hamstola, óður, manískur, oflætis-
pedicure n. fótsnyrting
short-tempered l. bráðlyndur, uppstökkur, skapstyggur
houseguest n. gestur, húsgestur, gestur á heimilinu
sideburns n. ft. bartar
clothesline n. þvottasnúra
unification n. sameining
rearmament n. endurvopnun
barbed l. gadda-, með göddum (sjá %[barb]%)
africanist n. afríkufræðingur, sérfræðingur í málefnum Afríku
streamlined l. straumlínulaga, straumlínulagaður
streamline n. straumlína; s. gera straumlínulagað; hagræða, einfalda
login n. innskráning
self-consciousness n. sjálfsvitund, sjálfsmeðvitund
mainframe n. stórtölva, megintöla
viability n. lífvæni, lífvænleiki
slipperiness n. hálka
overcompensate s. ofbæta (fyrir e-ð); ofgreiða
overcompensation n. ofbætur (fyrir e-ð); ofgreiðsla
inhalable l. innöndunarlegur, aðöndunarlegur, öndunarhæfur, sem hægt er að anda að sér (sjá %[inhale]%)
Tatar n. Tatari
pariah n. e-r sem er útskúfaður (úr samfélaginu), úrhrak
pager n. símboði, boðtæki
beeper n. símboði, boðtæki
egregiously ao. frámunalega
recombination n. endursameining
née l. með fæðingarnafn (um kvænta konu sem hefur tekið upp eftirnafn eiginmanns), t.d. [Jane Doe née Smith]
nee l. sjá %[née]%
faintly ao. dauflega
fisheries n. ft. fiskimið; sjávarútvegur
fishing grounds n. ft. fiskimið
extraordinarily ao. óvenjulega, frámunalega
concierge n. móttökustjóri; umsjónarmaður, umsjónarkona; hótelþjónn
hoover n. ryksuga
Christology n. kristsfræði, kristfræði
Christological l. kristsfræðilegur
Christologist n. kristsfræðingur
Greek fire n. óslökkvandi eldur, grískur eldur (sjá einnig %[wildfire]%)
command line n. skipanalína
morpheme n. myndan, morfem
spectrogram n. litrófsmynd, rófmynd, rófrit, litrófsrit
pentagram n. fimmhyrnd stjarna
normative l. gildishlaðinn
illiberalism n. ófrjálslyndi
firestorm n. eldhaf, eldhríð
scepter n. sjá %[sceptre]%
peacekeeper n. friðargæsluliði, friðargæslumaður, e-r sem heldur friðinn
matrices n. ft. fylki (sjá %[matrix]%)
Corinth n. Korinta (borg í Grikklandi)
Corinthian l. korintískur; n. Korintumaður
Berlin n. Berlín (borg í Þýskalandi)
Berliner n. Berlínarbúi
Vienna n. Vínarborg, Vín
Viennese l. frá Vín, Vínar-; n. ft. Vínarbúar
Corsica n. Korsíka
Corsican l. korsíkanskur; n. korsíska; Korsíkumaður, Korsíkani
ecdysiast n. fatafella, nektardansmær
aftercare n. eftirmeðferð
trilobite n. þríbroti (útdauður flokkur liðdýra)
ipsilateral l. samhliðar-, á sömu hlið, samlægur
ipsilaterally ao. samhliða
galactorrhea n. mjólkurflæði, mjólkurrennsli
lactorrhea n. mjólkurflæði, mjólkurrennsli
morph s. umbreytast; n. myndbrigði (í málvísindum)
transferability n. flytjanleiki, flutningshæfni (sjá %[transfer]%)
protégé n. skjólstæðingur
protege n. sjá %[protégé]%
unenthusiastic l. óákafur, lítt áhugasamur
firecracker n. púðurkerling
defectiveness n. göllun, ófullkomleiki, ábótavöntun
envision s. sjá fyrir sér
modernization n. nútímavæðing
quantify s. mæla (magn); magnhæfa, magnfesta, magngreina
quantified l. mældur (í magni); magnfestur, magngreindur
unquantified l. ómældur (í magni); ómagnfestur, ómagngreindur
quantifier n. magnari
humidify s. koma raka í; væta, bleyta
humidifier n. rakatæki
churlishness n. dónaskapur, ruddaskapur; níska
Mennonite n. mennoníti (fylgismaður kenninga hollenska guðfræðingsins Menno); l. mennoníta-
capillaries n. ft. háræðar
cleft lip n. skarð í vör; skarð í góm
carbonation n. kolsýring (sjá %[carbonate]%)
reintroduce s. endurinnleiða, innleiða aftur; koma (e-u) aftur á; kynna aftur til sögunnar; koma e-m aftur í kynni við, kynna e-n aftur
orthographic l. sjá %[orthographical]%
abolished l. afnuminn; eyddur, útrýmdur
risky l. áhættusamur, hættulegur
apraxia n. verkstol; hreyfistol
moderately ao. hóflega
tutu n. tútú (e.k. ballettkjóll)
symptomatology n. einkennafræði; einkennamynd
parkinsonism n. heilkenni lamariðu, lamariða, riðulömun
dysgraphia n. rithömlun
brainstem n. heilastofn
rogueish l. sjá %[roguish]%
airlift n. loftbrú; s. flytja loftleiðis
redcurrant n. rifsber
bimetallic l. tvímálma, úr tveimur málmum
grimoire n. seiðbók, galdrabók
gramary n. galdralist; lærdómur; sjá %[grammar]%
depressed l. þunglyndur, hryggur; þrýstur niður, bældur niður
pollinator n. frjóberi, frævari
roundtrip n. ferð fram og til baka; báðar leiðir
sorority n. systrafélag
dysphagia n. kyngingarerfiðleikar
cloudiness n. skýjað veður; skýjahula
irrevocably ao. óafturkallanlega; óriftanlega
receptiveness n. móttækileiki
expat n. sjá %[expatriate]%
sanctions n. ft. refsiaðgerðir; viðskiptaþvinganir
cacophonous l. mishljóma, mishljóðandi
Arianism n. aríanismi, aríusarstefna (guðfræðileg kenning innan kristindóms kennd við munkinn Aríus)
Arian n. aríusarsinni (sjá %[Arianism]%); l. aríanisma-, aríusarstefnu- ([~ heresy])
apnea n. öndunarstöðvun, öndunarstopp, andhlé; [sleep ~] kæfisvefn
apnoea n. sjá %[apnea]%
blindingly ao. blindandi, ljómandi skærlega; gríðarlega, mjög, afskaplega, rosalega ([~ obvious, ~ fast])
esotericism n. dulspeki, dulhyggja; dulhyggjustefna
compartmental l. hólfa-, klefa-, flokka-
compartmentalize s. skipta í hólf eða klefa; flokka
compartmentalization s. skipting í hólf eða klefa; flokkun; skipulag þar sem skipt er í aðgreind hólf
fool's gold n. glópagull
pyrite n. glópagull, brennisteinskís, járnkís, pýrít
laguna n. strandlón
quadriplegia n. ferlömun (lömun fjögurra útlima)
quadriplegic l. lamaður á fjórum útlimum (sjá %[quadriplegia]%)
white-collar l. hvítflibba-; [~ job] hvítflibbastarf; [~ crime] hvítflibbaglæpir
blue-collar l. bláflibba-; [~ worker] bláflibbastarfsmaður, verkamaður, starfsmaður á plani
Yank n. sjá %[Yankee]%
prankster n. hrekkjalómur, hrekkjadólgur
voice-over n. talsetning
voiceover n. sjá %[voice-over]%
deerskin n. dádýraskinn
crypto- fsk. dul-; leyndar-; dulinn, falinn, leyndur (sjá t.d. %[cryptography]%, %[cryptonym]%)
Nestorianism n. nestoríanismi (guðfræðikenning kennd við patríarkann Nestoríos)
Nestorian l. nestorískur (sjá %[Nestorianism]%)
nautilus n. perlusnekkja, kuggur
polyhedral l. með margar hliðar, með marga fleti
ocelot n. pardusköttur
bobcat n. rauðgaupa
caracal n. eyðimerkurgaupa
recklessly ao. hirðuleysislega
mannequin n. gína
lubricator n. sleipiefni; sleipiefnisberi
armor n. sjá %[armour]%
make-up n. sjá %[makeup]%
Kathmandu n. Katmandú
Dublin n. Dyflinni (borg á Írlandi)
Algiers n. Algeirsborg
Naples n. Napólí
Johannesburg n. Jóhannesarborg
Istanbul n. Istanbúl, Mikligarður (borg í Tyrklandi)
Kurdistan n. Kúrdistan (svæði í Mið-Austurlöndum)
Middle East n. Mið-Austurlönd
Far East n. Austurlönd fjær
breastplate n. brjóstplata, brynja sem ver bringuna
Aquarius n. Vatnsberinn (stjörnumerki)
Aries n. Hrúturinn (stjörnumerki)
Taurus n. Nautið (stjörnumerki)
Gemini n. Tvíburarnir (stjörnumerki)
Cancer n. Krabbinn (stjörnumerki)
Leo n. Ljónið (stjörnumerki)
Virgo n. Meyjan (stjörnumerki)
Libra n. Vogin (stjörnumerki)
Scorpio n. Sporðdrekinn (stjörnumerki)
Sagittarius n. Bogmaðurinn (stjörnumerki)
triage n. neyðarflokkun, flokkun á grundvelli þarfa eða neyðar
ageism n. aldursfordómar, fordómar gagnvart öldruðum; mismunun á grundvelli aldurs
ingestion n. innbyrðing, inntaka, neysla
sacrum n. spjaldbein
bloodless l. blóðlaus, án blóðs
automatization n. sjálfvirknivæðing; sjálfstýring
shipmate n. skipsfélagi, skipverji
broadsheet n. stór prentaður einblöðungur
antinatalism n. fólksfækkunarhyggja
antinatalist n. fólksfækkunarsinni
adiabatic l. innrænn; óverminn; jafnvarma
palagonite n. mógler, basaltgler
anthracis n. miltisbrandsbaktería
mythicize s. gera að goðsögn
mythologize s. gera að goðsögn, gera goðsagnarkenndan
autoionization n. sjálfsjónun
ionize s. jóna
deionize s. afjóna
deionization n. afjónun
dissociation n. hugrof, klofnun, persónuleikarof (í sálfræði); aðgreining
plexus n. flétta, flækja
homeostasis n. samvægi
integration n. heildun; blöndun, innlimun, aðlögun; samþætting, sameining
wellspring n. (óþrjótandi) uppspretta, brunnur, uppsprettulind
mammogram n. brjóstamynd
colonisation n. sjá %[colonization]%
misandry n. karlhatur, karlfyrirlitning
misandrist n. karlhatari, kvenremba
gender studies n. ft. kynjafræði
antifeminist n. andfemínisti; l. andfemínista-, andfemínískur
schizoid l. hugkleyfur; n. kleyfhugi
polestar n. pólstjarna
propagandistic l. áróðurskenndur, áróðurslegur
propagandistically ao. áróðurslega
catnip n. kattarnípa, kattarmynta
catmint n. kattarnípa, kattarmynta
cha n. te
honeysuckle n. toppar, geitatoppar (ættkvísl runna)
second-class l. í öðrum flokki; annars flokks
redesign s. endurhanna; n. endurhönnun (sjá %[design]%)
redesigned l. endurhannaður
coitus n. kynmök, samfarir
coital l. kynmaka-, samfara-
file format n. skjalasnið
steerable l. stýranlegur
diaspora n. dreifing eða útbreiðsla þjóðar utan heimalandsins
acupuncture n. nálastungulækningar
arduousness n. örðugleiki, torveldni
coziness n. huggulegheit, notalegheit
Kosovo n. Kósóvó
Kosovar l. kósovóskur; n. Kósovói
Kosovan l. kósovóskur; n. Kósovói
East Timor n. Austur-Tímor
Cabo Verde n. Grænhöfðaeyjar
Bosnian l. bosnískur; n. Bosníumaður
Salvadoran l. salvadorskur; n. Salvadori
filtered l. síaður
unfiltered l. ósíaður
demanding l. krefjandi
undemanding l. ókrefjandi, ekki krefjandi
tangerine n. tangerína, mandarína, klementína
math n. stærðfræði (stytt. á %[mathematics]%)
maths n. stærðfræði (stytt. á %[mathematics]%)
ovum n. egg
atherosclerosis n. fituhrörnun, æðakölkun
motorcyclist n. mótorhjólamaður, vélhjólamaður, bifhjólamaður
rubella n. rauðir hundar (sjúkdómur)
overprotective l. ofverndandi, sem verndar óhóflega
overprotect s. ofvernda
overprotected l. ofverndaður
overprotection n. ofvernd, ofverndun
Carolingian l. karólínskur, Karlunga- (af franskri konungsætt); n. Karlungur; karólínskt letur
Merovingian n. Mervíkingur (af franskri konungsætt); l. mervíkinga-
third-rate l. þriðja flokks, afar lélegur
cultivatable l. ræktanlegur
uncultivatable l. óræktanlegur
nervous system n. taugakerfi
cephalopod n. smokkur, höfuðfætlingur (flokkur lindýra)
overpraise s. oflofa; n. oflof
globally ao. hnattrænt, um allan heim, á hnattrænan hátt
coyote n. sléttuúlfur
sucrose n. súkrósi, sykur
anaphylaxis n. bráðaofnæmi
generalise s. sjá %[generalise]%
annoyed l. pirraður
koala n. pokabjörn, kóalabjörn
Minerva n. Mínerva (rómversk gyðja visku og hagleiks)
Athena n. Aþena (grísk gyðja visku og hernaðar)
floodplain n. áreyri, flóðslétta
urogram n. þvagfæramynd
neurogram n. taugarafrit; minnisspor
hypothalamus n. undirstúka (heilans)
thalamus n. stúka, bakstúka (heilans)
photovoltaic l. ljósspennu-
sailboat n. seglbátur, seglskip, seglskúta
hookworm n. kengormur, krókormur
barracks n. ft. hermannaskálar, hermannabústaðir
pellagra n. húðkröm
readability n. læsileiki
orthodontist n. tannréttir
glottal l. raddbanda-; [~ stop] raddbandalokhljóð
decentralize s. dreifa (valdi, stjórnsýslu, rekstri)
decentralized l. dreifður, valddreifður, ómiðstýrður, ekki miðstýrður ([~ government, system])
centralized l. miðstýrður, miðlægur ([~ government, system])
roadworthiness n. sá eiginleiki að vera hæfur til nota á vegi (sjá %[roadworthy]%)
alright uh. allt í lagi! ([all right])
root canal n. rótargöng
marmite n. marmít (e.k. breskt álegg)
polygyny n. fjölkvæni
polygynous l. fjölkvæntur
punisher n. refsari (sjá %[punish]%)
half-brother n. hálfbróðir
half-sister n. hálfsystir
kinfolk n. skyldmenni, ættingjar, frændfólk
percentile n. hundraðshlutamark, hundraðsmark
acidification n. súrnun, sýring
ethnocentric l. þjóðhverfur
isolationism n. einangrunarstefna
isolationist l. einangrunarsinni
interregional l. millisvæða- ([~ competition, conflict, co-operation])
vibe n. bylgja (stytt. á %[vibration]%); stemning, andrúmsloft
awkwardly ao. klaufalega, klunnalega, ófimlega; afkáralega; óþægilega
egocentricity n. sjálfhverfa, sjálflægni
infanticidal l. barnamorðs-
dactylography n. fingrafarafræði
landline n. landlína, jarðlína
enthralling l. töfrandi, gagntakandi, hrífandi
hindquarters n. ft. afturhluti (líkamans)
salami n. (ítölsk) spægipylsa
overstimulate s. oförva
overstimulated l. oförvaður
overstimulation n. oförvun
unicameral l. einnar deildar; með eina þingdeild ([~ legislature]); í einu herbergi
unicameralism l. sú stefna að hafa löggjafarþing í einni deild (þ.e.a.s. ekki tvískipt, sjá %[bicameralism]%)
ultraviolet l. útfjólublár, útblár; [~ light] útfjólublátt ljós; n. útblámi
stock market n. hlutabréfamarkaður, verðbréfamarkaður, kauphöll
upstate l. norðar í fylkinu, í upphéröðum, nyrðra (BNA)
Iliad n. Ilíonskviða ([the ~])
odyssey n. ævintýraleiðangur, langur leiðangur; [the Odyssey] Ódysseifskviða
sparkling wine n. freyðivín
sparkling water n. sódavatn, kolsýrt vatn
thornbush n. þyrnirunni
intercontinental l. milli heimsálfa
loincloth n. lendaskýla, lendaklæði
biceps n. ft. tvíhöfðavöðvar; upphandleggsvöðvar
bellicosity n. stríðsæsingur; stríðsæði, stríðsgirni
philologically ao. textafræðilega
impotently ao. á getulausan eða vanmáttugan hátt
potently ao. sterklega, getulega, á sterkan, máttugan eða getumikinn hátt
Aramaic l. aramískur; n. aramíska
Whitsun n. hvítasunna
ardor n. sjá %[ardour]%
radula n. skráptunga, rasptunga
unnamed l. ónefndur, ónafngreindur, nafnlaus
cellulitis n. húðbeðsbólga
Mancunian l. frá Manchester, Manchester-; n. Manchester-búi; Manchester-talandi, Manchester-hreimur
shatterproof l. brotheldur
non-breakable l. óbrjótanlegur
sugarcoat s. sykurhúða; fegra
hermeneutical l. túlkunarfræðilegur; ritskýringar-
marooned l. yfirgefinn, skilinn eftir á eyðiströnd eða eyju
furore n. sjá %[furor]%
colostrum n. broddmjólk
Maronite n. maroníti (kristinn Líbani); l. maronískur
unachievable l. óframkvæmanlegur, ófáanlegur, ómögulegur, ónáandi; andstæða %[achievable]%
cranial l. kúpu-, höfuðkúpu-, heilakúpu (sjá %[cranium]%)
driveway n. innkeyrsla; heimreið
rooftop n. húsþak, þak
NDA n. trúnaðarsamningur (stytt. á [non-disclosure agreement])
Scouse n. Liverpool-enska, Liverpool-hreimur
Liverpudlian l. frá Liverpool; n. Liverpool-búi
printout n. útprentun
chapped l. sprunginn (um hörund), fullur af sprungum; [~ lips] þurrar, sprungnar varir
unfeminine l. ókvenlegur
unmasculine l. ókarlmannlegur
Scythian n. Skyþíumaður, Skyþi (forn hirðingjaþjóð); l. skyþískur
endocarditis n. hjartaþelsbólga
cokehead n. kókhaus, kókaínfíkill, kókaínisti
cocainist n. kókhaus, kókaínfíkill, kókaínisti
coke fiend n. kókhaus, kókaínfíkill
dictaphone n. hljóðritunartæki
cock-eyed l. sjá %[cockeyed]%
abridged l. styttur, minnkaður, skertur
unabridged l. óstyttur, óminnkaður, óskertur
unabridgeable l. óstyttanlegur, óminnkanlegur, óskerðanlegur
chain mail n. hringabrynja
brigandine n. miðaldabrynja
organelle n. frumulíffæri
gym n. líkamsræktarstöð (stytting á %[gymnasium]%); fimleikar, leikfimi (stytting á %[gymnastics]%)
gym teacher n. leikfimiskennari
pelagic l. úthafs-; uppsjávar-
fungible l. skiptanlegur, útskiptanlegur
nonfungible l. óskiptanlegur, óútskiptanlegur
eclampsia n. krampi
colitis n. ristilbólga
analgesic n. verkjalyf, verkjastillandi lyf, verkjadeyfandi lyf
ataxia n. hreyfiglöp
paraplegic n. þverlami (manneskja sem er lömuð á neðri útlimum); l. þverlömunar-, lamaður á neðri útlimum
hairpin n. hárnál, hárpinni; kröpp beygja
zoological garden n. dýragarður
stepmom n. stjúpmóðir, stjúpa; sjá %[stepmother]%
disinformation n. rangar, villandi eða misvísandi upplýsingar; útbreiðsla misvísandi upplýsinga; falsfréttir
fake news n. ft. falsfréttir
Kremlin n. Kreml (borgarvirki í Moskvu sem er bústaður forseta Rússlands); rússnesk stjórnvöld; sovésk stjórnvöld
Transnistria n. Transnistría
anime n. japanskar teiknimyndir
manga n. japönsk teiknimyndablöð
cyber-attack n. tölvuárás, netárás
rosarium n. rósagarður
well-proportioned l. í góðum hlutföllum
drool s. slefa; n. slef
hookah n. (miðausturlensk) vatnspípa
acrimoniously ao. beisklega, biturlega, með heift, í illindum
codename n. dulnefni; kenninafn; þróunarnafn
ahistorical l. ósögulegur; ekki samkvæmt sögunni eða sagnfræðinni; án sögulegs eða sagnfræðilegs samhengis
djinn n. e-s konar andi (í arabískum þjóðsögum)
primatology n. fremdardýrafræði, prímatafræði
primatologist n. fremdardýrafræðingur, prímatafræðingur
paradoxically ao. á þversagnarkenndan hátt, þversagnarlega
MDMA n. metýlendíoxýmetamfetamín, alsæla (vímuefni); sjá %[ecstasy]%
limitlessness n. takmarkaleysi, ótakmörkun
soft-spoken l. mjúkmæltur, mjúkmáll, blíðmæltur, blíðmáll, mildur í máli
colibri n. kolibrífugl (sjá %[hummingbird]%)
isolable l. sem hægt er að einangra, einangranlegur (sjá %[isolate]%)
isolating l. einangrandi
insulating l. einangrandi
cyberwarfare n. rafrænn hernaður, tölvuhernaður, nethernaður
Revelations n. ft. [Book of ~] opinberunarbók Jóhannesar (í biblíunni)
colonoscopy n. ristilspeglun
cellist n. sellóleikari
Dionysian l. díónýsískur
winemaking n. víngerð, vínframleiðsla, vínbruggun
winemaker n. víngerðarmaður, vínbruggari, vínframleiðandi
bourse n. evrópsk verðbréfakauphöll
accelerometer n. hröðunarmælir
chronometer n. skipsklukka; nákvæm klukka
nanometre n. nanómetri, millímíkron
decametre n. dekametri (10 metrar)
OCD n. áráttu-þráhyggjuröskun; stytt. á [obsessive–compulsive disorder]
ADHD n. athyglisbrestur (taugaröskun); stytt. á [attention deficit hyperactivity disorder]
esterification n. estramyndun
trivialization n. það að gera lítið úr (e-u)
trivialize s. gera lítið úr, gera ómerkilegt
protracted l. langvinnur, langdreginn, langvarandi
differentiate s. aðgreina, greina á milli; deilda, diffra
differentiation n. aðgreining, greining á milli; deildun, diffrun
death squad n. dauðasveit
execution squad n. aftökusveit
amygdala n. amygdala, mandla (hluti af randkerfi heilans)
rustling n. stuldur á búfénaði; skrjáf; l. skrjáfandi
internationalization n. alþjóðavæðing
epiphenomenon n. fylgifyrirbæri
cerebellum n. litli heili, hnykill
Neptune n. Neptúnus (pláneta, rómverskt goð)
Uranus n. Úranus (pláneta, grískt goð)
Jupiter n. Júpíter (pláneta, rómverskt goð)
perijove n. Júpíternánd
distill s. sjá %[distil]%
non-reciprocal l. ógagnkvæmur
thermonuclear l. kjarnasamruna-, samruna-
hydrogen bomb n. vetnissprengja
blowback n. bakslag, afturköst, neikvæðar (ófyrirséðar) afleiðingar; bakskot
oviduct n. eggrás, eggjaleiðari, eggrás, legpípa
uterine l. leg-
exon n. táknröð, tjáröð (svæði í genum)
combinatorics n. ft. talningarfræði, samtakagreining
thusly ao. þannig, á þennan veg, á þennan hátt; á þann hátt sem sýndur er
self-correction n. sjálfsleiðrétting
epigenetics n. ft. umframerfðir, hjáerfðir
ergo ao. þar af leiðandi, þess vegna
morphological n. myndunarfræðilegur (sjá %[morphology]%)
anaemic l. blóðlaus
anemic l. blóðlaus
engorgement n. offylli; hám; blóðsókn
progesterone n. prógesterón (meðgönguhormón)
rigidly ao. stirðlega; stranglega; harðlega
hemolytic l. rauðaleysandi
hyperdontia n. oftenning, tannmergð
sinusitis n. skútabólga
scumbag n. skíthæll, drullusokkur
mudslinger n. leðjukastari
mudslinging n. leðjukast
mishmash n. hrærigrautur, samtíningur, óreiðukennd samblanda
maiming n. limlesting; lemstrun
nightgown n. náttkjóll
eco- fsk. vist-, umhverfis-; sjá t.d. %[ecology]%, %[ecosystem]%
pimpernel n. nónblóm
acoustical n. heyrnarlegur; hljómlegur
monozygotic l. eineggja
dizygotic l. tvíeggja
olfaction n. þefskyn, lyktarskyn
marmoset n. silkiapi
intermezzo n. millispil
irresponsibly ao. á óábyrgan eða ábyrgðarlausan hátt
embolus n. blóðrek
bolus n. munnbiti, tugga; stakur skammtur
meerkat n. jarðköttur
screenwriter n. (kvikmynda)handritshöfundur, höfundur handrita fyrir myndefni
igloo n. snjóhús
semicolon n. semíkomma
graphologist n. rithandarfræðingur, rithandarsérfræðingur
chopstick n. (asískur) matarprjónn
tantalise s. sjá %[tantalize]%
asteroid n. smástirni; loftsteinn
planetoid n. smástirni
contralateral l. gagnstæður, hinum megin
metabolite n. umbrotsefni
sociolinguistics n. ft. félagsmálvísindi, félagsmálfræði
penlight n. pennaljós, lítið vasaljós
urbanite n. þéttbýlismaður, þéttbýlisbúi, borgarbúi
suburbanite n. úthverfabúi, úthverfamaður
scoliosis n. hryggskekkja
univariate l. einbreytu-, einvíður
ribcage n. brjóstkassi
cooperation n. sjá %[co-operation]%
waveform n. bylgjulögun, bylgjuform
Raeto-Romance n. retórómanska (tungumál talað í Sviss)
Romansh n. retórómanska (tungumál talað í Sviss)
semiotic l. táknfræðilegur
semiotics n. ft. táknfræði
headband n. ennisband
octet n. áttund; átta bita bæti
sneakers n. ft. strigaskór, íþróttaskór
Normandy n. Normandí (svæði í Norður-Frakklandi)
phonics n. ft. hljóðlestur
phenotype n. svipgerð, svipfar
phenotypic l. svipgerðar-, svipfars-
jousting n. burtreiðar (sjá %[joust]%)
capybara n. flóðsvín
grassfire n. sinubruni
interdimensional l. milli vídda
hatchery n. klakstöð
interosseous l. milli beina
brainy n. stórgáfaður, gáfaður, afburðagreindur, greindur
vexillology n. fánafræði
vexillologist n. fánafræðingur
acidic l. súr
nonacidic l. ósúr
bromide n. brómíð
overemphasize s. leggja of mikla áherslu á
oil rig n. olíuborpallur; olíustöð
rhetorically ao. mælskulega
overstay l. dvelja of lengi; dvelja lengur en ([~ one's welcome])
cock-a-doodle-doo uh. gaggalagú! n. hanagal
piste n. braut, slóð; skíðabrekka, skíðabraut
tattooed l. húðflúraður, hörundsflúraður, tattóveraður, tattúveraður
tattooist n. húðflúrari, hörundsflúrari
dachshund n. greifingjahundur
frosting n. ísing
sanitize s. hreinsa, gjörhreinsa
sanitizer n. hreinsari, sótthreinsari; sótthreinsiefni, hreinsiefni
sanitized l. hreinsaður, gjörhreinsaður
insanitation n. óhreinlæti, skortur á hreinlæti
<<<<<<< HEAD
tropopause n. veðrahvörf, veðramörk
neuroplasm n. taugafrymi
neuroplasty n. taugarlögun
stepsister n. stjúpsystir, hálfsystir
nutritionist n. næringarfræðingur
confiture n. ávaxtamauk, sulta
oropharynx n. munnkok
miniskirt n. pínupils, mínípils, mjög stutt pils
procrastinator n. sá sem skýtur á frest, frestari (sjá %[procrastinate]%)
bedsheet n. lak, rúmföt
thyroidectomy n. skjaldnám, brottnám skjaldkirtils
decelerate s. hægja, minnka hraða
deceleration n. afhröðun, hæging, hraðaminnkun
mistral n. norðanstrekkingur (í Frakklandi)
misogynistic l. karlrembulegur, karlrembu-, kvenhaturs-, kvenfyrirlitningar-
scopophilia n. sjónfróun
Minoan l. mínóskur
podcaster n. hlaðvarpari
=======
tropopause n. veðrahvörf, veðramörk
>>>>>>> 71d6349e
<|MERGE_RESOLUTION|>--- conflicted
+++ resolved
@@ -5732,25 +5732,4 @@
 sanitizer n. hreinsari, sótthreinsari; sótthreinsiefni, hreinsiefni
 sanitized l. hreinsaður, gjörhreinsaður
 insanitation n. óhreinlæti, skortur á hreinlæti
-<<<<<<< HEAD
-tropopause n. veðrahvörf, veðramörk
-neuroplasm n. taugafrymi
-neuroplasty n. taugarlögun
-stepsister n. stjúpsystir, hálfsystir
-nutritionist n. næringarfræðingur
-confiture n. ávaxtamauk, sulta
-oropharynx n. munnkok
-miniskirt n. pínupils, mínípils, mjög stutt pils
-procrastinator n. sá sem skýtur á frest, frestari (sjá %[procrastinate]%)
-bedsheet n. lak, rúmföt
-thyroidectomy n. skjaldnám, brottnám skjaldkirtils
-decelerate s. hægja, minnka hraða
-deceleration n. afhröðun, hæging, hraðaminnkun
-mistral n. norðanstrekkingur (í Frakklandi)
-misogynistic l. karlrembulegur, karlrembu-, kvenhaturs-, kvenfyrirlitningar-
-scopophilia n. sjónfróun
-Minoan l. mínóskur
-podcaster n. hlaðvarpari
-=======
-tropopause n. veðrahvörf, veðramörk
->>>>>>> 71d6349e
+tropopause n. veðrahvörf, veðramörk