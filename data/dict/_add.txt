--- conflicted
+++ resolved
@@ -5993,9 +5993,7 @@
 pentatonic l. fimmtóna-
 sulphate n. súlfat
 subarctic l. rétt sunnan við norðurheimskautsbaug
-<<<<<<< HEAD
 enshittification n. skítvæðing, skítnun (um þjónustu eða hugbúnaður)
-=======
 Basque n. Baski, frá Baskalandi (sjálfstjórnarsvæði á Spáni); baskneska; l. baskneskur
 Catalan n. Katalóni, Katalóníumaður (sjá %[Catalonia]%); katalónska; l. katalónskur
 Catalonian l. sjá %[Catalan]%
@@ -6032,5 +6030,4 @@
 mousepad n. músamotta
 huckleberry n. steinabláber, aðalbláber
 goosebumps n. ft. gæsahúð
-inquietude n. ókyrrð, órói, kvíði (andstæðan af %[quietude]%)
->>>>>>> 2a66322e
+inquietude n. ókyrrð, órói, kvíði (andstæðan af %[quietude]%)